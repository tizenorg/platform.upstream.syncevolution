#! /usr/bin/python -u
#
# Copyright (C) 2009 Intel Corporation
#
# This library is free software; you can redistribute it and/or
# modify it under the terms of the GNU Lesser General Public
# License as published by the Free Software Foundation; either
# version 2.1 of the License, or (at your option) version 3.
#
# This library is distributed in the hope that it will be useful,
# but WITHOUT ANY WARRANTY; without even the implied warranty of
# MERCHANTABILITY or FITNESS FOR A PARTICULAR PURPOSE.  See the GNU
# Lesser General Public License for more details.
#
# You should have received a copy of the GNU Lesser General Public
# License along with this library; if not, write to the Free Software
# Foundation, Inc., 51 Franklin Street, Fifth Floor, Boston, MA
# 02110-1301  USA

import random
import unittest
import subprocess
import time
import os
import signal
import shutil
import copy
import heapq
import string

import dbus
from dbus.mainloop.glib import DBusGMainLoop
import dbus.service
import gobject
import sys
import re
import atexit

# introduced in python-gobject 2.16, not available
# on all Linux distros => make it optional
try:
    import glib
    have_glib = True
except ImportError:
    have_glib = False

DBusGMainLoop(set_as_default=True)

debugger = "" # "gdb"
server = ["syncevo-dbus-server"]
monitor = ["dbus-monitor"]
# primarily for XDG files, but also other temporary files
xdg_root = "temp-test-dbus"
configName = "dbus_unittest"

def usingValgrind():
    return 'valgrind' in os.environ.get("TEST_DBUS_PREFIX", "")

def GrepNotifications(dbuslog):
    '''finds all Notify calls and returns their parameters as list of line lists'''
    return re.findall(r'^method call .* dest=.* .*interface=org.freedesktop.Notifications; member=Notify\n((?:^   .*\n)*)',
                      dbuslog,
                      re.MULTILINE)

# See notification-daemon.py for a stand-alone version.
#
# Embedded here to avoid issues with setting up the environment
# in such a way that the stand-alone version can be run
# properly.
class Notifications (dbus.service.Object):
    '''fake org.freedesktop.Notifications implementation,'''
    '''used when there is none already registered on the session bus'''

    @dbus.service.method(dbus_interface='org.freedesktop.Notifications', in_signature='', out_signature='ssss')
    def GetServerInformation(self):
        return ('test-dbus', 'SyncEvolution', '0.1', '1.1')

    @dbus.service.method(dbus_interface='org.freedesktop.Notifications', in_signature='', out_signature='as')
    def GetCapabilities(self):
        return ['actions', 'body', 'body-hyperlinks', 'body-markup', 'icon-static', 'sound']

    @dbus.service.method(dbus_interface='org.freedesktop.Notifications', in_signature='susssasa{sv}i', out_signature='u')
    def Notify(self, app, replaces, icon, summary, body, actions, hints, expire):
        return random.randint(1,100)

# fork before connecting to the D-Bus daemon
child = os.fork()
if child == 0:
    bus = dbus.SessionBus()
    loop = gobject.MainLoop()
    name = dbus.service.BusName("org.freedesktop.Notifications", bus)
    # start dummy notification daemon, if possible;
    # if it fails, ignore (probably already one running)
    notifications = Notifications(bus, "/org/freedesktop/Notifications")
    loop.run()
    sys.exit(0)

# testing continues in parent process
atexit.register(os.kill, child, 9)
bus = dbus.SessionBus()
loop = gobject.MainLoop()

def property(key, value):
    """Function decorator which sets an arbitrary property of a test.
    Use like this:
         @property("foo", "bar")
         def testMyTest:
             ...

             print self.getTestProperty("foo", "default")
    """
    def __setProperty(func):
        if not "properties" in dir(func):
            func.properties = {}
        func.properties[key] = value
        return func
    return __setProperty

def timeout(seconds):
    """Function decorator which sets a non-default timeout for a test.
    The default timeout, enforced by DBusTest.runTest(), are 20 seconds.
    Use like this:
        @timeout(60)
        def testMyTest:
            ...
    """
    return property("timeout", seconds)

class Timeout:
    """Implements global time-delayed callbacks."""
    alarms = []
    next_alarm = None
    previous_handler = None
    debugTimeout = False

    @classmethod
    def addTimeout(cls, delay_seconds, callback, use_glib=True):
        """Call function after a certain delay, specified in seconds.
        If possible and use_glib=True, then it will only fire inside
        glib event loop. Otherwise it uses signals. When signals are
        used it is a bit uncertain what kind of Python code can
        be executed. It was observed that trying to append to
        DBusUtil.quit_events before calling loop.quit() caused
        a KeyboardInterrupt"""
        if have_glib and use_glib:
            glib.timeout_add(delay_seconds, callback)
            # TODO: implement removal of glib timeouts
            return None
        else:
            now = time.time()
            if cls.debugTimeout:
                print "addTimeout", now, delay_seconds, callback, use_glib
            timeout = (now + delay_seconds, callback)
            heapq.heappush(cls.alarms, timeout)
            cls.__check_alarms()
            return timeout

    @classmethod
    def removeTimeout(cls, timeout):
        """Remove a timeout returned by a previous addTimeout call.
        None and timeouts which have already fired are acceptable."""
        try:
            cls.alarms.remove(timeout)
        except ValueError:
            pass
        else:
            heapq.heapify(cls.alarms)
            cls.__check_alarms()

    @classmethod
    def __handler(cls, signum, stack):
        """next_alarm has fired, check for expired timeouts and reinstall"""
        if cls.debugTimeout:
            print "fired", time.time()
        cls.next_alarm = None
        cls.__check_alarms()

    @classmethod
    def __check_alarms(cls):
        now = time.time()
        while cls.alarms and cls.alarms[0][0] <= now:
            timeout = heapq.heappop(cls.alarms)
            if cls.debugTimeout:
                print "invoking", timeout
            timeout[1]()

        if cls.alarms:
            if not cls.next_alarm or \
                    cls.next_alarm > cls.alarms[0][0]:
                if cls.previous_handler == None:
                    cls.previous_handler = signal.signal(signal.SIGALRM, cls.__handler)
                cls.next_alarm = cls.alarms[0][0]
                delay = int(cls.next_alarm - now + 0.5)
                if not delay:
                    delay = 1
                if cls.debugTimeout:
                    print "next alarm", cls.next_alarm, delay
                signal.alarm(delay)
        elif cls.next_alarm:
            if cls.debugTimeout:
                print "disarming alarm"
            signal.alarm(0)
            cls.next_alarm = None

# commented out because running it takes time
#class TestTimeout(unittest.TestCase):
class TimeoutTest:
    """unit test for Timeout mechanism"""

    def testOneTimeout(self):
        """testOneTimeout - OneTimeout"""
        self.called = False
        start = time.time()
        def callback():
            self.called = True
        Timeout.addTimeout(2, callback, use_glib=False)
        time.sleep(10)
        end = time.time()
        self.assertTrue(self.called)
        self.assertFalse(end - start < 2)
        self.assertFalse(end - start >= 3)

    def testEmptyTimeout(self):
        """testEmptyTimeout - EmptyTimeout"""
        self.called = False
        start = time.time()
        def callback():
            self.called = True
        Timeout.addTimeout(0, callback, use_glib=False)
        if not self.called:
            time.sleep(10)
        end = time.time()
        self.assertTrue(self.called)
        self.assertFalse(end - start < 0)
        self.assertFalse(end - start >= 1)

    def testTwoTimeouts(self):
        """testTwoTimeouts - TwoTimeouts"""
        self.called = False
        start = time.time()
        def callback():
            self.called = True
        Timeout.addTimeout(2, callback, use_glib=False)
        Timeout.addTimeout(5, callback, use_glib=False)
        time.sleep(10)
        end = time.time()
        self.assertTrue(self.called)
        self.assertFalse(end - start < 2)
        self.assertFalse(end - start >= 3)
        time.sleep(10)
        end = time.time()
        self.assertTrue(self.called)
        self.assertFalse(end - start < 5)
        self.assertFalse(end - start >= 6)

    def testTwoReversedTimeouts(self):
        """testTwoReversedTimeouts - TwoReversedTimeouts"""
        self.called = False
        start = time.time()
        def callback():
            self.called = True
        Timeout.addTimeout(5, callback, use_glib=False)
        Timeout.addTimeout(2, callback, use_glib=False)
        time.sleep(10)
        end = time.time()
        self.assertTrue(self.called)
        self.assertFalse(end - start < 2)
        self.assertFalse(end - start >= 3)
        time.sleep(10)
        end = time.time()
        self.assertTrue(self.called)
        self.assertFalse(end - start < 5)
        self.assertFalse(end - start >= 6)

def TryKill(pid, signal):
    try:
        os.kill(pid, signal)
    except OSError, ex:
        # might have quit in the meantime, deal with the race
        # condition
        if ex.errno != 3:
            raise ex

def ShutdownSubprocess(popen, timeout):
    start = time.time()
    if popen.poll() == None:
        # kill process and process group, in case that process has
        # forked children (valgrindcheck.sh + syncevo-dbus-server
        # case or syncevo-dbus-server + local sync)
        TryKill(popen.pid, signal.SIGTERM)
        TryKill(-popen.pid, signal.SIGTERM)
    while popen.poll() == None and start + timeout >= time.time():
        time.sleep(0.01)
    if popen.poll() == None:
        TryKill(popen.pid, signal.SIGKILL)
        TryKill(-popen.pid, signal.SIGKILL)
        while popen.poll() == None and start + timeout + 1 >= time.time():
            time.sleep(0.01)
        return False
    else:
        # there shouldn't be any processes in the process group left now
        # because the parent process has quit normally, but make sure anyway
        TryKill(-popen.pid, signal.SIGKILL)
        return True

class DBusUtil(Timeout):
    """Contains the common run() method for all D-Bus test suites
    and some utility functions."""

    # Use class variables because that way it is ensured that there is
    # only one set of them. Previously instance variables were used,
    # which had the effect that D-Bus signal handlers from test A
    # wrote into variables which weren't the ones used by test B.
    # Unfortunately it is impossible to remove handlers when
    # completing test A.
    events = []
    quit_events = []
    reply = None
    pserver = None

    def getTestProperty(self, key, default):
        """retrieve values set with @property()"""
        test = eval(self.id().replace("__main__.", ""))
        if "properties" in dir(test):
            return test.properties.get(key, default)
        else:
            return default

    def runTest(self, result, own_xdg=True, serverArgs=[] ):
        """Starts the D-Bus server and dbus-monitor before the test
        itself. After the test run, the output of these two commands
        are added to the test's failure, if any. Otherwise the output
        is ignored. A non-zero return code of the D-Bus server is
        logged as separate failure.

        The D-Bus server must print at least one line of output
        before the test is allowed to start.
        
        The commands are run with XDG_DATA_HOME, XDG_CONFIG_HOME,
        XDG_CACHE_HOME pointing towards local dirs
        test-dbus/[data|config|cache] which are removed before each
        test."""

        DBusUtil.events = []
        DBusUtil.quit_events = []
        DBusUtil.reply = None

        kill = subprocess.Popen("sh -c 'killall -9 syncevo-dbus-server dbus-monitor >/dev/null 2>&1'", shell=True)
        kill.communicate()

        """own_xdg is saved in self for we use this flag to check whether
        to copy the reference directory tree."""
        self.own_xdg = own_xdg
        env = copy.deepcopy(os.environ)
        if own_xdg:
            shutil.rmtree(xdg_root, True)
            env["XDG_DATA_HOME"] = xdg_root + "/data"
            env["XDG_CONFIG_HOME"] = xdg_root + "/config"
            env["XDG_CACHE_HOME"] = xdg_root + "/cache"

        # set additional environment variables for the test run,
        # as defined by @property("ENV", "foo=bar x=y")
        for assignment in self.getTestProperty("ENV", "").split():
            var, value = assignment.split("=")
            env[var] = value

        # always print all debug output directly (no output redirection),
        # and increase log level
        env["SYNCEVOLUTION_DEBUG"] = "1"

        # can be set by a test to run additional tests on the content
        # of the D-Bus log
        self.runTestDBusCheck = None

        # testAutoSyncFailure (__main__.TestSessionAPIsDummy) => testAutoSyncFailure_TestSessionAPIsDummy
        testname = str(self).replace(" ", "_").replace("__main__.", "").replace("(", "").replace(")", "")
        dbuslog = testname + ".dbus.log"
        syncevolog = testname + ".syncevo.log"

        pmonitor = subprocess.Popen(monitor,
                                    stdout=open(dbuslog, "w"),
                                    stderr=subprocess.STDOUT)
        
        if debugger:
            print "\n%s: %s\n" % (self.id(), self.shortDescription())
            DBusUtil.pserver = subprocess.Popen([debugger] + server,
                                                env=env)

            while True:
                check = subprocess.Popen("ps x | grep %s | grep -w -v -e %s -e grep -e ps" % \
                                             (server[0], debugger),
                                         env=env,
                                         shell=True,
                                         stdout=subprocess.PIPE)
                out, err = check.communicate()
                if out:
                    # process exists, but might still be loading,
                    # so give it some more time
                    time.sleep(2)
                    break
        else:
            logfile = open(syncevolog, "w")
            prefix = os.environ.get("TEST_DBUS_PREFIX", "")
            args = []
            if prefix:
                args.append(prefix)
            args.extend(server)
            args.extend(serverArgs)
            logfile.write("env:\n%s\n\nargs:\n%s\n\n" % (env, args))
            logfile.flush()
            size = os.path.getsize(syncevolog)
            DBusUtil.pserver = subprocess.Popen(args,
                                                preexec_fn=lambda: os.setpgid(0, 0),
                                                env=env,
                                                stdout=logfile,
                                                stderr=subprocess.STDOUT)
            while self.isServerRunning():
                newsize = os.path.getsize(syncevolog)
                if newsize != size:
                    if "syncevo-dbus-server: ready to run" in open(syncevolog).read():
                        break
                size = newsize
                time.sleep(1)

        numerrors = len(result.errors)
        numfailures = len(result.failures)
        if debugger:
            print "\nrunning\n"

        # Find out what test function we run and look into
        # the function definition to see whether it comes
        # with a non-default timeout, otherwise use a 20 second
        # timeout.
        timeout = self.getTestProperty("timeout", 20)
        timeout_handle = None
        if timeout and not debugger:
            def timedout():
                error = "%s timed out after %d seconds" % (self.id(), timeout)
                if Timeout.debugTimeout:
                    print error
                raise Exception(error)
            timeout_handle = self.addTimeout(timeout, timedout, use_glib=False)
        try:
            self.running = True
            unittest.TestCase.run(self, result)
        except KeyboardInterrupt:
            # somehow this happens when timedout() above raises the exception
            # while inside glib main loop
            result.errors.append((self,
                                  "interrupted by timeout or CTRL-C or Python signal handler problem"))
        self.running = False
        self.removeTimeout(timeout_handle)
        if debugger:
            print "\ndone, quit gdb now\n"
        hasfailed = numerrors + numfailures != len(result.errors) + len(result.failures)

        if debugger:
            # allow debugger to run as long as it is needed
            DBusUtil.pserver.communicate()
        else:
            # Force shutdown after a certain delay: how much time we grant
            # the process depends on how much work it still needs to do
            # after being asked to quit. valgrind leak checking can take
            # a while.
            if usingValgrind():
                delay = 60
            else:
                delay = 20
            if not ShutdownSubprocess(DBusUtil.pserver, delay):
                print "   syncevo-dbus-server had to be killed with SIGKILL"
                result.errors.append((self,
                                      "syncevo-dbus-server had to be killed with SIGKILL"))
        serverout = open(syncevolog).read()
        if DBusUtil.pserver is not None and DBusUtil.pserver.returncode != -15:
            hasfailed = True
        if hasfailed:
            # give D-Bus time to settle down
            time.sleep(1)
        if not ShutdownSubprocess(pmonitor, 5):
            print "   dbus-monitor had to be killed with SIGKILL"
            result.errors.append((self,
                                  "dbus-monitor had to be killed with SIGKILL"))
        monitorout = open(dbuslog).read()
        report = "\n\nD-Bus traffic:\n%s\n\nserver output:\n%s\n" % \
            (monitorout, serverout)
        if self.runTestDBusCheck:
            try:
                self.runTestDBusCheck(self, monitorout)
            except:
                # only append report if not part of some other error below
                result.errors.append((self,
                                      "D-Bus log failed check: %s\n%s" % (sys.exc_info()[1], (not hasfailed and report) or "")))
        # detect the expected "killed by signal TERM" both when
        # running syncevo-dbus-server directly (negative value) and
        # when valgrindcheck.sh returns the error code 128 + 15 = 143
        if DBusUtil.pserver.returncode and \
           DBusUtil.pserver.returncode != 128 + 15 and \
           DBusUtil.pserver.returncode != -15:
            # create a new failure specifically for the server
            result.errors.append((self,
                                  "server terminated with error code %d%s" % (DBusUtil.pserver.returncode, report)))
        elif numerrors != len(result.errors):
            # append report to last error
            result.errors[-1] = (result.errors[-1][0], result.errors[-1][1] + report)
        elif numfailures != len(result.failures):
            # same for failure
            result.failures[-1] = (result.failures[-1][0], result.failures[-1][1] + report)

    def isServerRunning(self):
        """True while the syncevo-dbus-server executable is still running"""
        return DBusUtil.pserver and DBusUtil.pserver.poll() == None

    def serverExecutableHelper(self, pid):
        self.assertTrue(self.isServerRunning())
        maps = open("/proc/%d/maps" % pid, "r")
        regex = re.compile(r'[0-9a-f]*-[0-9a-f]* r-xp [0-9a-f]* [^ ]* \d* *(.*)\n')
        parentre = re.compile(r'^PPid:\s+(\d+)', re.MULTILINE);
        for line in maps:
            match = regex.match(line)
            if match:
                # must be syncevo-dbus-server
                res = match.group(1)
                if 'syncevo-dbus-server' in res:
                    return res
                # not found, try children
                for process in os.listdir('/proc'):
                    try:
                        status = open('/proc/%s/status' % process).read()
                        parent = parentre.search(status)
                        if parent and int(parent.group(1)) == pid:
                            res = self.serverExecutableHelper(int(process))
                            if res:
                                return res
                    except:
                        # ignore all errors
                        pass
        # no result
        return ""

    def serverExecutable(self):
        """returns full path of currently running syncevo-dbus-server binary"""
        res = self.serverExecutableHelper(DBusUtil.pserver.pid)
        self.assertTrue(res)
        return res

    def setUpServer(self):
        self.server = dbus.Interface(bus.get_object('org.syncevolution',
                                                    '/org/syncevolution/Server'),
                                     'org.syncevolution.Server')

    def createSession(self, config, wait, flags=[]):
        """Return sessionpath and session object for session using 'config'.
        A signal handler calls loop.quit() when this session becomes ready.
        If wait=True, then this call blocks until the session is ready.
        """
        if flags:
            sessionpath = self.server.StartSessionWithFlags(config, flags)
        else:
            sessionpath = self.server.StartSession(config)

        def session_ready(object, ready):
            if self.running and ready and object == sessionpath:
                DBusUtil.quit_events.append("session " + object + " ready")
                loop.quit()

        signal = bus.add_signal_receiver(session_ready,
                                         'SessionChanged',
                                         'org.syncevolution.Server',
                                         self.server.bus_name,
                                         None,
                                         byte_arrays=True,
                                         utf8_strings=True)
        session = dbus.Interface(bus.get_object(self.server.bus_name,
                                                sessionpath),
                                 'org.syncevolution.Session')
        status, error, sources = session.GetStatus(utf8_strings=True)
        if wait and status == "queuing":
            # wait for signal
            loop.run()
            self.assertEqual(DBusUtil.quit_events, ["session " + sessionpath + " ready"])
        elif DBusUtil.quit_events:
            # signal was processed inside D-Bus call?
            self.assertEqual(DBusUtil.quit_events, ["session " + sessionpath + " ready"])
        if wait:
            # signal no longer needed, remove it because otherwise it
            # might record unexpected "session ready" events
            signal.remove()
        DBusUtil.quit_events = []
        return (sessionpath, session)

    def setUpSession(self, config, flags=[]):
        """stores ready session in self.sessionpath and self.session"""
        self.sessionpath, self.session = self.createSession(config, True, flags)

    def progressChanged(self, *args):
        '''subclasses override this method to write specified callbacks for ProgressChanged signals
           It is called by progress signal receivers in setUpListeners'''
        pass

    def statusChanged(self, *args):
        '''subclasses override this method to write specified callbacks for StatusChanged signals
           It is called by status signal receivers in setUpListeners'''
        pass

    def setUpListeners(self, sessionpath):
        """records progress and status changes in DBusUtil.events and
        quits the main loop when the session is done"""

        def progress(*args):
            if self.running:
                DBusUtil.events.append(("progress", args))
                self.progressChanged(args)

        def status(*args):
            if self.running:
                DBusUtil.events.append(("status", args))
                self.statusChanged(args)
                if args[0] == "done":
                    if sessionpath:
                        DBusUtil.quit_events.append("session " + sessionpath + " done")
                    else:
                        DBusUtil.quit_events.append("session done")
                    loop.quit()

        bus.add_signal_receiver(progress,
                                'ProgressChanged',
                                'org.syncevolution.Session',
                                self.server.bus_name,
                                sessionpath,
                                byte_arrays=True, 
                                utf8_strings=True)
        bus.add_signal_receiver(status,
                                'StatusChanged',
                                'org.syncevolution.Session',
                                self.server.bus_name,
                                sessionpath,
                                byte_arrays=True, 
                                utf8_strings=True)

    def setUpConfigListeners(self):
        """records ConfigChanged signal and records it in DBusUtil.events, then quits the loop"""

        def config():
            if self.running:
                DBusUtil.events.append("ConfigChanged")
                DBusUtil.quit_events.append("ConfigChanged")
                loop.quit()

        bus.add_signal_receiver(config,
                                'ConfigChanged',
                                'org.syncevolution.Server',
                                self.server.bus_name,
                                byte_arrays=True, 
                                utf8_strings=True)

    def setUpConnectionListeners(self, conpath):
        """records connection signals (abort and reply), quits when
        getting an abort"""

        def abort():
            if self.running:
                DBusUtil.events.append(("abort",))
                DBusUtil.quit_events.append("connection " + conpath + " aborted")
                loop.quit()

        def reply(*args):
            if self.running:
                DBusUtil.reply = args
                if args[3]:
                    DBusUtil.quit_events.append("connection " + conpath + " got final reply")
                else:
                    DBusUtil.quit_events.append("connection " + conpath + " got reply")
                loop.quit()

        bus.add_signal_receiver(abort,
                                'Abort',
                                'org.syncevolution.Connection',
                                self.server.bus_name,
                                conpath,
                                byte_arrays=True, 
                                utf8_strings=True)
        bus.add_signal_receiver(reply,
                                'Reply',
                                'org.syncevolution.Connection',
                                self.server.bus_name,
                                conpath,
                                byte_arrays=True, 
                                utf8_strings=True)

    def setUpFiles(self, snapshot):
        """ Copy reference directory trees from
        test/test-dbus/<snapshot> to own xdg_root (=./test-dbus). To
        be used only in tests which called runTest() with
        own_xdg=True."""
        self.assertTrue(self.own_xdg)
        # Get the absolute path of the current python file.
        scriptpath = os.path.abspath(os.path.expanduser(os.path.expandvars(sys.argv[0])))
        # reference directory 'test-dbus' is in the same directory as the current python file
        sourcedir = os.path.join(os.path.dirname(scriptpath), 'test-dbus', snapshot)
        """ Directories in test/test-dbus are copied to xdg_root, but
        maybe with different names, mappings are:
                  'test/test-dbus/<snapshot>'   './test-dbus'"""
        pairs = { 'sync4j'                    : '.sync4j',
                  'config'                    : 'config' ,
                  'cache'                     : 'cache'  ,
                  'data'                      : 'data'   }
        for src, dest in pairs.items():
            destpath = os.path.join(xdg_root, dest)
            # make sure the dest directory does not exist, which is required by shutil.copytree
            shutil.rmtree(destpath, True)
            sourcepath = os.path.join(sourcedir, src)
            # if source exists and could be accessed, then copy them
            if os.access(sourcepath, os.F_OK):
                shutil.copytree(sourcepath, destpath)

    def checkSync(self, expectedError=0, expectedResult=0):
        # check recorded events in DBusUtil.events, first filter them
        statuses = []
        progresses = []
        # Dict is used to check status order.  
        statusPairs = {"": 0, "idle": 1, "running" : 2, "aborting" : 3, "done" : 4}
        for item in DBusUtil.events:
            if item[0] == "status":
                statuses.append(item[1])
            elif item[0] == "progress":
                progresses.append(item[1])

        # check statuses
        lastStatus = ""
        lastSources = {}
        lastError = 0
        for status, error, sources in statuses:
            # consecutive entries should not be equal
            self.assertNotEqual((lastStatus, lastError, lastSources), (status, error, sources))
            # no error, unless expected
            if expectedError:
                if error:
                    self.assertEqual(expectedError, error)
            else:
                self.assertEqual(error, 0)
            # keep order: session status must be unchanged or the next status 
            seps = status.split(';')
            lastSeps = lastStatus.split(';')
            self.assertTrue(statusPairs.has_key(seps[0]))
            self.assertTrue(statusPairs[seps[0]] >= statusPairs[lastSeps[0]])
            # check specifiers
            if len(seps) > 1:
                self.assertEqual(seps[1], "waiting")
            for sourcename, value in sources.items():
                # no error
                self.assertEqual(value[2], 0)
                # keep order: source status must also be unchanged or the next status
                if lastSources.has_key(sourcename):
                    lastValue = lastSources[sourcename]
                    self.assertTrue(statusPairs[value[1]] >= statusPairs[lastValue[1]])

            lastStatus = status
            lastSources = sources
            lastError = error

        # check increasing progress percentage
        lastPercent = 0
        for percent, sources in progresses:
            self.assertFalse(percent < lastPercent)
            lastPercent = percent

        status, error, sources = self.session.GetStatus(utf8_strings=True)
        self.assertEqual(status, "done")
        self.assertEqual(error, expectedError)

        # now check that report is sane
        reports = self.session.GetReports(0, 100, utf8_strings=True)
        self.assertEqual(len(reports), 1)
        if expectedResult:
            self.assertEqual(int(reports[0]["status"]), expectedResult)
        else:
            self.assertEqual(int(reports[0]["status"]), 200)
            self.assertFalse("error" in reports[0])
        return reports[0]

class TestDBusServer(unittest.TestCase, DBusUtil):
    """Tests for the read-only Server API."""

    def setUp(self):
        self.setUpServer()

    def run(self, result):
        self.runTest(result)

    def testCapabilities(self):
        """TestDBusServer.testCapabilities - Server.Capabilities()"""
        capabilities = self.server.GetCapabilities()
        capabilities.sort()
        self.assertEqual(capabilities, ['ConfigChanged', 'DatabaseProperties', 'GetConfigName', 'NamedConfig', 'Notifications', 'SessionAttach', 'SessionFlags', 'Version'])

    def testVersions(self):
        """TestDBusServer.testVersions - Server.GetVersions()"""
        versions = self.server.GetVersions()
        self.assertNotEqual(versions["version"], "")
        self.assertNotEqual(versions["system"], None)
        self.assertNotEqual(versions["backends"], None)

    def testGetConfigsEmpty(self):
        """TestDBusServer.testGetConfigsEmpty - Server.GetConfigsEmpty()"""
        configs = self.server.GetConfigs(False, utf8_strings=True)
        self.assertEqual(configs, [])

    @property("ENV", "DBUS_TEST_BLUETOOTH=none")
    def testGetConfigsTemplates(self):
        """TestDBusServer.testGetConfigsTemplates - Server.GetConfigsTemplates()"""
        configs = self.server.GetConfigs(True, utf8_strings=True)
        configs.sort()
        self.assertEqual(configs, ["Funambol",
                                   "Google_Calendar",
                                   "Google_Contacts",
                                   "Goosync",
                                   "Memotoo",
                                   "Mobical",
                                   "Oracle",
                                   "Ovi",
                                   "ScheduleWorld",
                                   "SyncEvolution",
                                   "Synthesis",
                                   "WebDAV",
                                   "Yahoo",
                                   "eGroupware"])

    def testGetConfigScheduleWorld(self):
        """TestDBusServer.testGetConfigScheduleWorld - Server.GetConfigScheduleWorld()"""
        config1 = self.server.GetConfig("scheduleworld", True, utf8_strings=True)
        config2 = self.server.GetConfig("ScheduleWorld", True, utf8_strings=True)
        self.assertNotEqual(config1[""]["deviceId"], config2[""]["deviceId"])
        config1[""]["deviceId"] = "foo"
        config2[""]["deviceId"] = "foo"
        self.assertEqual(config1, config2)

    def testInvalidConfig(self):
        """TestDBusServer.testInvalidConfig - Server.NoSuchConfig exception"""
        try:
            config1 = self.server.GetConfig("no-such-config", False, utf8_strings=True)
        except dbus.DBusException, ex:
            self.assertEqual(str(ex),
                                 "org.syncevolution.NoSuchConfig: No configuration 'no-such-config' found")
        else:
            self.fail("no exception thrown")

class TestDBusServerTerm(unittest.TestCase, DBusUtil):
    def setUp(self):
        self.setUpServer()

    def run(self, result):
        self.runTest(result, True, ["-d", "10"])

    @timeout(100)
    def testNoTerm(self):
        """TestDBusServerTerm.testNoTerm - D-Bus server must stay around during calls"""

        """The server should stay alive because we have dbus call within
        the duration. The loop is to make sure the total time is longer 
        than duration and the dbus server still stays alive for dbus calls.""" 
        for i in range(0, 4):
            time.sleep(4)
            try:
                self.server.GetConfigs(True, utf8_strings=True)
            except dbus.DBusException:
                self.fail("dbus server should work correctly")

    @timeout(100)
    def testTerm(self):
        """TestDBusServerTerm.testTerm - D-Bus server must auto-terminate"""
        #sleep a duration and wait for syncevo-dbus-server termination
        time.sleep(16)
        try:
            self.server.GetConfigs(True, utf8_strings=True)
        except dbus.DBusException:
            pass
        else:
            self.fail("no exception thrown")

    @timeout(100)
    def testTermConnection(self):
        """TestDBusServerTerm.testTermConnection - D-Bus server must terminate after closing connection and not sooner"""
        conpath = self.server.Connect({'description': 'test-dbus.py',
                                       'transport': 'dummy'},
                                      False,
                                      "")
        time.sleep(16)
        try:
            self.server.GetConfigs(True, utf8_strings=True)
        except dbus.DBusException:
            self.fail("dbus server should not terminate")

        connection = dbus.Interface(bus.get_object(self.server.bus_name,
                                                   conpath),
                                    'org.syncevolution.Connection')
        connection.Close(False, "good bye", utf8_strings=True)
        time.sleep(16)
        try:
            self.server.GetConfigs(True, utf8_strings=True)
        except dbus.DBusException:
            pass
        else:
            self.fail("no exception thrown")

    @timeout(100)
    def testTermAttachedClients(self):
        """TestDBusServerTerm.testTermAttachedClients - D-Bus server must not terminate while clients are attached"""

        """Also it tries to test the dbus server's behavior when a client 
        attaches the server many times"""
        self.server.Attach()
        self.server.Attach()
        time.sleep(16)
        try:
            self.server.GetConfigs(True, utf8_strings=True)
        except dbus.DBusException:
            self.fail("dbus server should not terminate")
        self.server.Detach()
        time.sleep(16)

        try:
            self.server.GetConfigs(True, utf8_strings=True)
        except dbus.DBusException:
            self.fail("dbus server should not terminate")

        self.server.Detach()
        time.sleep(16)
        try:
            self.server.GetConfigs(True, utf8_strings=True)
        except dbus.DBusException:
            pass
        else:
            self.fail("no exception thrown")

    @timeout(100)
    def testAutoSyncOn(self):
        """TestDBusServerTerm.testAutoSyncOn - D-Bus server must not terminate while auto syncing is enabled"""
        self.setUpSession("scheduleworld")
        # enable auto syncing with a very long delay to prevent accidentally running it
        config = self.session.GetConfig(True, utf8_strings=True)
        config[""]["autoSync"] = "1"
        config[""]["autoSyncInterval"] = "60m"
        self.session.SetConfig(False, False, config)
        self.session.Detach()

        time.sleep(16)

        try:
            self.server.GetConfigs(True, utf8_strings=True)
        except dbus.DBusException:
            self.fail("dbus server should not terminate")

    @timeout(100)
    def testAutoSyncOff(self):
        """TestDBusServerTerm.testAutoSyncOff - D-Bus server must terminate after auto syncing was disabled"""
        self.setUpSession("scheduleworld")
        # enable auto syncing with a very long delay to prevent accidentally running it
        config = self.session.GetConfig(True, utf8_strings=True)
        config[""]["autoSync"] = "1"
        config[""]["autoSyncInterval"] = "60m"
        self.session.SetConfig(False, False, config)
        self.session.Detach()

        self.setUpSession("scheduleworld")
        config[""]["autoSync"] = "0"
        self.session.SetConfig(True, False, config)
        self.session.Detach()

        time.sleep(16)
        try:
            self.server.GetConfigs(True, utf8_strings=True)
        except dbus.DBusException:
            pass
        else:
            self.fail("no exception thrown")

    @timeout(100)
    def testAutoSyncOff2(self):
        """TestDBusServerTerm.testAutoSyncOff2 - D-Bus server must terminate after auto syncing was disabled after a while"""
        self.setUpSession("scheduleworld")
        # enable auto syncing with a very long delay to prevent accidentally running it
        config = self.session.GetConfig(True, utf8_strings=True)
        config[""]["autoSync"] = "1"
        config[""]["autoSyncInterval"] = "60m"
        self.session.SetConfig(False, False, config)
        self.session.Detach()

        # wait until -d 10 second timeout has triggered in syncevo-dbus-server
        time.sleep(11)

        self.setUpSession("scheduleworld")
        config[""]["autoSync"] = "0"
        self.session.SetConfig(True, False, config)
        self.session.Detach()

        # should shut down after the 10 second idle period
        time.sleep(16)

        try:
            self.server.GetConfigs(True, utf8_strings=True)
        except dbus.DBusException:
            pass
        else:
            self.fail("no exception thrown")

class TestNamedConfig(unittest.TestCase, DBusUtil):
    """Tests for Set/GetNamedConfig"""

    def setUp(self):
        self.setUpServer()

    def run(self, result):
        self.runTest(result)

    def testSetNamedConfigError(self):
        """TestDBusSession.testSetNamedConfigError - SetNamedConfig() only allowed in 'all-configs' sessions"""
        self.setUpSession("")
        try:
            self.session.SetNamedConfig("foobar", False, False, {})
        except dbus.DBusException, ex:
            self.assertEqual(str(ex),
                             "org.syncevolution.InvalidCall: SetNameConfig() only allowed in 'all-configs' sessions")
        else:
            self.fail("no exception thrown")

    def testSetNamedConfigErrorTemporary(self):
        """TestDBusSession.testSetNamedConfigErrorTemporary - SetNamedConfig() only implemented for session config"""
        self.setUpSession("foo", [ "all-configs" ])
        try:
            self.session.SetNamedConfig("foobar", False, True, {})
        except dbus.DBusException, ex:
            self.assertEqual(str(ex),
                             "org.syncevolution.InvalidCall: SetNameConfig() with temporary config change only supported for config named when starting the session")
        else:
            self.fail("no exception thrown")
        self.session.Detach()

        self.setUpSession("")
        self.session.SetNamedConfig("", False, True, {})

    def testSetNamedConfig(self):
        """TestDBusSession.testSetNamedConfig - create two different configs in one session"""
        self.setUpSession("", [ "all-configs" ])

        fooConfig = {"": {"username": "foo", "configName": "foo"}}
        barConfig = {"": {"username": "bar", "configName": "bar"}}

        self.session.SetNamedConfig("foo", False, False, fooConfig)
        self.session.SetNamedConfig("bar", False, False, barConfig)

        self.assertEqual(fooConfig, self.server.GetConfig("foo", False))
        self.assertEqual(barConfig, self.server.GetConfig("bar", False))

        self.assertEqual(fooConfig, self.session.GetNamedConfig("foo", False))
        self.assertEqual(barConfig, self.session.GetNamedConfig("bar", False))


class Connman (dbus.service.Object):
    state = "online"
    getPropertiesCalled = False
    waitingForGetProperties = False

    @dbus.service.method(dbus_interface='net.connman.Manager', in_signature='', out_signature='a{sv}')
    def GetProperties(self):
        # notify TestDBusServerPresence.setUp()?
        if self.waitingForGetProperties:
            loop.quit()
        self.getPropertiesCalled = True
        return { "State" : self.state }

    @dbus.service.signal(dbus_interface='net.connman.Manager', signature='sv')
    def PropertyChanged(self, key, value):
        pass

    def setState(self, state):
        if self.state != state:
            self.state = state
            self.PropertyChanged("State", state)
            # race condition: it happened that method calls
            # reached syncevo-dbus-server before the state change,
            # thus breaking the test
            time.sleep(1)

    def reset(self):
        self.state = "online"
        self.getPropertiesCalled = False
        self.waitingForGetProperties = False

class TestDBusServerPresence(unittest.TestCase, DBusUtil):
    """Tests Presence signal and checkPresence API"""

    # Our fake ConnMan implementation must be present on the
    # bus also outside of tests, because syncevo-dbus-server
    # will try to call it before setUp(). The implementation's
    # initialization and tearDown() below ensures that the state
    # is "online" outside of tests.
    name = dbus.service.BusName ("net.connman", bus);
    conn = Connman (bus, "/")

    def setUp(self):
        self.setUpServer()
        self.cbFailure = None
        # we don't know if the GetProperties() call was already
        # processed; if not, wait for it here
        if not self.conn.getPropertiesCalled:
            self.conn.waitingForGetProperties = True
            loop.run()

    def tearDown(self):
        self.conn.reset()
        self.conf = None

    def presenceCB(self,
                   server, status, transport,
                   expected):
        try:
            state = expected.pop(server, None)
            if not state:
                self.fail("unexpected presence signal for config " + server)
            self.failUnlessEqual(status, state[0])
            if not status:
                self.failUnlessEqual(transport, state[1])
        except Exception, ex:
            # tell test method about the problem
            loop.quit()
            self.cbFailure = ex
            # log exception
            raise ex

        if not expected:
            # got all expected signals
            loop.quit()

    def expect(self, expected):
        '''expected: hash from server config name to state+transport'''
        match = bus.add_signal_receiver(lambda x,y,z:
                                            self.presenceCB(x,y,z, expected), \
                                            'Presence',
                                            'org.syncevolution.Server',
                                            self.server.bus_name,
                                            None,
                                            byte_arrays=True,
                                            utf8_strings=True)
        return match

    @property("ENV", "DBUS_TEST_CONNMAN=session")
    @timeout(100)
    def testPresenceSignal(self):
        """TestDBusServerPresence.testPresenceSignal - check Server.Presence signal"""

        # creating a config does not trigger a Presence signal
        self.setUpSession("foo")
        self.session.SetConfig(False, False, {"" : {"syncURL": "http://http-only-1"}})
        self.session.Detach()
<<<<<<< HEAD
        def cb_http_presence(server, status, transport):
            try:
                self.assertEqual (status, "")
                self.assertEqual (server, "foo")
                self.assertEqual (transport, "http://http-only-1")
            finally:
                loop.quit()

        match = bus.add_signal_receiver(cb_http_presence,
                                'Presence',
                                'org.syncevolution.Server',
                                self.server.bus_name,
                                None,
                                byte_arrays=True,
                                utf8_strings=True)
        # this loop is quit by connman GetProperties
        loop.run()
        # this loop is quit by cb_http_presence
=======

        # go offline
        match = self.expect({"foo" : ("no transport", "")})
        self.conn.setState("idle")
>>>>>>> 09ce2bb5
        loop.run()
        self.failIf(self.cbFailure)
        match.remove()

        # Changing the properties temporarily does change
        # the presence of the config although strictly speaking,
        # the presence of the config on disk hasn't changed.
        # Not sure whether we really want that behavior.
        match = self.expect({"foo" : ("", "obex-bt://temp-bluetooth-peer-changed-from-http")})
        self.setUpSession("foo")
        self.session.SetConfig(True, False, {"" : {"syncURL":
        "obex-bt://temp-bluetooth-peer-changed-from-http"}})
<<<<<<< HEAD
        def cb_bt_presence(server, status, transport):
            self.assertEqual (status, "")
            self.assertEqual (server, "foo")
            self.assertEqual (transport,
                    "obex-bt://temp-bluetooth-peer-changed-from-http")
            loop.quit()
        match.remove()
        match = bus.add_signal_receiver(cb_bt_presence,
                                'Presence',
                                'org.syncevolution.Server',
                                self.server.bus_name,
                                None,
                                byte_arrays=True,
                                utf8_strings=True)
        self.conn.emitSignal()
=======
        # A ConnMan state change is needed to trigger the presence signal.
        # Definitely not the behavior that we want :-/
        self.conn.setState("failure")
>>>>>>> 09ce2bb5
        loop.run()
        self.failIf(self.cbFailure)
        match.remove()
        # remove temporary config change, back to using HTTP
        # BUG BMC #24648 in syncevo-dbus-server: after discarding the temporary
        # config change it keeps using the obex-bt syncURL.
        # Work around that bug in thus test here temporarily
        # by explicitly restoring the previous URL.
        self.session.SetConfig(True, False, {"" : {"syncURL": "http://http-only-1"}})
        self.session.Detach()

        # create second session
        self.setUpSession("bar")
        self.session.SetConfig(False, False, {"" : {"syncURL":
            "http://http-client-2"}})
        self.session.Detach()

        # go back to online mode
        match = self.expect({"foo" : ("", "http://http-only-1"),
                             "bar" : ("", "http://http-client-2")})
        self.conn.setState("online")
        loop.run()
        self.failIf(self.cbFailure)
        match.remove()

        # and offline
        match = self.expect({"foo" : ("no transport", ""),
                             "bar" : ("no transport", "")})
        self.conn.setState("idle")
        loop.run()
<<<<<<< HEAD
        time.sleep(1)
        self.assertEqual (self.foo, "")
        self.assertEqual (self.bar, "")
=======
        self.failIf(self.cbFailure)
>>>>>>> 09ce2bb5
        match.remove()

    @property("ENV", "DBUS_TEST_CONNMAN=session")
    @timeout(100)
    def testServerCheckPresence(self):
        """TestDBusServerPresence.testServerCheckPresence - check Server.CheckPresence()"""
        self.setUpSession("foo")
        self.session.SetConfig(False, False, {"" : {"syncURL":
        "http://http-client"}})
        self.session.Detach()
        self.setUpSession("bar")
        self.session.SetConfig(False, False, {"" : {"syncURL":
            "obex-bt://bt-client"}})
        self.session.Detach()
        self.setUpSession("foobar")
        self.session.SetConfig(False, False, {"" : {"syncURL":
            "obex-bt://bt-client-mixed http://http-client-mixed"}})
        self.session.Detach()

        # online initially
        (status, transports) = self.server.CheckPresence ("foo")
        self.assertEqual (status, "")
        self.assertEqual (transports, ["http://http-client"])
        (status, transports) = self.server.CheckPresence ("bar")
        self.assertEqual (status, "")
        self.assertEqual (transports, ["obex-bt://bt-client"])
        (status, transports) = self.server.CheckPresence ("foobar")
        self.assertEqual (status, "")
        self.assertEqual (transports, ["obex-bt://bt-client-mixed",
        "http://http-client-mixed"])

        # go offline; Bluetooth remains on
        self.conn.setState("idle")
        # wait until server has seen the state change
        match = bus.add_signal_receiver(lambda x,y,z: loop.quit(),
                                        'Presence',
                                        'org.syncevolution.Server',
                                        self.server.bus_name,
                                        None,
                                        byte_arrays=True,
                                        utf8_strings=True)
        match.remove()
        (status, transports) = self.server.CheckPresence ("foo")
        self.assertEqual (status, "no transport")
        (status, transports) = self.server.CheckPresence ("bar")
        self.assertEqual (status, "")
        self.assertEqual (transports, ["obex-bt://bt-client"])
        (status, transports) = self.server.CheckPresence ("foobar")
        self.assertEqual (status, "")
        self.assertEqual (transports, ["obex-bt://bt-client-mixed"])

    @property("ENV", "DBUS_TEST_CONNMAN=session")
    @timeout(100)
    def testSessionCheckPresence(self):
        """TestDBusServerPresence.testSessionCheckPresence - check Session.CheckPresence()"""
        self.setUpSession("foobar")
        self.session.SetConfig(False, False, {"" : {"syncURL":
            "obex-bt://bt-client-mixed http://http-client-mixed"}})
        status = self.session.checkPresence()
<<<<<<< HEAD
        self.assertEqual (status, "")
        self.conn.emitSignal()
        self.conn.emitSignal()
        self.conn.emitSignal()
        #count = 4
        time.sleep(1)
=======
        self.failUnlessEqual (status, "")

        # go offline; Bluetooth remains on
        self.conn.setState("idle")
        # wait until server has seen the state change
        match = bus.add_signal_receiver(lambda x,y,z: loop.quit(),
                                        'Presence',
                                        'org.syncevolution.Server',
                                        self.server.bus_name,
                                        None,
                                        byte_arrays=True,
                                        utf8_strings=True)
        match.remove()

        # config uses Bluetooth, so syncing still possible
        status = self.session.checkPresence()
        self.failUnlessEqual (status, "")

        # now the same without Bluetooth, while offline
        self.session.Detach()
        self.setUpSession("foo")
        self.session.SetConfig(False, False, {"" : {"syncURL": "http://http-only"}})
>>>>>>> 09ce2bb5
        status = self.session.checkPresence()
        self.assertEqual (status, "no transport")

        # go online
        self.conn.setState("online")
        # wait until server has seen the state change
        match = bus.add_signal_receiver(lambda x,y,z: loop.quit(),
                                        'Presence',
                                        'org.syncevolution.Server',
                                        self.server.bus_name,
                                        None,
                                        byte_arrays=True,
                                        utf8_strings=True)
        match.remove()
        status = self.session.checkPresence()
        self.failUnlessEqual (status, "")

        # temporary config change shall always affect the
        # Session.CheckPresence() result: go offline,
        # then switch to Bluetooth (still present)
        self.conn.setState("idle")
        match = bus.add_signal_receiver(lambda x,y,z: loop.quit(),
                                        'Presence',
                                        'org.syncevolution.Server',
                                        self.server.bus_name,
                                        None,
                                        byte_arrays=True,
                                        utf8_strings=True)
        match.remove()
        status = self.session.checkPresence()
        self.failUnlessEqual (status, "no transport")
        self.session.SetConfig(True, False, {"" : {"syncURL": "obex-bt://bt-client-mixed"}})
        status = self.session.checkPresence()
        self.failUnlessEqual (status, "")

    def run(self, result):
        self.runTest(result, True)

class TestDBusSession(unittest.TestCase, DBusUtil):
    """Tests that work with an active session."""

    def setUp(self):
        self.setUpServer()
        self.setUpSession("")

    def run(self, result):
        self.runTest(result)

    def testCreateSession(self):
        """TestDBusSession.testCreateSession - ask for session"""
        self.assertEqual(self.session.GetFlags(), [])
        self.assertEqual(self.session.GetConfigName(), "@default");

    def testAttachSession(self):
        """TestDBusSession.testAttachSession - attach to running session"""
        self.session.Attach()
        self.session.Detach()
        self.assertEqual(self.session.GetFlags(), [])
        self.assertEqual(self.session.GetConfigName(), "@default");

    @timeout(70)
    def testAttachOldSession(self):
        """TestDBusSession.testAttachOldSession - attach to session which no longer has clients"""
        self.session.Detach()
        time.sleep(5)
        # This used to be impossible with SyncEvolution 1.0 because it
        # removed the session right after the previous client
        # left. SyncEvolution 1.1 makes it possible by keeping
        # sessions around for a minute. However, the session is
        # no longer listed because it really should only be used
        # by clients which heard about it before.
        self.assertEqual(self.server.GetSessions(), [])
        self.session.Attach()
        self.assertEqual(self.session.GetFlags(), [])
        self.assertEqual(self.session.GetConfigName(), "@default");
        time.sleep(60)
        self.assertEqual(self.session.GetFlags(), [])

    @timeout(70)
    def testExpireSession(self):
        """TestDBusSession.testExpireSession - ensure that session stays around for a minute"""
        self.session.Detach()
        time.sleep(5)
        self.assertEqual(self.session.GetFlags(), [])
        self.assertEqual(self.session.GetConfigName(), "@default");
        time.sleep(60)
        try:
            self.session.GetFlags()
        except:
            pass
        else:
            self.fail("Session.GetFlags() should have failed")

    def testCreateSessionWithFlags(self):
        """TestDBusSession.testCreateSessionWithFlags - ask for session with some specific flags and config"""
        self.session.Detach()
        self.sessionpath, self.session = self.createSession("FooBar@no-such-context", True, ["foo", "bar"])
        self.assertEqual(self.session.GetFlags(), ["foo", "bar"])
        self.assertEqual(self.session.GetConfigName(), "foobar@no-such-context");

    def testSecondSession(self):
        """TestDBusSession.testSecondSession - a second session should not run unless the first one stops"""
        sessions = self.server.GetSessions()
        self.assertEqual(sessions, [self.sessionpath])
        sessionpath = self.server.StartSession("")
        sessions = self.server.GetSessions()
        self.assertEqual(sessions, [self.sessionpath, sessionpath])

        def session_ready(object, ready):
            if self.running:
                DBusUtil.quit_events.append("session " + object + (ready and " ready" or " done"))
                loop.quit()

        bus.add_signal_receiver(session_ready,
                                'SessionChanged',
                                'org.syncevolution.Server',
                                self.server.bus_name,
                                None,
                                byte_arrays=True,
                                utf8_strings=True)

        def status(*args):
            if self.running:
                DBusUtil.events.append(("status", args))
                if args[0] == "idle":
                    DBusUtil.quit_events.append("session " + sessionpath + " idle")
                    loop.quit()

        bus.add_signal_receiver(status,
                                'StatusChanged',
                                'org.syncevolution.Session',
                                self.server.bus_name,
                                sessionpath,
                                byte_arrays=True, 
                                utf8_strings=True)

        session = dbus.Interface(bus.get_object(self.server.bus_name,
                                                sessionpath),
                                 'org.syncevolution.Session')
        status, error, sources = session.GetStatus(utf8_strings=True)
        self.assertEqual(status, "queueing")
        # use hash so that we can write into it in callback()
        callback_called = {}
        def callback():
            callback_called[1] = "callback()"
            self.session.Detach()
        try:
            t1 = self.addTimeout(2, callback)
            # session 1 done
            loop.run()
            self.assertTrue(callback_called)
            # session 2 ready and idle
            loop.run()
            loop.run()
            expected = ["session " + self.sessionpath + " done",
                        "session " + sessionpath + " idle",
                        "session " + sessionpath + " ready"]
            expected.sort()
            DBusUtil.quit_events.sort()
            self.assertEqual(DBusUtil.quit_events, expected)
            status, error, sources = session.GetStatus(utf8_strings=True)
            self.assertEqual(status, "idle")
        finally:
            self.removeTimeout(t1)

class TestSessionAPIsEmptyName(unittest.TestCase, DBusUtil):
    """Test session APIs that work with an empty server name. Thus, all of session APIs which
       need this kind of checking are put in this class. """

    def setUp(self):
        self.setUpServer()
        self.setUpSession("")

    def run(self, result):
        self.runTest(result)

    def testGetConfigEmptyName(self):
        """TestSessionAPIsEmptyName.testGetConfigEmptyName - reading empty default config"""
        config = self.session.GetConfig(False, utf8_strings=True)

    def testGetTemplateEmptyName(self):
        """TestSessionAPIsEmptyName.testGetTemplateEmptyName - trigger error by getting template for empty server name"""
        try:
            config = self.session.GetConfig(True, utf8_strings=True)
        except dbus.DBusException, ex:
            self.assertEqual(str(ex),
                                 "org.syncevolution.NoSuchConfig: No template '' found")
        else:
            self.fail("no exception thrown")

    def testCheckSourceEmptyName(self):
        """TestSessionAPIsEmptyName.testCheckSourceEmptyName - Test the error is reported when the server name is empty for CheckSource"""
        try:
            self.session.CheckSource("", utf8_strings=True)
        except dbus.DBusException, ex:
            self.assertEqual(str(ex),
                                 "org.syncevolution.NoSuchSource: '' has no '' source")
        else:
            self.fail("no exception thrown")

    def testGetDatabasesEmptyName(self):
        """TestSessionAPIsEmptyName.testGetDatabasesEmptyName - Test the error is reported when the server name is empty for GetDatabases"""
        try:
            self.session.GetDatabases("", utf8_strings=True)
        except dbus.DBusException, ex:
            self.assertEqual(str(ex),
                                 "org.syncevolution.NoSuchSource: '' has no '' source")
        else:
            self.fail("no exception thrown")

    def testGetReportsEmptyName(self):
        """TestSessionAPIsEmptyName.testGetReportsEmptyName - Test reports from all peers are returned in order when the peer name is empty for GetReports"""
        self.setUpFiles('reports')
        reports = self.session.GetReports(0, 0xFFFFFFFF, utf8_strings=True)
        self.assertEqual(len(reports), 7)
        refPeers = ["dummy-test", "dummy", "dummy-test", "dummy-test",
                    "dummy-test", "dummy_test", "dummy-test"]
        for i in range(0, len(refPeers)):
            self.assertEqual(reports[i]["peer"], refPeers[i])

    def testGetReportsContext(self):
        """TestSessionAPIsEmptyName.testGetReportsContext - Test reports from a context are returned when the peer name is empty for GetReports"""
        self.setUpFiles('reports')
        self.session.Detach()
        self.setUpSession("@context")
        reports = self.session.GetReports(0, 0xFFFFFFFF, utf8_strings=True)
        self.assertEqual(len(reports), 1)
        self.assertTrue(reports[0]["dir"].endswith("dummy_+test@context-2010-01-20-10-10"))


class TestSessionAPIsDummy(unittest.TestCase, DBusUtil):
    """Tests that work for GetConfig/SetConfig/CheckSource/GetDatabases/GetReports in Session.
       This class is only working in a dummy config. Thus it can't do sync correctly. The purpose
       is to test some cleanup cases and expected errors. Also, some unit tests for some APIs 
       depend on a clean configuration so they are included here. For those unit tests depending
       on sync, another class is used """

    def setUp(self):
        self.setUpServer()
        # use 'dummy-test' as the server name
        self.setUpSession("dummy-test")
        # default config
        self.config = { 
                         "" : { "syncURL" : "http://impossible-syncurl-just-for-testing-to-avoid-conflict",
                                "username" : "unknown",
                                # the password request tests depend on not having a real password here
                                "password" : "-",
                                "deviceId" : "foo",
                                "RetryInterval" : "10",
                                "RetryDuration" : "20",
                                "ConsumerReady" : "1",
                                "configName" : "dummy-test"
                              },
                         "source/addressbook" : { "sync" : "slow",
                                                  "backend" : "file",
                                                  "database" : "file://" + xdg_root + "/addressbook",
                                                  "databaseFormat" : "text/vcard",
                                                  "uri" : "card"
                                                },
                         "source/calendar"    : { "sync" : "disabled",
                                                  "backend" : "file",
                                                  "database" : "file://" + xdg_root + "/calendar",
                                                  "databaseFormat" : "text/calendar",
                                                  "uri" : "cal"
                                                },
                         "source/todo"        : { "sync" : "disabled",
                                                  "backend" : "file",
                                                  "database" : "file://" + xdg_root + "/todo",
                                                  "databaseFormat" : "text/calendar",
                                                  "uri" : "task"
                                                },
                         "source/memo"        : { "sync" : "disabled",
                                                  "backend" : "file",
                                                  "database" : "file://" + xdg_root + "/memo",
                                                  "databaseFormat" : "text/calendar",
                                                  "uri" : "text"
                                                }
                       }
        # update config
        self.updateConfig = { 
                               "" : { "username" : "doe"},
                               "source/addressbook" : { "sync" : "slow"}
                            }
        self.sources = ['addressbook', 'calendar', 'todo', 'memo']

        # set by SessionReady signal handlers in some tests
        self.auto_sync_session_path = None

    def run(self, result):
        self.runTest(result)

    def clearAllConfig(self):
        """ clear a server config. All should be removed. Used internally. """
        emptyConfig = {}
        self.session.SetConfig(False, False, emptyConfig, utf8_strings=True)

    def setupConfig(self):
        """ create a server with full config. Used internally. """
        self.session.SetConfig(False, False, self.config, utf8_strings=True)

    def testTemporaryConfig(self):
        """TestSessionAPIsDummy.testTemporaryConfig - various temporary config changes"""
        ref = { "": { "loglevel": "2", "configName": "dummy-test" } }
        config = copy.deepcopy(ref)
        self.session.SetConfig(False, False, config, utf8_strings=True)
        # reset
        self.session.SetConfig(False, True, {}, utf8_strings=True)
        self.assertEqual(config, self.session.GetConfig(False, utf8_strings=True))
        # add sync prop
        self.session.SetConfig(True, True, { "": { "loglevel": "100" } }, utf8_strings=True)
        config[""]["loglevel"] = "100"
        self.assertEqual(config, self.session.GetConfig(False, utf8_strings=True))
        # add source
        self.session.SetConfig(True, True, { "source/foobar": { "sync": "two-way" } }, utf8_strings=True)
        config["source/foobar"] = { "sync": "two-way" }
        self.session.SetConfig(True, True, { "": { "loglevel": "100" } }, utf8_strings=True)
        # add source prop
        self.session.SetConfig(True, True, { "source/foobar": { "database": "xyz" } }, utf8_strings=True)
        config["source/foobar"]["database"] = "xyz"
        self.assertEqual(config, self.session.GetConfig(False, utf8_strings=True))
        # reset temporary settings
        self.session.SetConfig(False, True, { }, utf8_strings=True)
        config = copy.deepcopy(ref)
        self.assertEqual(config, self.session.GetConfig(False, utf8_strings=True))

    def testCreateGetConfig(self):
        """TestSessionAPIsDummy.testCreateGetConfig -  test the config is created successfully. """
        self.setUpConfigListeners()
        self.config[""]["username"] = "creategetconfig"
        self.config[""]["password"] = "112233445566778"
        self.setupConfig()
        """ get config and compare """
        config = self.session.GetConfig(False, utf8_strings=True)
        self.assertEqual(config, self.config)
        # terminate session and check whether a "config changed" signal
        # was sent as required
        self.session.Detach()
        loop.run()
        self.assertEqual(DBusUtil.events, ["ConfigChanged"])

    def testUpdateConfig(self):
        """TestSessionAPIsDummy.testUpdateConfig -  test the config is permenantly updated correctly. """
        self.setupConfig()
        """ update the given config """
        self.session.SetConfig(True, False, self.updateConfig, utf8_strings=True)
        config = self.session.GetConfig(False, utf8_strings=True)
        self.assertEqual(config[""]["username"], "doe")
        self.assertEqual(config["source/addressbook"]["sync"], "slow")

    def testUpdateConfigTemp(self):
        """TestSessionAPIsDummy.testUpdateConfigTemp -  test the config is just temporary updated but no effect in storage. """
        self.setupConfig()
        """ set config temporary """
        self.session.SetConfig(True, True, self.updateConfig, utf8_strings=True)
        self.session.Detach()
        """ creat a new session to lose the temporary configs """
        self.setUpSession("dummy-test")
        config = self.session.GetConfig(False, utf8_strings=True)
        """ no change of any properties """
        self.assertEqual(config, self.config)

    def testGetConfigUpdateConfigTemp(self):
        """TestSessionAPIsDummy.testGetConfigUpdateConfigTemp -  test the config is temporary updated and in effect for GetConfig in the current session. """
        self.setupConfig()
        """ set config temporary """
        self.session.SetConfig(True, True, self.updateConfig, utf8_strings=True)
        """ GetConfig is affected """
        config = self.session.GetConfig(False, utf8_strings=True)
        """ no change of any properties """
        self.assertEqual(config[""]["username"], "doe")
        self.assertEqual(config["source/addressbook"]["sync"], "slow")

    def testGetConfigWithTempConfig(self):
        """TestSessionAPIsDummy.testGetConfigWithTempConfig -  test the config is gotten for a new temporary config. """
        """ The given config doesn't exist on disk and it's set temporarily. Then GetConfig should
            return the configs temporarily set. """
        self.session.SetConfig(True, True, self.config, utf8_strings=True)
        config = self.session.GetConfig(False, utf8_strings=True)
        self.assertEqual(config, self.config)

    def testUpdateConfigError(self):
        """TestSessionAPIsDummy.testUpdateConfigError -  test the right error is reported when an invalid property value is set """
        self.setupConfig()
        config = { 
                     "source/addressbook" : { "sync" : "invalid-value"}
                  }
        try:
            self.session.SetConfig(True, False, config, utf8_strings=True)
        except dbus.DBusException, ex:
            self.assertEqual(str(ex),
                                 "org.syncevolution.InvalidCall: invalid value 'invalid-value' for "
                                 "property 'sync': 'not one of the valid values (two-way, slow, "
                                 "refresh-from-local, refresh-from-remote = refresh, one-way-from-local, "
                                 "one-way-from-remote = one-way, refresh-from-client = refresh-client, "
                                 "refresh-from-server = refresh-server, one-way-from-client = one-way-client, "
                                 "one-way-from-server = one-way-server, disabled = none)'")
        else:
            self.fail("no exception thrown")

    def testUpdateNoConfig(self):
        """TestSessionAPIsDummy.testUpdateNoConfig -  test the right error is reported when updating properties for a non-existing server """
        try:
            self.session.SetConfig(True, False, self.updateConfig, utf8_strings=True)
        except dbus.DBusException, ex:
            self.assertEqual(str(ex),
                                 "org.syncevolution.NoSuchConfig: The configuration 'dummy-test' doesn't exist")
        else:
            self.fail("no exception thrown")

    def testUnknownConfigContent(self):
        """TestSessionAPIsDummy.testUnknownConfigContent - config with unkown must be rejected"""
        self.setupConfig()

        try:
            config1 = copy.deepcopy(self.config)
            config1[""]["no-such-sync-property"] = "foo"
            self.session.SetConfig(False, False, config1, utf8_strings=True)
        except dbus.DBusException, ex:
            self.assertEqual(str(ex),
                                 "org.syncevolution.InvalidCall: unknown property 'no-such-sync-property'")
        else:
            self.fail("no exception thrown")

        try:
            config1 = copy.deepcopy(self.config)
            config1["source/addressbook"]["no-such-source-property"] = "foo"
            self.session.SetConfig(False, False, config1, utf8_strings=True)
        except dbus.DBusException, ex:
            self.assertEqual(str(ex),
                                 "org.syncevolution.InvalidCall: unknown property 'no-such-source-property'")
        else:
            self.fail("no exception thrown")

        try:
            config1 = copy.deepcopy(self.config)
            config1["no-such-key"] = { "foo": "bar" }
            self.session.SetConfig(False, False, config1, utf8_strings=True)
        except dbus.DBusException, ex:
            self.assertEqual(str(ex),
                                 "org.syncevolution.InvalidCall: invalid config entry 'no-such-key'")
        else:
            self.fail("no exception thrown")

    def testClearAllConfig(self):
        """TestSessionAPIsDummy.testClearAllConfig -  test all configs of a server are cleared correctly. """
        """ first set up config and then clear all configs and also check a non-existing config """
        self.setupConfig()
        self.clearAllConfig()
        try:
            config = self.session.GetConfig(False, utf8_strings=True)
        except dbus.DBusException, ex:
            self.assertEqual(str(ex),
                                "org.syncevolution.NoSuchConfig: No configuration 'dummy-test' found")
        else:
            self.fail("no exception thrown")

    def testCheckSourceNoConfig(self):
        """TestSessionAPIsDummy.testCheckSourceNoConfig -  test the right error is reported when the server doesn't exist """
        try:
            self.session.CheckSource("", utf8_strings=True)
        except dbus.DBusException, ex:
            self.assertEqual(str(ex),
                                 "org.syncevolution.NoSuchSource: 'dummy-test' has no '' source")
        else:
            self.fail("no exception thrown")

    def testCheckSourceNoSourceName(self):
        """TestSessionAPIsDummy.testCheckSourceNoSourceName -  test the right error is reported when the source doesn't exist """
        self.setupConfig()
        try:
            self.session.CheckSource("dummy", utf8_strings=True)
        except dbus.DBusException, ex:
            self.assertEqual(str(ex),
                                 "org.syncevolution.NoSuchSource: 'dummy-test' "
                                 "has no 'dummy' source")
        else:
            self.fail("no exception thrown")

    def testCheckSourceInvalidDatabase(self):
        """TestSessionAPIsDummy.testCheckSourceInvalidEvolutionSource -  test the right error is reported when the evolutionsource is invalid """
        self.setupConfig()
        config = { "source/memo" : { "database" : "impossible-source"} }
        self.session.SetConfig(True, False, config, utf8_strings=True)
        try:
            self.session.CheckSource("memo", utf8_strings=True)
        except dbus.DBusException, ex:
            self.assertEqual(str(ex),
                                 "org.syncevolution.SourceUnusable: The source 'memo' is not usable")
        else:
            self.fail("no exception thrown")

    def testCheckSourceInvalidBackend(self):
        """TestSessionAPIsDummy.testCheckSourceInvalidBackend -  test the right error is reported when the type is invalid """
        self.setupConfig()
        config = { "source/memo" : { "backend" : "no-such-backend"} }
        try:
            self.session.SetConfig(True, False, config, utf8_strings=True)
        except dbus.DBusException, ex:
            expected = "org.syncevolution.InvalidCall: invalid value 'no-such-backend' for property 'backend': "
            self.assertEqual(str(ex)[0:len(expected)], expected)
        else:
            self.fail("no exception thrown")

    def testCheckSourceNoBackend(self):
        """TestSessionAPIsDummy.testCheckSourceNoBackend -  test the right error is reported when the source is unusable"""
        self.setupConfig()
        config = { "source/memo" : { "backend" : "file",
                                     "databaseFormat" : "text/calendar",
                                     "database" : "file:///no/such/path" } }
        self.session.SetConfig(True, False, config, utf8_strings=True)
        try:
            self.session.CheckSource("memo", utf8_strings=True)
        except dbus.DBusException, ex:
            self.assertEqual(str(ex),
                                 "org.syncevolution.SourceUnusable: The source 'memo' is not usable")
        else:
            self.fail("no exception thrown")

    def testCheckSource(self):
        """TestSessionAPIsDummy.testCheckSource - testCheckSource - test all sources are okay"""
        self.setupConfig()
        try:
            for source in self.sources:
                self.session.CheckSource(source, utf8_strings=True)
        except dbus.DBusException, ex:
            self.fail(ex)

    def testCheckSourceUpdateConfigTemp(self):
        """TestSessionAPIsDummy.testCheckSourceUpdateConfigTemp -  test the config is temporary updated and in effect for GetDatabases in the current session. """
        self.setupConfig()
        tempConfig = {"source/temp" : { "backend" : "calendar"}}
        self.session.SetConfig(True, True, tempConfig, utf8_strings=True)
        databases2 = self.session.CheckSource("temp", utf8_strings=True)

    def testGetDatabasesNoConfig(self):
        """TestSessionAPIsDummy.testGetDatabasesNoConfig -  test the right error is reported when the server doesn't exist """
        # make sure the config doesn't exist """
        try:
            self.session.GetDatabases("", utf8_strings=True)
        except dbus.DBusException, ex:
            self.assertEqual(str(ex),
                                 "org.syncevolution.NoSuchSource: 'dummy-test' has no '' source")
        else:
            self.fail("no exception thrown")

    def testGetDatabasesEmpty(self):
        """TestSessionAPIsDummy.testGetDatabasesEmpty -  test the right error is reported for non-existing source"""
        self.setupConfig()
        try:
            databases = self.session.GetDatabases("never_use_this_source_name", utf8_strings=True)
        except dbus.DBusException, ex:
            self.assertEqual(str(ex),
                                 "org.syncevolution.NoSuchSource: 'dummy-test' has no 'never_use_this_source_name' source")
        else:
            self.fail("no exception thrown")

    def testGetDatabases(self):
        """TestSessionAPIsDummy.testGetDatabases -  test the right way to get databases """
        self.setupConfig()

        # don't know actual databases, so compare results of two different times
        sources = ['addressbook', 'calendar', 'todo', 'memo']
        databases1 = []
        for source in sources:
            databases1.append(self.session.GetDatabases(source, utf8_strings=True))
        # reverse the list of sources and get databases again
        sources.reverse()
        databases2 = []
        for source in sources:
            databases2.append(self.session.GetDatabases(source, utf8_strings=True))
        # sort two arrays
        databases1.sort()
        databases2.sort()
        self.assertEqual(databases1, databases2)

    def testGetDatabasesUpdateConfigTemp(self):
        """TestSessionAPIsDummy.testGetDatabasesUpdateConfigTemp -  test the config is temporary updated and in effect for GetDatabases in the current session. """
        self.setupConfig()
        # file backend: reports a short help text instead of a real database list
        databases1 = self.session.GetDatabases("calendar", utf8_strings=True)
        # databaseFormat is required for file backend, otherwise it
        # cannot be instantiated and even simple operations as reading
        # the (in this case fixed) list of databases fail
        tempConfig = {"source/temp" : { "backend" : "file", "databaseFormat" : "text/calendar" }}
        self.session.SetConfig(True, True, tempConfig, utf8_strings=True)
        databases2 = self.session.GetDatabases("temp", utf8_strings=True)
        self.assertEqual(databases2, databases1)

    def testGetReportsNoConfig(self):
        """TestSessionAPIsDummy.testGetReportsNoConfig -  Test nothing is gotten when the given server doesn't exist. Also covers boundaries """
        reports = self.session.GetReports(0, 0, utf8_strings=True)
        self.assertEqual(reports, [])
        reports = self.session.GetReports(0, 1, utf8_strings=True)
        self.assertEqual(reports, [])
        reports = self.session.GetReports(0, 0xFFFFFFFF, utf8_strings=True)
        self.assertEqual(reports, [])
        reports = self.session.GetReports(0xFFFFFFFF, 0xFFFFFFFF, utf8_strings=True)
        self.assertEqual(reports, [])

    def testGetReportsNoReports(self):
        """TestSessionAPIsDummy.testGetReportsNoReports -  Test when the given server has no reports. Also covers boundaries """
        self.setupConfig()
        reports = self.session.GetReports(0, 0, utf8_strings=True)
        self.assertEqual(reports, [])
        reports = self.session.GetReports(0, 1, utf8_strings=True)
        self.assertEqual(reports, [])
        reports = self.session.GetReports(0, 0xFFFFFFFF, utf8_strings=True)
        self.assertEqual(reports, [])
        reports = self.session.GetReports(0xFFFFFFFF, 0xFFFFFFFF, utf8_strings=True)
        self.assertEqual(reports, [])

    def testGetReportsByRef(self):
        """TestSessionAPIsDummy.testGetReportsByRef -  Test the reports are gotten correctly from reference files. Also covers boundaries """
        """ This could be extractly compared since the reference files are known """
        self.setUpFiles('reports')
        report0 = { "peer" : "dummy-test",
                    "start" : "1258520955",
                    "end" : "1258520964",
                    "status" : "200",
                    "source-addressbook-mode" : "slow",
                    "source-addressbook-first" : "true",
                    "source-addressbook-resume" : "false",
                    "source-addressbook-status" : "0",
                    "source-addressbook-backup-before" : "0",
                    "source-addressbook-backup-after" : "0",
                    "source-addressbook-stat-local-any-sent" : "9168",
                    "source-addressbook-stat-remote-added-total" : "71",
                    "source-addressbook-stat-remote-updated-total" : "100",
                    "source-addressbook-stat-local-updated-total" : "632",
                    "source-addressbook-stat-remote-any-reject" : "100",
                    "source-addressbook-stat-remote-any-conflict_duplicated" : "5293487",
                    "source-addressbook-stat-remote-any-conflict_client_won" : "33",
                    "source-addressbook-stat-local-any-received" : "2",
                    "source-addressbook-stat-local-removed-total" : "4",
                    "source-addressbook-stat-remote-any-conflict_server_won" : "38",
                    "source-addressbook-stat-local-any-reject" : "77",
                    "source-addressbook-stat-local-added-total" : "84",
                    "source-addressbook-stat-remote-removed-total" : "66",
                    "source-calendar-mode" : "slow",
                    "source-calendar-first" : "true",
                    "source-calendar-resume" : "false",
                    "source-calendar-status" : "0",
                    "source-calendar-backup-before" : "17",
                    "source-calendar-backup-after" : "17",
                    "source-calendar-stat-local-any-sent" : "8619",
                    "source-calendar-stat-remote-added-total": "17",
                    "source-calendar-stat-remote-updated-total" : "10",
                    "source-calendar-stat-local-updated-total" : "6",
                    "source-calendar-stat-remote-any-reject" : "1",
                    "source-calendar-stat-remote-any-conflict_duplicated" : "5",
                    "source-calendar-stat-remote-any-conflict_client_won" : "3",
                    "source-calendar-stat-local-any-received" : "24",
                    "source-calendar-stat-local-removed-total" : "54",
                    "source-calendar-stat-remote-any-conflict_server_won" : "38",
                    "source-calendar-stat-local-any-reject" : "7",
                    "source-calendar-stat-local-added-total" : "42",
                    "source-calendar-stat-remote-removed-total" : "6",
                    "source-memo-mode" : "slow",
                    "source-memo-first" : "true",
                    "source-memo-resume" : "false",
                    "source-memo-status" : "0",
                    "source-memo-backup-before" : "3",
                    "source-memo-backup-after" : "4",
                    "source-memo-stat-local-any-sent" : "8123",
                    "source-memo-stat-remote-added-total" : "15",
                    "source-memo-stat-remote-updated-total" : "6",
                    "source-memo-stat-local-updated-total" : "8",
                    "source-memo-stat-remote-any-reject" : "16",
                    "source-memo-stat-remote-any-conflict_duplicated" : "27",
                    "source-memo-stat-remote-any-conflict_client_won" : "2",
                    "source-memo-stat-local-any-received" : "3",
                    "source-memo-stat-local-removed-total" : "4",
                    "source-memo-stat-remote-any-conflict_server_won" : "8",
                    "source-memo-stat-local-any-reject" : "40",
                    "source-memo-stat-local-added-total" : "34",
                    "source-memo-stat-remote-removed-total" : "5",
                    "source-todo-mode" : "slow",
                    "source-todo-first" : "true",
                    "source-todo-resume" : "false",
                    "source-todo-status" : "0",
                    "source-todo-backup-before" : "2",
                    "source-todo-backup-after" : "2",
                    "source-todo-stat-local-any-sent" : "619",
                    "source-todo-stat-remote-added-total" : "71",
                    "source-todo-stat-remote-updated-total" : "1",
                    "source-todo-stat-local-updated-total" : "9",
                    "source-todo-stat-remote-any-reject" : "10",
                    "source-todo-stat-remote-any-conflict_duplicated" : "15",
                    "source-todo-stat-remote-any-conflict_client_won" : "7",
                    "source-todo-stat-local-any-received" : "2",
                    "source-todo-stat-local-removed-total" : "4",
                    "source-todo-stat-remote-any-conflict_server_won" : "8",
                    "source-todo-stat-local-any-reject" : "3",
                    "source-todo-stat-local-added-total" : "24",
                    "source-todo-stat-remote-removed-total" : "80" }
        reports = self.session.GetReports(0, 0, utf8_strings=True)
        self.assertEqual(reports, [])
        # get only one report
        reports = self.session.GetReports(0, 1, utf8_strings=True)
        self.assertTrue(len(reports) == 1)
        del reports[0]["dir"]

        self.assertEqual(reports[0], report0)
        """ the number of reference sessions is totally 5. Check the returned count
        when parameter is bigger than 5 """
        reports = self.session.GetReports(0, 0xFFFFFFFF, utf8_strings=True)
        self.assertTrue(len(reports) == 5)
        # start from 2, this could check integer overflow
        reports2 = self.session.GetReports(2, 0xFFFFFFFF, utf8_strings=True)
        self.assertTrue(len(reports2) == 3)
        # the first element of reports2 should be the same as the third element of reports
        self.assertEqual(reports[2], reports2[0])
        # indexed from 5, nothing could be gotten
        reports = self.session.GetReports(5, 0xFFFFFFFF, utf8_strings=True)
        self.assertEqual(reports, [])

    def testRestoreByRef(self):
        """TestSessionAPIsDummy.testRestoreByRef - restore data before or after a given session"""
        self.setUpFiles('restore')
        self.setupConfig()
        self.setUpListeners(self.sessionpath)
        reports = self.session.GetReports(0, 1, utf8_strings=True)
        dir = reports[0]["dir"]
        sessionpath, session = self.createSession("dummy-test", False)
        #TODO: check restore result, how?
        #restore data before this session
        self.session.Restore(dir, True, [], utf8_strings=True)
        loop.run()
        self.session.Detach()

        # check recorded events in DBusUtil.events, first filter them
        statuses = []
        progresses = []
        for item in DBusUtil.events:
            if item[0] == "status":
                statuses.append(item[1])
            elif item[0] == "progress":
                progresses.append(item[1])

        lastStatus = ""
        lastSources = {}
        statusPairs = {"": 0, "idle": 1, "running" : 2, "done" : 3}
        for status, error, sources in statuses:
            self.assertFalse(status == lastStatus and lastSources == sources)
            # no error
            self.assertEqual(error, 0)
            for sourcename, value in sources.items():
                # no error
                self.assertEqual(value[2], 0)
                # keep order: source status must also be unchanged or the next status
                if lastSources.has_key(sourcename):
                    lastValue = lastSources[sourcename]
                    self.assertTrue(statusPairs[value[1]] >= statusPairs[lastValue[1]])

            lastStatus = status
            lastSources = sources

        # check increasing progress percentage
        lastPercent = 0
        for percent, sources in progresses:
            self.assertFalse(percent < lastPercent)
            lastPercent = percent

        session.SetConfig(False, False, self.config, utf8_strings=True)
        #restore data after this session
        session.Restore(dir, False, ["addressbook", "calendar"], utf8_strings=True)
        loop.run()

    def testSecondRestore(self):
        """TestSessionAPIsDummy.testSecondRestore - right error thrown when session is not active?"""
        self.setUpFiles('restore')
        self.setupConfig()
        self.setUpListeners(self.sessionpath)
        reports = self.session.GetReports(0, 1, utf8_strings=True)
        dir = reports[0]["dir"]
        sessionpath, session = self.createSession("dummy-test", False)
        try:
            session.Restore(dir, False, [], utf8_strings=True)
        except dbus.DBusException, ex:
            self.assertEqual(str(ex),
                    "org.syncevolution.InvalidCall: session is not active, call not allowed at this time")
        else:
            self.fail("no exception thrown")

        self.session.Detach()
        session.SetConfig(False, False, self.config, utf8_strings=True)
        session.Restore(dir, False, [], utf8_strings=True)
        loop.run()

    @timeout(300)
    def testInteractivePassword(self):
        """TestSessionAPIsDummy.testInteractivePassword -  test the info request is correctly working for password """
        self.setupConfig()
        self.setUpListeners(self.sessionpath)
        self.lastState = "unknown"
        # define callback for InfoRequest signals and send corresponds response
        # to dbus server
        def infoRequest(id, session, state, handler, type, params):
            if state == "request":
                self.assertEqual(self.lastState, "unknown")
                self.lastState = "request"
                self.server.InfoResponse(id, "working", {}, utf8_strings=True)
            elif state == "waiting":
                self.assertEqual(self.lastState, "request")
                self.lastState = "waiting"
                self.server.InfoResponse(id, "response", {"password" : "123456"}, utf8_strings=True)
            elif state == "done":
                self.assertEqual(self.lastState, "waiting")
                self.lastState = "done"
            else:
                self.fail("state should not be '" + state + "'")

        signal = bus.add_signal_receiver(infoRequest,
                                         'InfoRequest',
                                         'org.syncevolution.Server',
                                         self.server.bus_name,
                                         None,
                                         byte_arrays=True,
                                         utf8_strings=True)

        # dbus server will be blocked by gnome-keyring-ask dialog, so we kill it, and then 
        # it can't get the password from gnome keyring and send info request for password
        def callback():
            kill = subprocess.Popen("sh -c 'killall -9 gnome-keyring-ask >/dev/null 2>&1'", shell=True)
            kill.communicate()
            return True

        timeout_handler = Timeout.addTimeout(1, callback)

        # try to sync and invoke password request
        self.session.Sync("", {})
        loop.run()
        Timeout.removeTimeout(timeout_handler)
        self.assertEqual(self.lastState, "done")

    @timeout(60)
    def testAutoSyncNetworkFailure(self):
        """TestSessionAPIsDummy.testAutoSyncNetworkFailure - test that auto-sync is triggered, fails due to (temporary?!) network error here"""
        self.setupConfig()
        # enable auto-sync
        config = copy.deepcopy(self.config)
        # Note that writing this config will modify the host's keyring!
        # Use a syncURL that is unlikely to conflict with the host
        # or any other D-Bus test.
        config[""]["syncURL"] = "http://no-such-domain.foobar"
        config[""]["autoSync"] = "1"
        config[""]["autoSyncDelay"] = "0"
        config[""]["autoSyncInterval"] = "10s"
        config[""]["password"] = "foobar"
        self.session.SetConfig(True, False, config, utf8_strings=True)

        def session_ready(object, ready):
            if self.running and object != self.sessionpath and \
                (self.auto_sync_session_path == None and ready or \
                 self.auto_sync_session_path == object):
                self.auto_sync_session_path = object
                DBusUtil.quit_events.append("session " + object + (ready and " ready" or " done"))
                loop.quit()

        signal = bus.add_signal_receiver(session_ready,
                                         'SessionChanged',
                                         'org.syncevolution.Server',
                                         self.server.bus_name,
                                         None,
                                         byte_arrays=True,
                                         utf8_strings=True)

        # shut down current session, will allow auto-sync
        self.session.Detach()

        # wait for start and end of auto-sync session
        loop.run()
        loop.run()
        end = time.time()
        self.assertEqual(DBusUtil.quit_events, ["session " + self.auto_sync_session_path + " ready",
                                                "session " + self.auto_sync_session_path + " done"])
        DBusUtil.quit_events = []
        # session must be around for a while after terminating, to allow
        # reading information about it by clients who didn't start it
        # and thus wouldn't know what the session was about otherwise
        session = dbus.Interface(bus.get_object(self.server.bus_name,
                                                self.auto_sync_session_path),
                                 'org.syncevolution.Session')
        reports = session.GetReports(0, 100, utf8_strings=True)
        self.assertEqual(len(reports), 1)
        self.assertEqual(reports[0]["status"], "20043")
        name = session.GetConfigName()
        self.assertEqual(name, "dummy-test")
        flags = session.GetFlags()
        self.assertEqual(flags, [])
        first_auto = self.auto_sync_session_path
        self.auto_sync_session_path = None

        # check that interval between auto-sync sessions is right
        loop.run()
        start = time.time()
        loop.run()
        self.assertEqual(DBusUtil.quit_events, ["session " + self.auto_sync_session_path + " ready",
                                                "session " + self.auto_sync_session_path + " done"])
        self.assertNotEqual(first_auto, self.auto_sync_session_path)
        delta = start - end
        # avoid timing checks when running under valgrind
        if not usingValgrind():
            self.assertTrue(delta < 13)
            self.assertTrue(delta > 7)

        # check that org.freedesktop.Notifications.Notify was not called
        # (network errors are considered temporary, can't tell in this case
        # that the name lookup error is permanent)
        def checkDBusLog(self, content):
            notifications = GrepNotifications(content)
            self.assertEqual(notifications, [])

        # done as part of post-processing in runTest()
        self.runTestDBusCheck = checkDBusLog

    @timeout(60)
    def testAutoSyncLocalConfigError(self):
        """TestSessionAPIsDummy.testAutoSyncLocalConfigError - test that auto-sync is triggered for local sync, fails due to permanent config error here"""
        self.setupConfig()
        # enable auto-sync
        config = copy.deepcopy(self.config)
        config[""]["syncURL"] = "local://@foobar" # will fail
        config[""]["autoSync"] = "1"
        config[""]["autoSyncDelay"] = "0"
        config[""]["autoSyncInterval"] = "10s"
        config[""]["password"] = "foobar"
        self.session.SetConfig(True, False, config, utf8_strings=True)

        def session_ready(object, ready):
            if self.running and object != self.sessionpath and \
                (self.auto_sync_session_path == None and ready or \
                 self.auto_sync_session_path == object):
                self.auto_sync_session_path = object
                DBusUtil.quit_events.append("session " + object + (ready and " ready" or " done"))
                loop.quit()

        signal = bus.add_signal_receiver(session_ready,
                                         'SessionChanged',
                                         'org.syncevolution.Server',
                                         self.server.bus_name,
                                         None,
                                         byte_arrays=True,
                                         utf8_strings=True)

        # shut down current session, will allow auto-sync
        self.session.Detach()

        # wait for start and end of auto-sync session
        loop.run()
        loop.run()
        self.assertEqual(DBusUtil.quit_events, ["session " + self.auto_sync_session_path + " ready",
                                                "session " + self.auto_sync_session_path + " done"])
        session = dbus.Interface(bus.get_object(self.server.bus_name,
                                                self.auto_sync_session_path),
                                 'org.syncevolution.Session')
        reports = session.GetReports(0, 100, utf8_strings=True)
        self.assertEqual(len(reports), 1)
        self.assertEqual(reports[0]["status"], "10500")
        name = session.GetConfigName()
        self.assertEqual(name, "dummy-test")
        flags = session.GetFlags()
        self.assertEqual(flags, [])

        # check that org.freedesktop.Notifications.Notify was called
        # once to report the failed attempt to start the sync
        def checkDBusLog(self, content):
            notifications = GrepNotifications(content)
            self.assertEqual(notifications,
                             ['   string "SyncEvolution"\n'
                              '   uint32 0\n'
                              '   string ""\n'
                              '   string "Sync problem."\n'
                              '   string "Sorry, there\'s a problem with your sync that you need to attend to."\n'
                              '   array [\n'
                              '      string "view"\n'
                              '      string "View"\n'
                              '      string "default"\n'
                              '      string "Dismiss"\n'
                              '   ]\n'
                              '   array [\n'
                              '   ]\n'
                              '   int32 -1\n'])

        # done as part of post-processing in runTest()
        self.runTestDBusCheck = checkDBusLog

    @timeout(60)
    def testAutoSyncLocalSuccess(self):
        """TestSessionAPIsDummy.testAutoSyncLocalSuccess - test that auto-sync is done successfully for local sync between file backends"""
        # create @foobar config
        self.session.Detach()
        self.setUpSession("target-config@foobar")
        config = copy.deepcopy(self.config)
        config[""]["remoteDeviceId"] = "foo"
        config[""]["deviceId"] = "bar"
        for i in ("addressbook", "calendar", "todo", "memo"):
            source = config["source/" + i]
            source["database"] = source["database"] + ".server"
        self.session.SetConfig(False, False, config, utf8_strings=True)
        self.session.Detach()

        # create dummy-test@default auto-sync config
        self.setUpSession("dummy-test")
        config = copy.deepcopy(self.config)
        config[""]["syncURL"] = "local://@foobar"
        config[""]["PeerIsClient"] = "1"
        config[""]["autoSync"] = "1"
        config[""]["autoSyncDelay"] = "0"
        config[""]["autoSyncInterval"] = "10s"
        config["source/addressbook"]["uri"] = "addressbook"
        self.session.SetConfig(False, False, config, utf8_strings=True)

        def session_ready(object, ready):
            if self.running and object != self.sessionpath and \
                (self.auto_sync_session_path == None and ready or \
                 self.auto_sync_session_path == object):
                self.auto_sync_session_path = object
                DBusUtil.quit_events.append("session " + object + (ready and " ready" or " done"))
                loop.quit()

        signal = bus.add_signal_receiver(session_ready,
                                         'SessionChanged',
                                         'org.syncevolution.Server',
                                         self.server.bus_name,
                                         None,
                                         byte_arrays=True,
                                         utf8_strings=True)

        # shut down current session, will allow auto-sync
        self.session.Detach()

        # wait for start and end of auto-sync session
        loop.run()
        loop.run()
        self.assertEqual(DBusUtil.quit_events, ["session " + self.auto_sync_session_path + " ready",
                                                "session " + self.auto_sync_session_path + " done"])
        session = dbus.Interface(bus.get_object(self.server.bus_name,
                                                self.auto_sync_session_path),
                                 'org.syncevolution.Session')
        reports = session.GetReports(0, 100, utf8_strings=True)
        self.assertEqual(len(reports), 1)
        self.assertEqual(reports[0]["status"], "200")
        name = session.GetConfigName()
        self.assertEqual(name, "dummy-test")
        flags = session.GetFlags()
        self.assertEqual(flags, [])

        # check that org.freedesktop.Notifications.Notify was called
        # when starting and completing the sync
        def checkDBusLog(self, content):
            notifications = GrepNotifications(content)
            self.assertEqual(notifications,
                             ['   string "SyncEvolution"\n'
                              '   uint32 0\n'
                              '   string ""\n'
                              '   string "dummy-test is syncing"\n'
                              '   string "We have just started to sync your computer with the dummy-test sync service."\n'
                              '   array [\n'
                              '      string "view"\n'
                              '      string "View"\n'
                              '      string "default"\n'
                              '      string "Dismiss"\n'
                              '   ]\n'
                              '   array [\n'
                              '   ]\n'
                              '   int32 -1\n',

                              '   string "SyncEvolution"\n'
                              '   uint32 0\n'
                              '   string ""\n'
                              '   string "dummy-test sync complete"\n'
                              '   string "We have just finished syncing your computer with the dummy-test sync service."\n'
                              '   array [\n'
                              '      string "view"\n'
                              '      string "View"\n'
                              '      string "default"\n'
                              '      string "Dismiss"\n'
                              '   ]\n'
                              '   array [\n'
                              '   ]\n'
                              '   int32 -1\n'])

        # done as part of post-processing in runTest()
        self.runTestDBusCheck = checkDBusLog


class TestSessionAPIsReal(unittest.TestCase, DBusUtil):
    """ This class is used to test those unit tests of session APIs, depending on doing sync.
        Thus we need a real server configuration to confirm sync could be run successfully.
        Typically we need make sure that at least one sync has been done before testing our
        desired unit tests. Note that it also covers session.Sync API itself """
    """ All unit tests in this class have a dependency on a real sync
    config named 'dbus_unittest'. That config must have preventSlowSync=0,
    maxLogDirs=1, username, password set such that syncing succeeds
    for at least one source. It does not matter which data is synchronized.
    For example, the following config will work:
    syncevolution --configure --template <server of your choice> \
                  username=<your username> \
                  password=<your password> \
                  preventSlowSync=0 \
                  maxLogDirs=1 \
                  backend=file \
                  database=file:///tmp/test_dbus_data \
                  databaseFormat=text/vcard \
                  dbus_unittest@test-dbus addressbook
                  """

    def setUp(self):
        self.setUpServer()
        self.setUpSession(configName)
        self.operation = "" 

    def run(self, result):
        self.runTest(result, own_xdg=False)

    def setupConfig(self):
        """ Apply for user settings. Used internally. """
        configProps = { }
        # check whether 'dbus_unittest' is configured.
        try:
            configProps = self.session.GetConfig(False, utf8_strings=True)
        except dbus.DBusException, ex:
            self.fail(str(ex) + 
                      ". To test this case, please first set up a correct config named 'dbus_unittest'.")

    def doSync(self):
        self.setupConfig()
        self.setUpListeners(self.sessionpath)
        self.session.Sync("slow", {})
        loop.run()
        self.assertEqual(DBusUtil.quit_events, ["session " + self.sessionpath + " done"])

    def progressChanged(self, *args):
        # subclass specifies its own callback for ProgressChanged signals
        percentage = args[0]
        # make sure sync is really running
        if percentage > 20:
            if self.operation == "abort":
                self.session.Abort()
            if self.operation == "suspend":
                self.session.Suspend()

    @timeout(300)
    def testSync(self):
        """TestSessionAPIsReal.testSync - run a real sync with default server and test status list and progress number"""
        """ check events list is correct for StatusChanged and ProgressChanged """
        # do sync
        self.doSync()
        self.checkSync()
    
    @timeout(300)
    def testSyncStatusAbort(self):
        """TestSessionAPIsReal.testSyncStatusAbort -  test status is set correctly when the session is aborted """
        self.operation = "abort"
        self.doSync()
        hasAbortingStatus = False
        for item in DBusUtil.events:
            if item[0] == "status" and item[1][0] == "aborting":
                hasAbortingStatus = True
                break
        self.assertEqual(hasAbortingStatus, True)

    @timeout(300)
    def testSyncStatusSuspend(self):
        """TestSessionAPIsReal.testSyncStatusSuspend -  test status is set correctly when the session is suspended """
        self.operation = "suspend"
        self.doSync()
        hasSuspendingStatus = False
        for item in DBusUtil.events:
            if item[0] == "status" and "suspending" in item[1][0] :
                hasSuspendingStatus = True
                break
        self.assertEqual(hasSuspendingStatus, True)

    @timeout(300)
    def testSyncSecondSession(self):
        """TestSessionAPIsReal.testSyncSecondSession - ask for a second session that becomes ready after a real sync"""
        sessionpath2, session2 = self.createSession("", False)
        status, error, sources = session2.GetStatus(utf8_strings=True)
        self.assertEqual(status, "queueing")
        self.testSync()
        # now wait for second session becoming ready
        loop.run()
        status, error, sources = session2.GetStatus(utf8_strings=True)
        self.assertEqual(status, "idle")
        self.assertEqual(DBusUtil.quit_events, ["session " + self.sessionpath + " done",
                                                    "session " + sessionpath2 + " ready"])
        session2.Detach()

class TestDBusSyncError(unittest.TestCase, DBusUtil):
    def setUp(self):
        self.setUpServer()
        self.setUpSession(configName)

    def run(self, result):
        self.runTest(result, own_xdg=True)

    def testSyncNoConfig(self):
        """testDBusSyncError.testSyncNoConfig - Executes a real sync with no corresponding config."""
        self.setUpListeners(self.sessionpath)
        self.session.Sync("", {})
        loop.run()
        # TODO: check recorded events in DBusUtil.events
        status, error, sources = self.session.GetStatus(utf8_strings=True)
        self.assertEqual(status, "done")
        self.assertEqual(error, 10500)

class TestConnection(unittest.TestCase, DBusUtil):
    """Tests Server.Connect(). Tests depend on getting one Abort signal to terminate."""

    """a real message sent to our own server, DevInf stripped, username/password foo/bar"""
    message1 = '''<?xml version="1.0" encoding="UTF-8"?><SyncML xmlns='SYNCML:SYNCML1.2'><SyncHdr><VerDTD>1.2</VerDTD><VerProto>SyncML/1.2</VerProto><SessionID>255</SessionID><MsgID>1</MsgID><Target><LocURI>http://127.0.0.1:9000/syncevolution</LocURI></Target><Source><LocURI>sc-api-nat</LocURI><LocName>test</LocName></Source><Cred><Meta><Format xmlns='syncml:metinf'>b64</Format><Type xmlns='syncml:metinf'>syncml:auth-md5</Type></Meta><Data>kHzMn3RWFGWSKeBpXicppQ==</Data></Cred><Meta><MaxMsgSize xmlns='syncml:metinf'>20000</MaxMsgSize><MaxObjSize xmlns='syncml:metinf'>4000000</MaxObjSize></Meta></SyncHdr><SyncBody><Alert><CmdID>1</CmdID><Data>200</Data><Item><Target><LocURI>addressbook</LocURI></Target><Source><LocURI>./addressbook</LocURI></Source><Meta><Anchor xmlns='syncml:metinf'><Last>20091105T092757Z</Last><Next>20091105T092831Z</Next></Anchor><MaxObjSize xmlns='syncml:metinf'>4000000</MaxObjSize></Meta></Item></Alert><Final/></SyncBody></SyncML>'''

    def setUp(self):
        self.setUpServer()
        self.setUpListeners(None)
        # default config
        self.config = { 
                         "" : { "remoteDeviceId" : "sc-api-nat",
                                "password" : "test",
                                "username" : "test",
                                "PeerIsClient" : "1",
                                "RetryInterval" : "1",
                                "RetryDuration" : "10"
                              },
                         "source/addressbook" : { "sync" : "slow",
                                                  "backend" : "file",
                                                  "database" : "file://" + xdg_root + "/addressbook",
                                                  "databaseFormat" : "text/vcard",
                                                  "uri" : "card"
                                                },
                         "source/calendar"    : { "sync" : "disabled",
                                                  "backend" : "file",
                                                  "database" : "file://" + xdg_root + "/calendar",
                                                  "databaseFormat" : "text/calendar",
                                                  "uri" : "cal"
                                                },
                         "source/todo"        : { "sync" : "disabled",
                                                  "backend" : "file",
                                                  "database" : "file://" + xdg_root + "/todo",
                                                  "databaseFormat" : "text/calendar",
                                                  "uri" : "task"
                                                },
                         "source/memo"        : { "sync" : "disabled",
                                                  "backend" : "file",
                                                  "database" : "file://" + xdg_root + "/memo",
                                                  "databaseFormat" : "text/calendar",
                                                  "uri" : "text"
                                                }
                       }

    def setupConfig(self, name="dummy-test", deviceId="sc-api-nat"):
        self.setUpSession(name)
        self.config[""]["remoteDeviceId"] = deviceId
        self.session.SetConfig(False, False, self.config, utf8_strings=True)
        self.session.Detach()

    def run(self, result):
        self.runTest(result, own_xdg=True)

    def getConnection(self, must_authenticate=False):
        conpath = self.server.Connect({'description': 'test-dbus.py',
                                       'transport': 'dummy'},
                                      must_authenticate,
                                      "")
        self.setUpConnectionListeners(conpath)
        connection = dbus.Interface(bus.get_object(self.server.bus_name,
                                                   conpath),
                                    'org.syncevolution.Connection')
        return (conpath, connection)

    def testConnect(self):
        """TestConnection.testConnect - get connection and close it"""
        conpath, connection = self.getConnection()
        connection.Close(False, 'good bye')
        loop.run()
        self.assertEqual(DBusUtil.events, [('abort',)])

    def testInvalidConnect(self):
        """TestConnection.testInvalidConnect - get connection, send invalid initial message"""
        self.setupConfig()
        conpath, connection = self.getConnection()
        try:
            connection.Process('1234', 'invalid message type')
        except dbus.DBusException, ex:
            self.assertEqual(str(ex),
                                 "org.syncevolution.Exception: message type 'invalid message type' not supported for starting a sync")
        else:
            self.fail("no exception thrown")
        loop.run()
        # 'idle' status doesn't be checked
        self.assertTrue(('abort',) in DBusUtil.events)

    def testStartSync(self):
        """TestConnection.testStartSync - send a valid initial SyncML message"""
        self.setupConfig()
        conpath, connection = self.getConnection()
        connection.Process(TestConnection.message1, 'application/vnd.syncml+xml')
        loop.run()
        self.assertEqual(DBusUtil.quit_events, ["connection " + conpath + " got reply"])
        DBusUtil.quit_events = []
        # TODO: check events
        self.assertNotEqual(DBusUtil.reply, None)
        self.assertEqual(DBusUtil.reply[1], 'application/vnd.syncml+xml')
        # credentials should have been accepted because must_authenticate=False
        # in Connect(); 508 = "refresh required" is normal
        self.assertTrue('<Status><CmdID>2</CmdID><MsgRef>1</MsgRef><CmdRef>1</CmdRef><Cmd>Alert</Cmd><TargetRef>addressbook</TargetRef><SourceRef>./addressbook</SourceRef><Data>508</Data>' in DBusUtil.reply[0])
        self.assertFalse('<Chal>' in DBusUtil.reply[0])
        self.assertEqual(DBusUtil.reply[3], False)
        self.assertNotEqual(DBusUtil.reply[4], '')
        connection.Close(False, 'good bye')
        loop.run()
        loop.run()
        self.assertEqual(DBusUtil.quit_events, ["connection " + conpath + " aborted",
                                                    "session done"])
        # start another session for the server (ensures that the previous one is done),
        # then check the server side report
        DBusUtil.quit_events = []
        self.setUpSession("dummy-test")
        sessions = self.session.GetReports(0, 100)
        self.assertEqual(len(sessions), 1)
        # transport failure, only addressbook active and later aborted
        self.assertEqual(sessions[0]["status"], "20043")
        self.assertEqual(sessions[0]["error"], "D-Bus peer has disconnected")
        self.assertEqual(sessions[0]["source-addressbook-status"], "20017")
        # The other three sources are disabled and should not be listed in the
        # report. Used to be listed with status 0 in the past, which would also
        # be acceptable, but here we use the strict check for "not present" to
        # ensure that the current behavior is preserved.
        self.assertFalse("source-calendar-status" in sessions[0])
        self.assertFalse("source-todo-status" in sessions[0])
        self.assertFalse("source-memo-status" in sessions[0])

    def testCredentialsWrong(self):
        """TestConnection.testCredentialsWrong - send invalid credentials"""
        self.setupConfig()
        conpath, connection = self.getConnection(must_authenticate=True)
        connection.Process(TestConnection.message1, 'application/vnd.syncml+xml')
        loop.run()
        self.assertEqual(DBusUtil.quit_events, ["connection " + conpath + " got reply"])
        DBusUtil.quit_events = []
        # TODO: check events
        self.assertNotEqual(DBusUtil.reply, None)
        self.assertEqual(DBusUtil.reply[1], 'application/vnd.syncml+xml')
        # credentials should have been rejected because of wrong Nonce
        self.assertTrue('<Chal>' in DBusUtil.reply[0])
        self.assertEqual(DBusUtil.reply[3], False)
        self.assertNotEqual(DBusUtil.reply[4], '')
        connection.Close(False, 'good bye')
        # when the login fails, the server also ends the session
        loop.run()
        loop.run()
        loop.run()
        DBusUtil.quit_events.sort()
        self.assertEqual(DBusUtil.quit_events, ["connection " + conpath + " aborted",
                                                    "connection " + conpath + " got final reply",
                                                    "session done"])

    def testCredentialsRight(self):
        """TestConnection.testCredentialsRight - send correct credentials"""
        self.setupConfig()
        conpath, connection = self.getConnection(must_authenticate=True)
        plain_auth = TestConnection.message1.replace("<Type xmlns='syncml:metinf'>syncml:auth-md5</Type></Meta><Data>kHzMn3RWFGWSKeBpXicppQ==</Data>",
                                                     "<Type xmlns='syncml:metinf'>syncml:auth-basic</Type></Meta><Data>dGVzdDp0ZXN0</Data>")
        connection.Process(plain_auth, 'application/vnd.syncml+xml')
        loop.run()
        self.assertEqual(DBusUtil.quit_events, ["connection " + conpath + " got reply"])
        DBusUtil.quit_events = []
        self.assertNotEqual(DBusUtil.reply, None)
        self.assertEqual(DBusUtil.reply[1], 'application/vnd.syncml+xml')
        # credentials should have been accepted because with basic auth,
        # credentials can be replayed; 508 = "refresh required" is normal
        self.assertTrue('<Status><CmdID>2</CmdID><MsgRef>1</MsgRef><CmdRef>1</CmdRef><Cmd>Alert</Cmd><TargetRef>addressbook</TargetRef><SourceRef>./addressbook</SourceRef><Data>508</Data>' in DBusUtil.reply[0])
        self.assertEqual(DBusUtil.reply[3], False)
        self.assertNotEqual(DBusUtil.reply[4], '')
        connection.Close(False, 'good bye')
        loop.run()
        loop.run()
        self.assertEqual(DBusUtil.quit_events, ["connection " + conpath + " aborted",
                                                    "session done"])

    def testStartSyncTwice(self):
        """TestConnection.testStartSyncTwice - send the same SyncML message twice, starting two sessions"""
        self.setupConfig()
        conpath, connection = self.getConnection()
        connection.Process(TestConnection.message1, 'application/vnd.syncml+xml')
        loop.run()
        # TODO: check events
        self.assertEqual(DBusUtil.quit_events, ["connection " + conpath + " got reply"])
        self.assertNotEqual(DBusUtil.reply, None)
        self.assertEqual(DBusUtil.reply[1], 'application/vnd.syncml+xml')
        self.assertEqual(DBusUtil.reply[3], False)
        self.assertNotEqual(DBusUtil.reply[4], '')
        DBusUtil.reply = None
        DBusUtil.quit_events = []

        # Now start another session with the same client *without*
        # closing the first one. The server should detect this
        # and forcefully close the first one.
        conpath2, connection2 = self.getConnection()
        connection2.Process(TestConnection.message1, 'application/vnd.syncml+xml')

        # reasons for leaving the loop, in random order:
        # - abort of first connection
        # - first session done
        # - reply for second one
        loop.run()
        loop.run()
        loop.run()
        DBusUtil.quit_events.sort()
        expected = [ "connection " + conpath + " aborted",
                     "session done",
                     "connection " + conpath2 + " got reply" ]
        expected.sort()
        self.assertEqual(DBusUtil.quit_events, expected)
        self.assertNotEqual(DBusUtil.reply, None)
        self.assertEqual(DBusUtil.reply[1], 'application/vnd.syncml+xml')
        self.assertEqual(DBusUtil.reply[3], False)
        self.assertNotEqual(DBusUtil.reply[4], '')
        DBusUtil.quit_events = []

        # now quit for good
        connection2.Close(False, 'good bye')
        loop.run()
        loop.run()
        self.assertEqual(DBusUtil.quit_events, ["connection " + conpath2 + " aborted",
                                                    "session done"])

    def testKillInactive(self):
        """TestConnection.testKillInactive - block server with client A, then let client B connect twice"""
        #set up 2 configs
        self.setupConfig()
        self.setupConfig("dummy", "sc-pim-ppc")
        conpath, connection = self.getConnection()
        connection.Process(TestConnection.message1, 'application/vnd.syncml+xml')
        loop.run()
        # TODO: check events
        self.assertEqual(DBusUtil.quit_events, ["connection " + conpath + " got reply"])
        self.assertNotEqual(DBusUtil.reply, None)
        self.assertEqual(DBusUtil.reply[1], 'application/vnd.syncml+xml')
        self.assertEqual(DBusUtil.reply[3], False)
        self.assertNotEqual(DBusUtil.reply[4], '')
        DBusUtil.reply = None
        DBusUtil.quit_events = []

        # Now start two more sessions with the second client *without*
        # closing the first one. The server should remove only the
        # first connection of client B.
        message1_clientB = TestConnection.message1.replace("sc-api-nat", "sc-pim-ppc")
        conpath2, connection2 = self.getConnection()
        connection2.Process(message1_clientB, 'application/vnd.syncml+xml')
        conpath3, connection3 = self.getConnection()
        connection3.Process(message1_clientB, 'application/vnd.syncml+xml')
        loop.run()
        self.assertEqual(DBusUtil.quit_events, [ "connection " + conpath2 + " aborted" ])
        DBusUtil.quit_events = []

        # now quit for good
        connection3.Close(False, 'good bye client B')
        loop.run()
        self.assertEqual(DBusUtil.quit_events, [ "connection " + conpath3 + " aborted" ])
        DBusUtil.quit_events = []
        connection.Close(False, 'good bye client A')
        loop.run()
        loop.run()
        self.assertEqual(DBusUtil.quit_events, ["connection " + conpath + " aborted",
                                                    "session done"])

    def testTimeoutSync(self):
        """TestConnection.testTimeoutSync - start a sync, then wait for server to detect that we stopped replying"""

        # The server-side configuration for sc-api-nat must contain a retryDuration=10
        # because this test itself will time out with a failure after 20 seconds.
        self.setupConfig()
        conpath, connection = self.getConnection()
        connection.Process(TestConnection.message1, 'application/vnd.syncml+xml')
        loop.run()
        self.assertEqual(DBusUtil.quit_events, ["connection " + conpath + " got reply"])
        DBusUtil.quit_events = []
        # TODO: check events
        self.assertNotEqual(DBusUtil.reply, None)
        self.assertEqual(DBusUtil.reply[1], 'application/vnd.syncml+xml')
        # wait for connection reset and "session done" due to timeout
        loop.run()
        loop.run()
        self.assertEqual(DBusUtil.quit_events, ["connection " + conpath + " aborted",
                                                    "session done"])

class TestMultipleConfigs(unittest.TestCase, DBusUtil):
    """ sharing of properties between configs

    Creates and tests the configs 'foo', 'bar', 'foo@other_context',
    '@default' and checks that 'defaultPeer' (global), 'syncURL' (per
    peer), 'database' (per source), 'uri' (per source and peer)
    are shared correctly.

    Runs with a the server ready, without session."""

    def setUp(self):
        self.setUpServer()

    def run(self, result):
        self.runTest(result)

    def setupEmpty(self):
        """Creates empty configs 'foo', 'bar', 'foo@other_context'.
        Updating non-existant configs is an error. Use this
        function before trying to update one of these configs."""
        self.setUpSession("foo")
        self.session.SetConfig(False, False, {"" : {}})
        self.session.Detach()
        self.setUpSession("bar")
        self.session.SetConfig(False, False, {"": {}})
        self.session.Detach()
        self.setUpSession("foo@other_CONTEXT")
        self.session.SetConfig(False, False, {"": {}})
        self.session.Detach()

    def setupConfigs(self):
        """Creates polulated configs 'foo', 'bar', 'foo@other_context'."""
        self.setupEmpty()

        # update normal view on "foo"
        self.setUpSession("foo")
        self.session.SetConfig(True, False,
                               { "" : { "defaultPeer" : "foobar_peer",
                                        "deviceId" : "shared-device-identifier",
                                        "syncURL": "http://scheduleworld" },
                                 "source/calendar" : { "uri" : "cal3" },
                                 "source/addressbook" : { "database": "Personal",
                                                          "sync" : "two-way",
                                                          "uri": "card3" } },
                               utf8_strings=True)
        self.session.Detach()

        # "bar" shares properties with "foo"
        self.setUpSession("bar")
        config = self.session.GetConfig(False, utf8_strings=True)
        self.assertEqual(config[""]["defaultPeer"], "foobar_peer")
        self.assertEqual(config[""]["deviceId"], "shared-device-identifier")
        self.assertEqual(config["source/addressbook"]["database"], "Personal")
        self.session.SetConfig(True, False,
                               { "" : { "syncURL": "http://funambol" },
                                 "source/calendar" : { "uri" : "cal" },
                                 "source/addressbook" : { "database": "Work",
                                                          "sync" : "refresh-from-client",
                                                          "uri": "card" } },
                               utf8_strings=True)
        self.session.Detach()

    def testSharing(self):
        """TestMultipleConfigs.testSharing - set up configs and tests reading them"""
        self.setupConfigs()

        # check how view "foo" has been modified
        self.setUpSession("Foo@deFAULT")
        config = self.session.GetConfig(False, utf8_strings=True)
        self.assertEqual(config[""]["defaultPeer"], "foobar_peer")
        self.assertEqual(config[""]["syncURL"], "http://scheduleworld")
        self.assertEqual(config["source/addressbook"]["database"], "Work")
        self.assertEqual(config["source/addressbook"]["uri"], "card3")
        self.session.Detach()

        # different ways of addressing this context
        self.setUpSession("")
        config = self.session.GetConfig(False, utf8_strings=True)
        self.assertEqual(config[""]["defaultPeer"], "foobar_peer")
        self.assertTrue("source/addressbook" in config)
        self.assertFalse("uri" in config["source/addressbook"])
        self.session.Detach()

        self.setUpSession("@DEFAULT")
        config = self.session.GetConfig(False, utf8_strings=True)
        self.assertEqual(config[""]["defaultPeer"], "foobar_peer")
        self.assertEqual(config[""]["deviceId"], "shared-device-identifier")
        self.assertTrue("source/addressbook" in config)
        self.assertFalse("uri" in config["source/addressbook"])
        self.session.Detach()

        # different context
        self.setUpSession("@other_context")
        config = self.session.GetConfig(False, utf8_strings=True)
        self.assertEqual(config[""]["defaultPeer"], "foobar_peer")
        self.assertFalse("source/addressbook" in config)
        self.session.Detach()

    def testSharedTemplate(self):
        """TestMultipleConfigs.testSharedTemplate - templates must contain shared properties"""
        self.setupConfigs()

        config = self.server.GetConfig("scheduleworld", True, utf8_strings=True)
        self.assertEqual(config[""]["defaultPeer"], "foobar_peer")
        self.assertEqual(config[""]["deviceId"], "shared-device-identifier")
        self.assertEqual(config["source/addressbook"]["database"], "Work")

    def testSharedProperties(self):
        """TestMultipleConfigs.testSharedProperties - 'type' consists of per-peer and shared properties"""
        self.setupConfigs()

        # writing for peer modifies properties in "foo" and context
        self.setUpSession("Foo@deFAULT")
        config = self.session.GetConfig(False, utf8_strings=True)
        config["source/addressbook"]["syncFormat"] = "text/vcard"
        config["source/addressbook"]["backend"] = "file"
        config["source/addressbook"]["databaseFormat"] = "text/x-vcard"
        self.session.SetConfig(True, False,
                               config,
                               utf8_strings=True)
        config = self.server.GetConfig("Foo", False, utf8_strings=True)
        self.assertEqual(config["source/addressbook"]["syncFormat"], "text/vcard")
        config = self.server.GetConfig("@default", False, utf8_strings=True)
        self.assertEqual(config["source/addressbook"]["backend"], "file")
        self.assertEqual(config["source/addressbook"]["databaseFormat"], "text/x-vcard")
        self.session.Detach()

    def testSharedPropertyOther(self):
        """TestMultipleConfigs.testSharedPropertyOther - shared backend properties must be preserved when adding peers"""
        # writing peer modifies properties in "foo" and creates context "@other"
        self.setUpSession("Foo@other")
        config = self.server.GetConfig("ScheduleWorld@other", True, utf8_strings=True)
        config["source/addressbook"]["backend"] = "file"
        config["source/addressbook"]["databaseFormat"] = "text/x-vcard"
        self.session.SetConfig(False, False,
                               config,
                               utf8_strings=True)
        config = self.server.GetConfig("Foo", False, utf8_strings=True)
        self.assertEqual(config["source/addressbook"]["backend"], "file")
        config = self.server.GetConfig("@other", False, utf8_strings=True)
        self.assertEqual(config["source/addressbook"]["databaseFormat"], "text/x-vcard")
        self.session.Detach()

        # adding second client must preserve backend value
        self.setUpSession("bar@other")
        config = self.server.GetConfig("Funambol@other", True, utf8_strings=True)
        self.assertEqual(config["source/addressbook"]["backend"], "file")
        self.session.SetConfig(False, False,
                               config,
                               utf8_strings=True)
        config = self.server.GetConfig("bar", False, utf8_strings=True)
        self.assertEqual(config["source/addressbook"]["backend"], "file")
        self.assertEqual(config["source/addressbook"].get("syncFormat"), None)
        config = self.server.GetConfig("@other", False, utf8_strings=True)
        self.assertEqual(config["source/addressbook"]["databaseFormat"], "text/x-vcard")

    def testOtherContext(self):
        """TestMultipleConfigs.testOtherContext - write into independent context"""
        self.setupConfigs()

        # write independent "foo@other_context" config
        self.setUpSession("foo@other_context")
        config = self.session.GetConfig(False, utf8_strings=True)
        config[""]["syncURL"] = "http://scheduleworld2"
        config["source/addressbook"] = { "database": "Play",
                                         "uri": "card30" }
        self.session.SetConfig(True, False,
                               config,
                               utf8_strings=True)
        config = self.session.GetConfig(False, utf8_strings=True)
        self.assertEqual(config[""]["defaultPeer"], "foobar_peer")
        self.assertEqual(config[""]["syncURL"], "http://scheduleworld2")
        self.assertEqual(config["source/addressbook"]["database"], "Play")
        self.assertEqual(config["source/addressbook"]["uri"], "card30")
        self.session.Detach()

        # "foo" modified?
        self.setUpSession("foo")
        config = self.session.GetConfig(False, utf8_strings=True)
        self.assertEqual(config[""]["defaultPeer"], "foobar_peer")
        self.assertEqual(config[""]["syncURL"], "http://scheduleworld")
        self.assertEqual(config["source/addressbook"]["database"], "Work")
        self.assertEqual(config["source/addressbook"]["uri"], "card3")
        self.session.Detach()

    def testSourceRemovalLocal(self):
        """TestMultipleConfigs.testSourceRemovalLocal - remove 'addressbook' source in 'foo'"""
        self.setupConfigs()
        self.setUpSession("foo")
        config = self.session.GetConfig(False, utf8_strings=True)
        del config["source/addressbook"]
        self.session.SetConfig(False, False, config, utf8_strings=True)
        self.session.Detach()

        # "addressbook" still exists in "foo" but only with default values
        config = self.server.GetConfig("foo", False, utf8_strings=True)
        self.assertFalse("uri" in config["source/addressbook"])
        self.assertFalse("sync" in config["source/addressbook"])

        # "addressbook" unchanged in "bar"
        config = self.server.GetConfig("bar", False, utf8_strings=True)
        self.assertEqual(config["source/addressbook"]["uri"], "card")
        self.assertEqual(config["source/addressbook"]["sync"], "refresh-from-client")

    def testSourceRemovalGlobal(self):
        """TestMultipleConfigs.testSourceRemovalGlobal - remove "addressbook" everywhere"""
        self.setupConfigs()
        self.setUpSession("")
        config = self.session.GetConfig(False, utf8_strings=True)
        del config["source/addressbook"]
        self.session.SetConfig(False, False, config, utf8_strings=True)
        self.session.Detach()

        # "addressbook" gone in "foo" and "bar"
        config = self.server.GetConfig("foo", False, utf8_strings=True)
        self.assertFalse("source/addressbook" in config)
        config = self.server.GetConfig("bar", False, utf8_strings=True)
        self.assertFalse("source/addressbook" in config)

    def testRemovePeer(self):
        """TestMultipleConfigs.testRemovePeer - check listing of peers while removing 'bar'"""
        self.setupConfigs()
        self.testOtherContext()
        self.setUpSession("bar")
        peers = self.session.GetConfigs(False, utf8_strings=True)
        self.assertEqual(peers,
                             [ "bar", "foo", "foo@other_context" ])
        peers2 = self.server.GetConfigs(False, utf8_strings=True)
        self.assertEqual(peers, peers2)
        # remove "bar"
        self.session.SetConfig(False, False, {}, utf8_strings=True)
        peers = self.server.GetConfigs(False, utf8_strings=True)
        self.assertEqual(peers,
                             [ "foo", "foo@other_context" ])
        self.session.Detach()

        # other configs should not have been affected
        config = self.server.GetConfig("foo", False, utf8_strings=True)
        self.assertEqual(config[""]["defaultPeer"], "foobar_peer")
        self.assertEqual(config[""]["syncURL"], "http://scheduleworld")
        self.assertEqual(config["source/calendar"]["uri"], "cal3")
        config = self.server.GetConfig("foo@other_context", False, utf8_strings=True)
        self.assertEqual(config[""]["defaultPeer"], "foobar_peer")
        self.assertEqual(config[""]["syncURL"], "http://scheduleworld2")
        self.assertEqual(config["source/addressbook"]["database"], "Play")
        self.assertEqual(config["source/addressbook"]["uri"], "card30")

    def testRemoveContext(self):
        """TestMultipleConfigs.testRemoveContext - remove complete config"""
        self.setupConfigs()
        self.setUpSession("")
        self.session.SetConfig(False, False, {}, utf8_strings=True)
        config = self.session.GetConfig(False, utf8_strings=True)
        self.assertEqual(config[""]["defaultPeer"], "foobar_peer")
        peers = self.server.GetConfigs(False, utf8_strings=True)
        self.assertEqual(peers, ['foo@other_context'])
        self.session.Detach()

    def testTemplates(self):
        """TestMultipleConfigs.testTemplates - templates reuse common properties"""
        self.setupConfigs()

        # deviceID must be shared and thus be reused in templates
        self.setUpSession("")
        config = self.session.GetConfig(False, utf8_strings=True)
        config[""]["DEVICEID"] = "shared-device-identifier"
        self.session.SetConfig(True, False, config, utf8_strings=True)
        config = self.server.GetConfig("", False, utf8_strings=True)
        self.assertEqual(config[""]["deviceId"], "shared-device-identifier")

        # get template for default context
        config = self.server.GetConfig("scheduleworld", True, utf8_strings=True)
        self.assertEqual(config[""]["defaultPeer"], "foobar_peer")
        self.assertEqual(config[""]["deviceId"], "shared-device-identifier")

        # now for @other_context - different device ID!
        config = self.server.GetConfig("scheduleworld@other_context", True, utf8_strings=True)
        self.assertEqual(config[""]["defaultPeer"], "foobar_peer")
        self.assertNotEqual(config[""]["deviceId"], "shared-device-identifier")

class TestLocalSync(unittest.TestCase, DBusUtil):
    """Tests involving local sync."""

    def setUp(self):
        self.setUpServer()
        # create file<->file configs
        self.setUpSession("target-config@client")
        self.session.SetConfig(False, False,
                               {"" : { "loglevel": "4" },
                                "source/addressbook": { "sync": "two-way",
                                                        "backend": "file",
                                                        "databaseFormat": "text/vcard",
                                                        "database": "file://" + xdg_root + "/client" } })
        self.session.Detach()
        self.setUpSession("server")
        self.session.SetConfig(False, False,
                               {"" : { "loglevel": "4",
                                       "syncURL": "local://@client",
                                       "RetryDuration": self.getTestProperty("resendDuration", "60"),
                                       "peerIsClient": "1" },
                                "source/addressbook": { "sync": "two-way",
                                                        "uri": "addressbook",
                                                        "backend": "file",
                                                        "databaseFormat": "text/vcard",
                                                        "database": "file://" + xdg_root + "/server" } })

    def testSync(self):
        """TestLocalSync.testSync - run a simple slow sync between local dirs"""
        os.makedirs(xdg_root + "/server")
        output = open(xdg_root + "/server/0", "w")
        output.write('''BEGIN:VCARD
VERSION:3.0
FN:John Doe
N:Doe;John
END:VCARD''')
        output.close()
        self.setUpListeners(self.sessionpath)
        self.session.Sync("slow", {})
        loop.run()
        self.assertEqual(DBusUtil.quit_events, ["session " + self.sessionpath + " done"])
        self.checkSync()
        input = open(xdg_root + "/server/0", "r")
        self.assertTrue("FN:John Doe" in input.read())

    @property("ENV", "SYNCEVOLUTION_LOCAL_CHILD_DELAY=5")
    def testConcurrency(self):
        """TestLocalSync.testConcurrency - D-Bus server must remain responsive while sync runs"""
        self.setUpListeners(self.sessionpath)
        self.session.Sync("slow", {})
        time.sleep(2)
        status, error, sources = self.session.GetStatus(utf8_strings=True)
        self.assertEqual(status, "running")
        self.assertEqual(error, 0)
        self.session.Abort()
        loop.run()
        self.assertEqual(DBusUtil.quit_events, ["session " + self.sessionpath + " done"])
        report = self.checkSync(20017, 20017) # aborted
        self.assertFalse("error" in report) # ... but without error message
        self.assertEqual(report["source-addressbook-status"], "0") # unknown status for source (aborted early)

    def run(self, result):
        self.runTest(result)

class TestFileNotify(unittest.TestCase, DBusUtil):
    """syncevo-dbus-server must stop if one of its files mapped into
    memory (executable, libraries) change. Furthermore it must restart
    if automatic syncs are enabled. This class simulates such file changes
    by starting the server, identifying the location of the main executable,
    and renaming it back and forth."""

    def setUp(self):
        self.setUpServer()
        self.serverexe = self.serverExecutable()

    def tearDown(self):
        if os.path.isfile(self.serverexe + ".bak"):
            os.rename(self.serverexe + ".bak", self.serverexe)

    def run(self, result):
        self.runTest(result)

    def modifyServerFile(self):
        """rename server executable to trigger shutdown"""
        os.rename(self.serverexe, self.serverexe + ".bak")
        os.rename(self.serverexe + ".bak", self.serverexe)        

    @timeout(100)
    def testShutdown(self):
        """TestFileNotify.testShutdown - update server binary for 30 seconds, check that it shuts down at most 15 seconds after last mod"""
        self.assertTrue(self.isServerRunning())
        i = 0
        # Server must not shut down immediately, more changes might follow.
        # Simulate that.
        while i < 6:
            self.modifyServerFile()
            time.sleep(5)
            i = i + 1
        self.assertTrue(self.isServerRunning())
        time.sleep(10)
        self.assertFalse(self.isServerRunning())

    @timeout(30)
    def testSession(self):
        """TestFileNotify.testSession - create session, shut down directly after closing it"""
        self.assertTrue(self.isServerRunning())
        self.setUpSession("")
        self.modifyServerFile()
        time.sleep(15)
        self.assertTrue(self.isServerRunning())
        self.session.Detach()
        # should shut down almost immediately,
        # except when using valgrind
        if usingValgrind():
            time.sleep(10)
        else:
            time.sleep(1)
        self.assertFalse(self.isServerRunning())

    @timeout(30)
    def testSession2(self):
        """TestFileNotify.testSession2 - create session, shut down after quiesence period after closing it"""
        self.assertTrue(self.isServerRunning())
        self.setUpSession("")
        self.modifyServerFile()
        self.assertTrue(self.isServerRunning())
        self.session.Detach()
        time.sleep(8)
        self.assertTrue(self.isServerRunning())
        if usingValgrind():
            time.sleep(10)
        else:
            time.sleep(4)
        self.assertFalse(self.isServerRunning())

    @timeout(60)
    def testRestart(self):
        """TestFileNotify.testRestart - set up auto sync, then check that server restarts"""
        self.assertTrue(self.isServerRunning())
        self.setUpSession("memotoo")
        config = self.session.GetConfig(True, utf8_strings=True)
        config[""]["autoSync"] = "1"
        self.session.SetConfig(False, False, config)
        self.assertTrue(self.isServerRunning())
        self.session.Detach()
        self.modifyServerFile()
        bus_name = self.server.bus_name
        # give server time to restart
        time.sleep(15)
        self.setUpServer()
        self.assertNotEqual(bus_name, self.server.bus_name)
        # serverExecutable() will fail if the service wasn't properly
        # with execve() because then the old process is dead.
        self.assertEqual(self.serverexe, self.serverExecutable())

bt_mac         = "D4:5D:42:73:E4:6C"
bt_fingerprint = "Nokia 5230"
bt_name        = "My Nokia 5230"
bt_template    = "Bluetooth_%s_1" % (bt_mac)
bt_adaptor     = "/org/bluez/1036/hci0"
bt_device      = "%s/dev_%s" % (bt_adaptor, string.replace(bt_mac, ':', '_'))

class BluezManager (dbus.service.Object):
    def __init__(self):
        bus_name = dbus.service.BusName('org.bluez', bus)
        dbus.service.Object.__init__(self, bus_name, '/')

    @dbus.service.method(dbus_interface='org.bluez.Manager', in_signature='', out_signature='o')
    def DefaultAdapter(self):
        return bt_adaptor

    @dbus.service.signal(dbus_interface='org.bluez.Manager', signature='o')
    def DefaultAdapterChanged(self, obj):
        return bt_adaptor

class BluezAdapter (dbus.service.Object):
    def __init__(self):
        self.SUPPORTS_MULTIPLE_OBJECT_PATHS = True
        bus_name = dbus.service.BusName('org.bluez', bus)
        dbus.service.Object.__init__(self, bus_name, bt_adaptor)

    @dbus.service.signal(dbus_interface='org.bluez.Adapter', signature='o')
    def DeviceCreated(self, obj):
        return bt_adaptor

    @dbus.service.signal(dbus_interface='org.bluez.Adapter', signature='o')
    def DeviceRemoved(self, obj):
        return bt_device

    @dbus.service.method(dbus_interface='org.bluez.Adapter', in_signature='', out_signature='ao')
    def ListDevices(self):
        return [bt_device]

class BluezDevice (dbus.service.Object):
    def __init__(self):
        self.SUPPORTS_MULTIPLE_OBJECT_PATHS = True
        bus_name = dbus.service.BusName('org.bluez', bus)
        dbus.service.Object.__init__(self, bus_name, bt_device)

    @dbus.service.method(dbus_interface='org.bluez.Device', in_signature='', out_signature='a{sv}')
    def GetProperties(self):
        return {"Name": bt_name,
                "Address": bt_mac,
                "UUIDs": ['00000002-0000-1000-8000-0002ee000002',
                          '00001000-0000-1000-8000-00805f9b34fb',
                          '00001101-0000-1000-8000-00805f9b34fb',
                          '00001103-0000-1000-8000-00805f9b34fb',
                          '00001105-0000-1000-8000-00805f9b34fb',
                          '00001106-0000-1000-8000-00805f9b34fb',
                          '0000110a-0000-1000-8000-00805f9b34fb',
                          '0000110c-0000-1000-8000-00805f9b34fb',
                          '0000110e-0000-1000-8000-00805f9b34fb',
                          '00001112-0000-1000-8000-00805f9b34fb',
                          '0000111b-0000-1000-8000-00805f9b34fb',
                          '0000111f-0000-1000-8000-00805f9b34fb',
                          '0000112d-0000-1000-8000-00805f9b34fb',
                          '0000112f-0000-1000-8000-00805f9b34fb',
                          '00001200-0000-1000-8000-00805f9b34fb',
                          '00005005-0000-1000-8000-0002ee000001',
                          '00005557-0000-1000-8000-0002ee000001',
                          '00005601-0000-1000-8000-0002ee000001']}

    @dbus.service.method(dbus_interface='org.bluez.Device', in_signature='s', out_signature='a{us}')
    def DiscoverServices(self, ignore):
        # This should be the last method to call. So, we need to quit the loop to exit.
        loop.quit()
        return { 65569L: '<?xml version="1.0" encoding="UTF-8" ?><record><attribute id="0x0000"><uint32 value="0x00010021" /></attribute><attribute id="0x0001"><sequence><uuid value="0x1200" /></sequence></attribute><attribute id="0x0005"><sequence><uuid value="0x1002" /></sequence></attribute><attribute id="0x0006"><sequence><uint16 value="0x454e" /><uint16 value="0x006a" /><uint16 value="0x0100" /></sequence></attribute><attribute id="0x0100"><text value="PnP Information" /></attribute><attribute id="0x0200"><uint16 value="0x0102" /></attribute><attribute id="0x0201"><uint16 value="0x0001" /></attribute><attribute id="0x0202"><uint16 value="0x00e7" /></attribute><attribute id="0x0203"><uint16 value="0x0000" /></attribute><attribute id="0x0204"><boolean value="true" /></attribute><attribute id="0x0205"><uint16 value="0x0001" /></attribute></record>'}

    @dbus.service.signal(dbus_interface='org.bluez.Device', signature='sv')
    def PropertyChanged(self, key, value):
        if(key == "Name"):
            bt_name = value

    def emitSignal(self):
        """ Change the device name. """
        self.PropertyChanged("Name", [string.replace(bt_name, "My", "Changed")])
        return

class TestBluetooth(unittest.TestCase, DBusUtil):
    """Tests that Bluetooth works properly."""

    name = dbus.service.BusName ("org.bluez", bus);

    def setUp(self):
        self.man_conn = BluezManager()
        self.adp_conn = BluezAdapter()
        self.dev_conn = BluezDevice()
        loop.run()
        self.setUpServer()

    def tearDown(self):
        self.man_conn.remove_from_connection()
        self.adp_conn.remove_from_connection()
        self.dev_conn.remove_from_connection()

    def run(self, result):
        self.runTest(result)

    @property("ENV", "DBUS_TEST_BLUETOOTH=session")
    @timeout(100)
    def testBluetoothTemplates(self):
        """TestBluetooth.testBluetoothTemplates - check for the bluetooth device's template"""
        configs = self.server.GetConfigs(True, utf8_strings=True)
        config = next((config for config in configs if config == bt_template), None)
        self.failUnless(config)

    @property("ENV", "DBUS_TEST_BLUETOOTH=session")
    @timeout(100)
    def testBluetoothNames(self):
        """TestBluetooth.testBluetoothNames - check that fingerPrint/peerName/deviceName/hardwareName are set correctly"""
        # This needs to be called before we can fetch the single config.
        configs = self.server.GetConfigs(True, utf8_strings=True)
        config  = self.server.GetConfig(bt_template, True, utf8_strings=True)
        # user-configurable name
        self.failUnlessEqual(config['']["deviceName"], bt_name)
        # must not be set
        self.failIf("peerName" in config[''])
        # all of the possible strings in the template, must include the hardware name of this example device
        self.failIf(string.find(config['']["fingerPrint"], bt_fingerprint) < 0)
        # real hardware information
        self.failUnlessEqual(config['']["hardwareName"], bt_fingerprint)

if __name__ == '__main__':
    unittest.main()<|MERGE_RESOLUTION|>--- conflicted
+++ resolved
@@ -1152,31 +1152,10 @@
         self.setUpSession("foo")
         self.session.SetConfig(False, False, {"" : {"syncURL": "http://http-only-1"}})
         self.session.Detach()
-<<<<<<< HEAD
-        def cb_http_presence(server, status, transport):
-            try:
-                self.assertEqual (status, "")
-                self.assertEqual (server, "foo")
-                self.assertEqual (transport, "http://http-only-1")
-            finally:
-                loop.quit()
-
-        match = bus.add_signal_receiver(cb_http_presence,
-                                'Presence',
-                                'org.syncevolution.Server',
-                                self.server.bus_name,
-                                None,
-                                byte_arrays=True,
-                                utf8_strings=True)
-        # this loop is quit by connman GetProperties
-        loop.run()
-        # this loop is quit by cb_http_presence
-=======
 
         # go offline
         match = self.expect({"foo" : ("no transport", "")})
         self.conn.setState("idle")
->>>>>>> 09ce2bb5
         loop.run()
         self.failIf(self.cbFailure)
         match.remove()
@@ -1189,27 +1168,9 @@
         self.setUpSession("foo")
         self.session.SetConfig(True, False, {"" : {"syncURL":
         "obex-bt://temp-bluetooth-peer-changed-from-http"}})
-<<<<<<< HEAD
-        def cb_bt_presence(server, status, transport):
-            self.assertEqual (status, "")
-            self.assertEqual (server, "foo")
-            self.assertEqual (transport,
-                    "obex-bt://temp-bluetooth-peer-changed-from-http")
-            loop.quit()
-        match.remove()
-        match = bus.add_signal_receiver(cb_bt_presence,
-                                'Presence',
-                                'org.syncevolution.Server',
-                                self.server.bus_name,
-                                None,
-                                byte_arrays=True,
-                                utf8_strings=True)
-        self.conn.emitSignal()
-=======
         # A ConnMan state change is needed to trigger the presence signal.
         # Definitely not the behavior that we want :-/
         self.conn.setState("failure")
->>>>>>> 09ce2bb5
         loop.run()
         self.failIf(self.cbFailure)
         match.remove()
@@ -1240,13 +1201,7 @@
                              "bar" : ("no transport", "")})
         self.conn.setState("idle")
         loop.run()
-<<<<<<< HEAD
-        time.sleep(1)
-        self.assertEqual (self.foo, "")
-        self.assertEqual (self.bar, "")
-=======
         self.failIf(self.cbFailure)
->>>>>>> 09ce2bb5
         match.remove()
 
     @property("ENV", "DBUS_TEST_CONNMAN=session")
@@ -1306,14 +1261,6 @@
         self.session.SetConfig(False, False, {"" : {"syncURL":
             "obex-bt://bt-client-mixed http://http-client-mixed"}})
         status = self.session.checkPresence()
-<<<<<<< HEAD
-        self.assertEqual (status, "")
-        self.conn.emitSignal()
-        self.conn.emitSignal()
-        self.conn.emitSignal()
-        #count = 4
-        time.sleep(1)
-=======
         self.failUnlessEqual (status, "")
 
         # go offline; Bluetooth remains on
@@ -1336,7 +1283,6 @@
         self.session.Detach()
         self.setUpSession("foo")
         self.session.SetConfig(False, False, {"" : {"syncURL": "http://http-only"}})
->>>>>>> 09ce2bb5
         status = self.session.checkPresence()
         self.assertEqual (status, "no transport")
 
