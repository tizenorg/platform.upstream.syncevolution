/*
 * Copyright (C) 2008 Funambol, Inc.
 * Copyright (C) 2008-2009 Patrick Ohly <patrick.ohly@gmx.de>
 * Copyright (C) 2009 Intel Corporation
 *
 * This library is free software; you can redistribute it and/or
 * modify it under the terms of the GNU Lesser General Public
 * License as published by the Free Software Foundation; either
 * version 2.1 of the License, or (at your option) version 3.
 *
 * This library is distributed in the hope that it will be useful,
 * but WITHOUT ANY WARRANTY; without even the implied warranty of
 * MERCHANTABILITY or FITNESS FOR A PARTICULAR PURPOSE.  See the GNU
 * Lesser General Public License for more details.
 *
 * You should have received a copy of the GNU Lesser General Public
 * License along with this library; if not, write to the Free Software
 * Foundation, Inc., 51 Franklin Street, Fifth Floor, Boston, MA
 * 02110-1301  USA
 */

/** @cond API */
/** @addtogroup ClientTest */
/** @{ */

#ifdef HAVE_CONFIG_H
# include "config.h"
#endif

#ifdef ENABLE_INTEGRATION_TESTS

#include "ClientTest.h"
#include "test.h"
#include <SyncSource.h>
#include <TransportAgent.h>
#include <Logging.h>
#include <syncevo/util.h>
#include <syncevo/SyncContext.h>
#include <VolatileConfigNode.h>

#include <synthesis/dataconversion.h>

#include <memory>
#include <vector>
#include <set>
#include <utility>
#include <sstream>
#include <iomanip>
#include <fstream>
#include <iostream>
#include <algorithm>

#include <fcntl.h>
#include <sys/socket.h>
#include <netinet/in.h>

#include <boost/bind.hpp>
#include <boost/tokenizer.hpp>

#include <syncevo/declarations.h>

#ifdef ENABLE_BUTEO_TESTS
#include "client-test-buteo.h"
#endif

SE_BEGIN_CXX

static set<ClientTest::Cleanup_t> cleanupSet;

/**
 * true when running as server,
 * relevant for sources instantiated by us
 * and testConversion, which does not work in
 * server mode (Synthesis engine not in the right
 * state when we try to run the test)
 */
static bool isServerMode()
{
    const char *serverMode = getenv("CLIENT_TEST_MODE");
    return serverMode && !strcmp(serverMode, "server");
}

/**
 * CLIENT_TEST_SERVER env variable or "" if unset
 */
std::string currentServer()
{
    const char *tmp = getenv("CLIENT_TEST_SERVER");
    return tmp ? tmp : "";
}

/**
 * CLIENT_TEST_NUM_ITEMS env variable or 100
 */
int defNumItems()
{
    char *numitems = getenv("CLIENT_TEST_NUM_ITEMS");
    return numitems ? atoi(numitems) : 100;
}

static SyncMode RefreshFromPeerMode()
{
    return isServerMode() ? SYNC_REFRESH_FROM_CLIENT : SYNC_REFRESH_FROM_SERVER;
}

static SyncMode RefreshFromLocalMode()
{
    return isServerMode() ? SYNC_REFRESH_FROM_SERVER : SYNC_REFRESH_FROM_CLIENT;
}

static SyncMode OneWayFromPeerMode()
{
    return isServerMode() ? SYNC_ONE_WAY_FROM_CLIENT : SYNC_ONE_WAY_FROM_SERVER;
}

static SyncMode OneWayFromLocalMode()
{
    return isServerMode() ? SYNC_ONE_WAY_FROM_SERVER : SYNC_ONE_WAY_FROM_CLIENT;
}

/**
 * Using this pointer automates the open()/beginSync()/endSync()/close()
 * life cycle: it automatically calls these functions when a new
 * pointer is assigned or deleted.
 *
 * Anchors are stored globally in a hash which uses the tracking node
 * name as key. This name happens to be the unique file path that
 * is created for each source (see TestEvolution::createSource() and
 * SyncConfig::getSyncSourceNodes()).
 */
class TestingSyncSourcePtr : public std::auto_ptr<TestingSyncSource>
{
    typedef std::auto_ptr<TestingSyncSource> base_t;

    static StringMap m_anchors;
    static std::string m_testName;

public:
    TestingSyncSourcePtr() {}
    TestingSyncSourcePtr(TestingSyncSource *source) :
        base_t(source)
    {
        // reset anchors each time a new test starts,
        // because it avoids interactions between tests
        std::string testName = getCurrentTest();
        if (testName != m_testName) {
            m_anchors.clear();
            m_testName = testName;
        }

        CPPUNIT_ASSERT(source);
        source->open();
        string node = source->getTrackingNode()->getName();
        source->beginSync(m_anchors[node], "");
        if (isServerMode()) {
            source->enableServerMode();
        }
    }
    ~TestingSyncSourcePtr()
    {
        reset(NULL);
    }

    void reset(TestingSyncSource *source = NULL)
    {
        if (this->get()) {
            BOOST_FOREACH(const SyncSource::Operations::CallbackFunctor_t &callback,
                          get()->getOperations().m_endSession) {
                callback();
            }
            string node = get()->getTrackingNode()->getName();
            m_anchors[node] = get()->endSync(true);
            get()->close();
        }
        base_t::reset(source);
        if (source) {
            source->open();
            string node = source->getTrackingNode()->getName();
            source->beginSync(m_anchors[node], "");
            if (isServerMode()) {
                source->enableServerMode();
            }
            BOOST_FOREACH(const SyncSource::Operations::CallbackFunctor_t &callback,
                          source->getOperations().m_endSession) {
                callback();
            }
        }
    }
};

StringMap TestingSyncSourcePtr::m_anchors;
std::string TestingSyncSourcePtr::m_testName;

bool SyncOptions::defaultWBXML()
{
    const char *t = getenv("CLIENT_TEST_XML");
    if (t && (!strcmp(t, "1") || !strcasecmp(t, "t"))) {
        // use XML
        return false;
    } else {
        return true;
    }
}

std::list<std::string> listItemsOfType(TestingSyncSource *source, int state)
{
    std::list<std::string> res;

    BOOST_FOREACH(const string &luid, source->getItems(SyncSourceChanges::State(state))) {
        res.push_back(luid);
    }
    return res;
}
static std::list<std::string> listNewItems(TestingSyncSource *source) { return listItemsOfType(source, SyncSourceChanges::NEW); }
static std::list<std::string> listUpdatedItems(TestingSyncSource *source) { return listItemsOfType(source, SyncSourceChanges::UPDATED); }
static std::list<std::string> listDeletedItems(TestingSyncSource *source) { return listItemsOfType(source, SyncSourceChanges::DELETED); }
static std::list<std::string> listItems(TestingSyncSource *source) { return listItemsOfType(source, SyncSourceChanges::ANY); }

int countItemsOfType(TestingSyncSource *source, int type) { return source->getItems(SyncSourceChanges::State(type)).size(); }
static int countNewItems(TestingSyncSource *source) { return countItemsOfType(source, SyncSourceChanges::NEW); }
static int countUpdatedItems(TestingSyncSource *source) { return countItemsOfType(source, SyncSourceChanges::UPDATED); }
static int countDeletedItems(TestingSyncSource *source) { return countItemsOfType(source, SyncSourceChanges::DELETED); }
static int countItems(TestingSyncSource *source) { return countItemsOfType(source, SyncSourceChanges::ANY); }


/** insert new item, return LUID */
static std::string importItem(TestingSyncSource *source, const ClientTestConfig &config, std::string &data)
{
    CPPUNIT_ASSERT(source);
    if (data.size()) {
        SyncSourceRaw::InsertItemResult res;
        SOURCE_ASSERT_NO_FAILURE(source, res = source->insertItemRaw("", config.m_mangleItem(data, false)));
        CPPUNIT_ASSERT(!res.m_luid.empty());
        return res.m_luid;
    } else {
        return "";
    }
}

static void restoreStorage(const ClientTest::Config &config, ClientTest &client)
{
#ifdef ENABLE_BUTEO_TESTS
    if (boost::iequals(config.sourceName,"qt_contact")) { 
        QtContactsSwitcher::restoreStorage(client); 
    }
#endif
}

static void backupStorage(const ClientTest::Config &config, ClientTest &client)
{
#ifdef ENABLE_BUTEO_TESTS
    if (boost::iequals(config.sourceName,"qt_contact")) { 
        QtContactsSwitcher::backupStorage(client); 
    }
#endif
}

/** adds the supported tests to the instance itself */
void LocalTests::addTests() {
    if (config.m_createSourceA) {
        ADD_TEST(LocalTests, testOpen);
        ADD_TEST(LocalTests, testIterateTwice);
        if (!config.m_insertItem.empty()) {
            ADD_TEST(LocalTests, testSimpleInsert);
            ADD_TEST(LocalTests, testLocalDeleteAll);
            ADD_TEST(LocalTests, testComplexInsert);

            if (!config.m_updateItem.empty()) {
                ADD_TEST(LocalTests, testLocalUpdate);

                if (config.m_createSourceB) {
                    ADD_TEST(LocalTests, testChanges);
                }
            }

            if (config.m_import &&
                config.m_dump &&
                config.m_compare &&
                !config.m_testcases.empty()) {
                ADD_TEST(LocalTests, testImport);
                ADD_TEST(LocalTests, testImportDelete);
            }

            if (!config.m_templateItem.empty()) {
                ADD_TEST(LocalTests, testManyChanges);
            }

            // create a sub-suite for each set of linked items
            for (int i = 0; i < (int)config.m_linkedItems.size(); i++) {
                CppUnit::TestSuite *linked = new CppUnit::TestSuite(getName() + StringPrintf("::LinkedItems_%d", i));
                ADD_TEST_TO_SUITE(linked, LocalTests, testLinkedItemsParent);
                if (config.m_linkedItemsRelaxedSemantic) {
                    ADD_TEST_TO_SUITE(linked, LocalTests, testLinkedItemsChild);
                }
                ADD_TEST_TO_SUITE(linked, LocalTests, testLinkedItemsParentChild);
                if (config.m_linkedItemsRelaxedSemantic) {
                    ADD_TEST_TO_SUITE(linked, LocalTests, testLinkedItemsChildParent);
                }
                if (config.m_linkedItemsRelaxedSemantic) {
                    ADD_TEST_TO_SUITE(linked, LocalTests, testLinkedItemsChildChangesParent);
                }
                if (config.m_linkedItemsRelaxedSemantic) {
                    ADD_TEST_TO_SUITE(linked, LocalTests, testLinkedItemsRemoveParentFirst);
                }
                ADD_TEST_TO_SUITE(linked, LocalTests, testLinkedItemsRemoveNormal);
                if (config.m_sourceKnowsItemSemantic) {
                    ADD_TEST_TO_SUITE(linked, LocalTests, testLinkedItemsInsertParentTwice);
                    if (config.m_linkedItemsRelaxedSemantic) {
                        ADD_TEST_TO_SUITE(linked, LocalTests, testLinkedItemsInsertChildTwice);
                    }
                }
                ADD_TEST_TO_SUITE(linked, LocalTests, testLinkedItemsParentUpdate);
                if (config.m_linkedItemsRelaxedSemantic) {
                    ADD_TEST_TO_SUITE(linked, LocalTests, testLinkedItemsUpdateChild);
                }
                ADD_TEST_TO_SUITE(linked, LocalTests, testLinkedItemsInsertBothUpdateChild);
                ADD_TEST_TO_SUITE(linked, LocalTests, testLinkedItemsInsertBothUpdateParent);

                addTest(linked);
            }
        }
    }
}

std::string LocalTests::insert(CreateSource createSource, const std::string &data, bool relaxed, std::string *inserted) {
    restoreStorage(config, client);

    // create source
    TestingSyncSourcePtr source(createSource());

    // count number of already existing items
    int numItems = 0;
    CPPUNIT_ASSERT_NO_THROW(numItems = countItems(source.get()));
    SyncSourceRaw::InsertItemResult res;
    std::string mangled = config.m_mangleItem(data, false);
    if (inserted) {
        *inserted = mangled;
    }
    SOURCE_ASSERT_NO_FAILURE(source.get(), res = source->insertItemRaw("", mangled));
    CPPUNIT_ASSERT(!res.m_luid.empty());

    bool updated = false;
    if (res.m_state == ITEM_NEEDS_MERGE) {
        // conflict detected, overwrite existing item as done in the past
        std::string luid = res.m_luid;
        SOURCE_ASSERT_NO_FAILURE(source.get(), res = source->insertItemRaw(luid, mangled));
        CPPUNIT_ASSERT_EQUAL(luid, res.m_luid);
        CPPUNIT_ASSERT(res.m_state == ITEM_OKAY);
        updated = true;
    }

    // delete source again
    CPPUNIT_ASSERT_NO_THROW(source.reset());

    if (!relaxed) {
        // two possible results:
        // - a new item was added
        // - the item was matched against an existing one
        CPPUNIT_ASSERT_NO_THROW(source.reset(createSource()));
        CPPUNIT_ASSERT_EQUAL(numItems + ((res.m_state == ITEM_REPLACED || res.m_state == ITEM_MERGED || updated) ? 0 : 1),
                             countItems(source.get()));
        CPPUNIT_ASSERT(countNewItems(source.get()) == 0);
        CPPUNIT_ASSERT(countUpdatedItems(source.get()) == 0);
        CPPUNIT_ASSERT(countDeletedItems(source.get()) == 0);
    }
    backupStorage(config, client);

    return res.m_luid;
}

/** deletes specific item locally via sync source */
static std::string updateItem(CreateSource createSource, const ClientTestConfig &config, const std::string &uid, const std::string &data, std::string *updated = NULL) {
    std::string newuid;

    CPPUNIT_ASSERT(createSource.createSource);

    // create source
    TestingSyncSourcePtr source(createSource());

    // insert item
    SyncSourceRaw::InsertItemResult res;
    std::string mangled = config.m_mangleItem(data, true);
    if (updated) {
        *updated = mangled;
    }
    SOURCE_ASSERT_NO_FAILURE(source.get(), res = source->insertItemRaw(uid, mangled.c_str()));
    SOURCE_ASSERT(source.get(), !res.m_luid.empty());

    return res.m_luid;
}

/** updates specific item locally via sync source */
static void removeItem(CreateSource createSource, const std::string &luid)
{
    CPPUNIT_ASSERT(createSource.createSource);

    // create source
    TestingSyncSourcePtr source(createSource());

    // remove item
    SOURCE_ASSERT_NO_FAILURE(source.get(), source->deleteItem(luid));
}

void LocalTests::update(CreateSource createSource, const std::string &data, bool check) {
    CPPUNIT_ASSERT(createSource.createSource);

    restoreStorage(config, client);

    // create source
    TestingSyncSourcePtr source(createSource());

    // get existing item, then update it
    SyncSourceChanges::Items_t::const_iterator it;
    SOURCE_ASSERT_NO_FAILURE(source.get(), it = source->getAllItems().begin());
    CPPUNIT_ASSERT(it != source->getAllItems().end());
    string luid = *it;
<<<<<<< HEAD
    SOURCE_ASSERT_NO_FAILURE(source.get(), source->insertItemRaw(luid, config.m_mangleItem(data, true)));
=======
    SyncSourceRaw::InsertItemResult res;
    SOURCE_ASSERT_NO_FAILURE(source.get(), res = source->insertItemRaw(luid, config.m_mangleItem(data, true)));
>>>>>>> 1138f4fb
    CPPUNIT_ASSERT_NO_THROW(source.reset());
    CPPUNIT_ASSERT_EQUAL(luid, res.m_luid);
    CPPUNIT_ASSERT_EQUAL(ITEM_OKAY, res.m_state);

    if (!check) {
        return;
    }

    // check that the right changes are reported when reopening the source
    SOURCE_ASSERT_NO_FAILURE(source.get(), source.reset(createSource()));
    CPPUNIT_ASSERT_EQUAL(1, countItems(source.get()));
    CPPUNIT_ASSERT_EQUAL(0, countNewItems(source.get()));
    CPPUNIT_ASSERT_EQUAL(0, countUpdatedItems(source.get()));
    CPPUNIT_ASSERT_EQUAL(0, countDeletedItems(source.get()));
    
    SOURCE_ASSERT_NO_FAILURE(source.get(), it = source->getAllItems().begin());
    CPPUNIT_ASSERT(it != source->getAllItems().end());
    CPPUNIT_ASSERT_EQUAL(luid, *it);

    backupStorage(config, client);
}

void LocalTests::update(CreateSource createSource, const std::string &data, const std::string &luid) {
    CPPUNIT_ASSERT(createSource.createSource);

    restoreStorage(config, client);
    // create source
    TestingSyncSourcePtr source(createSource());

    // update it
    SOURCE_ASSERT_NO_FAILURE(source.get(), source->insertItemRaw(luid, config.m_mangleItem(data, true)));

    backupStorage(config, client);
}

/** deletes all items locally via sync source */
void LocalTests::deleteAll(CreateSource createSource) {
    CPPUNIT_ASSERT(createSource.createSource);

    restoreStorage(config, client);
    // create source
    TestingSyncSourcePtr source(createSource());

    // delete all items
    SOURCE_ASSERT_NO_FAILURE(source.get(), source->removeAllItems());
    CPPUNIT_ASSERT_NO_THROW(source.reset());

    // check that all items are gone
    SOURCE_ASSERT_NO_FAILURE(source.get(), source.reset(createSource()));
    SOURCE_ASSERT_MESSAGE(
        "should be empty now",
        source.get(),
        countItems(source.get()) == 0);
    CPPUNIT_ASSERT_EQUAL( 0, countNewItems(source.get()) );
    CPPUNIT_ASSERT_EQUAL( 0, countUpdatedItems(source.get()) );
    CPPUNIT_ASSERT_EQUAL( 0, countDeletedItems(source.get()) );
    backupStorage(config, client);
}

/** deletes specific item locally via sync source */
static void deleteItem(CreateSource createSource, const std::string &uid) {
    CPPUNIT_ASSERT(createSource.createSource);

    // create source
    TestingSyncSourcePtr source(createSource());

    // delete item
    SOURCE_ASSERT_NO_FAILURE(source.get(), source->deleteItem(uid));
}

/**
 * takes two databases, exports them,
 * then compares them using synccompare
 *
 * @param refFile      existing file with source reference items, NULL uses a dump of sync source A instead
 * @param copy         a sync source which contains the copied items, begin/endSync will be called
 * @param raiseAssert  raise assertion if comparison yields differences (defaults to true)
 */
bool LocalTests::compareDatabases(const char *refFile, TestingSyncSource &copy, bool raiseAssert) {
    CPPUNIT_ASSERT(config.m_dump);

    std::string sourceFile, copyFile;

    if (refFile) {
        sourceFile = refFile;
    } else {
        sourceFile = getCurrentTest() + ".A.test.dat";
        simplifyFilename(sourceFile);
        TestingSyncSourcePtr source;
        SOURCE_ASSERT_NO_FAILURE(source.get(), source.reset(createSourceA()));
        SOURCE_ASSERT_EQUAL(source.get(), 0, config.m_dump(client, *source.get(), sourceFile));
        CPPUNIT_ASSERT_NO_THROW(source.reset());
    }

    copyFile = getCurrentTest() + ".B.test.dat";
    simplifyFilename(copyFile);
    SOURCE_ASSERT_EQUAL(&copy, 0, config.m_dump(client, copy, copyFile));

    bool equal = config.m_compare(client, sourceFile, copyFile);
    CPPUNIT_ASSERT(!raiseAssert || equal);

    return equal;
}

/**
 * compare data in source with vararg list of std::string pointers, NULL terminated
 */
void LocalTests::compareDatabases(TestingSyncSource &copy,
                                  ...)
{
    std::string sourceFile = getCurrentTest() + ".ref.test.dat";
    ofstream out(sourceFile.c_str());
    va_list ap;
    va_start(ap, copy);
    std::string *item;
    while ((item = va_arg(ap, std::string *)) != NULL) {
        out << *item;
    }
    va_end(ap);
    out.close();
    compareDatabases(sourceFile.c_str(), copy);
}


std::string LocalTests::createItem(int item, const std::string &revision, int size)
{
    std::string data = config.m_mangleItem(config.m_templateItem, false);
    std::stringstream prefix;

    // string to be inserted at start of unique properties;
    // avoid adding white space (not sure whether it is valid for UID)
    prefix << std::setfill('0') << std::setw(3) << item << "-";

    BOOST_FOREACH (std::string curProp,
                   boost::tokenizer< boost::char_separator<char> >(config.m_uniqueProperties,
                                                                   boost::char_separator<char>(":"))) {
        std::string property;
        // property is expected to not start directly at the
        // beginning
        property = "\n";
        property += curProp;
        property += ":";
        size_t off = data.find(property);
        if (off != data.npos) {
            data.insert(off + property.size(), prefix.str());
        }
    }
    boost::replace_all(data, "<<UNIQUE>>", prefix.str());
    boost::replace_all(data, "<<REVISION>>", revision);
    if (size > 0 && (int)data.size() < size) {
        int additionalBytes = size - (int)data.size();
        int added = 0;
        /* vCard 2.1 and vCal 1.0 need quoted-printable line breaks */
        bool quoted = data.find("VERSION:1.0") != data.npos ||
            data.find("VERSION:2.1") != data.npos;
        size_t toreplace = 1;

        CPPUNIT_ASSERT(!config.m_sizeProperty.empty());

        /* stuff the item so that it reaches at least that size */
        size_t off = data.find(config.m_sizeProperty);
        CPPUNIT_ASSERT(off != data.npos);
        std::stringstream stuffing;
        if (quoted) {
            stuffing << ";ENCODING=QUOTED-PRINTABLE:";
        } else {
            stuffing << ":";
        }

        // insert after the first line, it often acts as the summary
        if (data.find("BEGIN:VJOURNAL") != data.npos) {
            size_t start = data.find(":", off);
            CPPUNIT_ASSERT( start != data.npos );
            size_t eol = data.find("\\n", off);
            CPPUNIT_ASSERT( eol != data.npos );
            stuffing << data.substr(start + 1, eol - start + 1);
            toreplace += eol - start + 1;
        }

        while(added < additionalBytes) {
            int linelen = 0;

            while(added + 4 < additionalBytes &&
                  linelen < 60) {
                stuffing << 'x';
                added++;
                linelen++;
            }
            // insert line breaks to allow folding
            if (quoted) {
                stuffing << "x=0D=0Ax";
                added += 8;
            } else {
                stuffing << "x\\nx";
                added += 4;
            }
        }
        off = data.find(":", off);
        data.replace(off, toreplace, stuffing.str());
    }

    return data;
}


/**
 * insert artificial items, number of them 100
 * unless passed explicitly
 *
 * @param createSource    a factory for the sync source that is to be used
 * @param startIndex      IDs are generated starting with this value
 * @param numItems        number of items to be inserted if non-null, otherwise config.numItems is used
 * @param size            minimum size for new items
 * @return LUIDs of all inserted items
 */
std::list<std::string> LocalTests::insertManyItems(CreateSource createSource, int startIndex, int numItems, int size) {
    std::list<std::string> luids;

    CPPUNIT_ASSERT(!config.m_templateItem.empty());

    restoreStorage(config, client);
    TestingSyncSourcePtr source;
    SOURCE_ASSERT_NO_FAILURE(source.get(), source.reset(createSourceA()));
    CPPUNIT_ASSERT(startIndex > 1 || !countItems(source.get()));

    int firstIndex = startIndex;
    if (firstIndex < 0) {
        firstIndex = 1;
    }
    int lastIndex = firstIndex + (numItems >= 1 ? numItems : defNumItems()) - 1;
    for (int item = firstIndex; item <= lastIndex; item++) {
        std::string data = createItem(item, "", size);
        luids.push_back(importItem(source.get(), config, data));
    }
    backupStorage(config, client);

    return luids;
}

std::list<std::string> LocalTests::insertManyItems(TestingSyncSource *source, int startIndex, int numItems, int size) {
    std::list<std::string> luids;

    CPPUNIT_ASSERT(!config.m_templateItem.empty());

    CPPUNIT_ASSERT(startIndex > 1 || !countItems(source));
    int firstIndex = startIndex;
    if (firstIndex < 0) {
        firstIndex = 1;
    }
    int lastIndex = firstIndex + (numItems >= 1 ? numItems : defNumItems()) - 1;
    for (int item = firstIndex; item <= lastIndex; item++) {
        std::string data = createItem(item, "", size);
        luids.push_back(importItem(source, config, data));
    }

    return luids;
}

// update every single item in the database
void LocalTests::updateData(CreateSource createSource) {
    // check additional requirements
    CPPUNIT_ASSERT(config.m_update);

    TestingSyncSourcePtr source;
    SOURCE_ASSERT_NO_FAILURE(source.get(), source.reset(createSource()));
    BOOST_FOREACH(const string &luid, source->getAllItems()) {
        string item;
        source->readItemRaw(luid, item);
        config.m_update(item);
        source->insertItemRaw(luid, item);
    }
    CPPUNIT_ASSERT_NO_THROW(source.reset());
}


// creating sync source
void LocalTests::testOpen() {
    // check requirements
    CPPUNIT_ASSERT(config.m_createSourceA);

    // Intentionally use the plain auto_ptr here and
    // call open directly. That way it is a bit more clear
    // what happens and where it fails, if it fails.
    std::auto_ptr<TestingSyncSource> source(createSourceA());
    // got a sync source?
    CPPUNIT_ASSERT(source.get() != 0);
    // can it be opened?
    SOURCE_ASSERT_NO_FAILURE(source.get(), source->open());
    // delete it
    CPPUNIT_ASSERT_NO_THROW(source.reset());
}

// restart scanning of items
void LocalTests::testIterateTwice() {
    // check requirements
    CPPUNIT_ASSERT(config.m_createSourceA);

    // open source
    TestingSyncSourcePtr source(createSourceA());
    SOURCE_ASSERT_MESSAGE(
        "iterating twice should produce identical results",
        source.get(),
        countItems(source.get()) == countItems(source.get()));
}

// insert one contact without clearing the source first
void LocalTests::testSimpleInsert() {
    // check requirements
    CPPUNIT_ASSERT(!config.m_insertItem.empty());
    CPPUNIT_ASSERT(!config.m_createSourceA.empty());

    CPPUNIT_ASSERT_NO_THROW(insert(createSourceA, config.m_insertItem));
}

// delete all items
void LocalTests::testLocalDeleteAll() {
    // check requirements
    CPPUNIT_ASSERT(!config.m_insertItem.empty());
    CPPUNIT_ASSERT(config.m_createSourceA);

    // make sure there is something to delete, then delete again
    CPPUNIT_ASSERT_NO_THROW(insert(createSourceA, config.m_insertItem));
    CPPUNIT_ASSERT_NO_THROW(deleteAll(createSourceA));
}

// clean database, then insert
void LocalTests::testComplexInsert() {
    CPPUNIT_ASSERT(config.m_createSourceA);
    CPPUNIT_ASSERT_NO_THROW(deleteAll(createSourceA));
    testSimpleInsert();
    testIterateTwice();
}

// clean database, insert item, update it
void LocalTests::testLocalUpdate() {
    // check additional requirements
    CPPUNIT_ASSERT(!config.m_updateItem.empty());
<<<<<<< HEAD
=======
    CPPUNIT_ASSERT(config.m_createSourceA);

    CPPUNIT_ASSERT_NO_THROW(deleteAll(createSourceA));
>>>>>>> 1138f4fb

    testSimpleInsert();
    CPPUNIT_ASSERT_NO_THROW(update(createSourceA, config.m_updateItem));
}

// complex sequence of changes
void LocalTests::testChanges() {
    SyncSourceChanges::Items_t::const_iterator it, it2;

    // check additional requirements
    CPPUNIT_ASSERT(config.m_createSourceB);
<<<<<<< HEAD
=======
    CPPUNIT_ASSERT(config.m_createSourceA);
>>>>>>> 1138f4fb

    CPPUNIT_ASSERT_NO_THROW(deleteAll(createSourceA));
    testSimpleInsert();

    // clean changes in sync source B by creating and closing it
    TestingSyncSourcePtr source;
    SOURCE_ASSERT_NO_FAILURE(source.get(), source.reset(createSourceB()));
    CPPUNIT_ASSERT_NO_THROW(source.reset());

    // no new changes now
    SOURCE_ASSERT_NO_FAILURE(source.get(), source.reset(createSourceB()));
    SOURCE_ASSERT_EQUAL(source.get(), 1, countItems(source.get()));
    SOURCE_ASSERT_EQUAL(source.get(), 0, countNewItems(source.get()));
    SOURCE_ASSERT_EQUAL(source.get(), 0, countUpdatedItems(source.get()));
    SOURCE_ASSERT_EQUAL(source.get(), 0, countDeletedItems(source.get()));
    string item;
    string luid;
    SOURCE_ASSERT_NO_FAILURE(source.get(), it = source->getAllItems().begin());
    CPPUNIT_ASSERT(it != source->getAllItems().end());
    luid = *it;
    // It is not required for incremental syncing that sources must be
    // able to return unchanged items. For example, ActiveSyncSource doesn't support
    // it because it gets only IDs and data of added or updated items.
    // Don't test it.
    // SOURCE_ASSERT_NO_FAILURE(source.get(), source->readItem(*it, item));
    CPPUNIT_ASSERT_NO_THROW(source.reset());

    // delete item again via sync source A
    CPPUNIT_ASSERT_NO_THROW(deleteAll(createSourceA));
    SOURCE_ASSERT_NO_FAILURE(source.get(), source.reset(createSourceB()));
    SOURCE_ASSERT_EQUAL(source.get(), 0, countItems(source.get()));
    SOURCE_ASSERT_EQUAL(source.get(), 0, countNewItems(source.get()));
    SOURCE_ASSERT_EQUAL(source.get(), 0, countUpdatedItems(source.get()));
    SOURCE_ASSERT_EQUAL(source.get(), 1, countDeletedItems(source.get()));
    SOURCE_ASSERT_NO_FAILURE(source.get(), it = source->getDeletedItems().begin());
    CPPUNIT_ASSERT(it != source->getDeletedItems().end());
    CPPUNIT_ASSERT(!it->empty());
    CPPUNIT_ASSERT_EQUAL(luid, *it);
    CPPUNIT_ASSERT_NO_THROW(source.reset());

    // insert another item via sync source A
    testSimpleInsert();
    SOURCE_ASSERT_NO_FAILURE(source.get(), source.reset(createSourceB()));
    SOURCE_ASSERT_EQUAL(source.get(), 1, countItems(source.get()));
    SOURCE_ASSERT_EQUAL(source.get(), 1, countNewItems(source.get()));
    SOURCE_ASSERT_EQUAL(source.get(), 0, countUpdatedItems(source.get()));
    SOURCE_ASSERT_EQUAL(source.get(), 0, countDeletedItems(source.get()));
    SOURCE_ASSERT_NO_FAILURE(source.get(), it = source->getAllItems().begin());
    CPPUNIT_ASSERT(it != source->getAllItems().end());
    luid = *it;
    SOURCE_ASSERT_NO_FAILURE(source.get(), source->readItem(*it, item));
    string newItem;
    SOURCE_ASSERT_NO_FAILURE(source.get(), it = source->getNewItems().begin());
    CPPUNIT_ASSERT(it != source->getNewItems().end());
    SOURCE_ASSERT_NO_FAILURE(source.get(), source->readItem(*it, item));
    CPPUNIT_ASSERT_EQUAL(luid, *it);
    CPPUNIT_ASSERT_NO_THROW(source.reset());

    // update item via sync source A
    CPPUNIT_ASSERT_NO_THROW(update(createSourceA, config.m_updateItem));
    SOURCE_ASSERT_NO_FAILURE(source.get(), source.reset(createSourceB()));
    SOURCE_ASSERT_EQUAL(source.get(), 1, countItems(source.get()));
    SOURCE_ASSERT_EQUAL(source.get(), 0, countNewItems(source.get()));
    SOURCE_ASSERT_EQUAL(source.get(), 1, countUpdatedItems(source.get()));
    SOURCE_ASSERT_EQUAL(source.get(), 0, countDeletedItems(source.get()));
    string updatedItem;
    SOURCE_ASSERT_NO_FAILURE(source.get(), it = source->getUpdatedItems().begin());
    CPPUNIT_ASSERT(it != source->getUpdatedItems().end());
    SOURCE_ASSERT_NO_FAILURE(source.get(), source->readItem(*it, updatedItem));
    CPPUNIT_ASSERT_EQUAL(luid, *it);
    CPPUNIT_ASSERT_NO_THROW(source.reset());

    // start anew, then create and update an item -> should only be listed as new
    // or updated, but not both
    CPPUNIT_ASSERT_NO_THROW(deleteAll(createSourceA));
    SOURCE_ASSERT_NO_FAILURE(source.get(), source.reset(createSourceB()));
    CPPUNIT_ASSERT_NO_THROW(source.reset());
    testSimpleInsert();
    CPPUNIT_ASSERT_NO_THROW(update(createSourceA, config.m_updateItem));
    SOURCE_ASSERT_NO_FAILURE(source.get(), source.reset(createSourceB()));
    SOURCE_ASSERT_EQUAL(source.get(), 1, countItems(source.get()));
    SOURCE_ASSERT_EQUAL(source.get(), 1, countNewItems(source.get()) + countUpdatedItems(source.get()));
    SOURCE_ASSERT_EQUAL(source.get(), 0, countDeletedItems(source.get()));
    CPPUNIT_ASSERT_NO_THROW(source.reset());

    // start anew, then create, delete and recreate an item -> should only be listed as new or updated,
    // even if (as for calendar with UID) the same LUID gets reused
    CPPUNIT_ASSERT_NO_THROW(deleteAll(createSourceA));
    SOURCE_ASSERT_NO_FAILURE(source.get(), source.reset(createSourceB()));
    CPPUNIT_ASSERT_NO_THROW(source.reset());
    testSimpleInsert();
    CPPUNIT_ASSERT_NO_THROW(deleteAll(createSourceA));
    testSimpleInsert();
    SOURCE_ASSERT_NO_FAILURE(source.get(), source.reset(createSourceB()));
    SOURCE_ASSERT_EQUAL(source.get(), 1, countItems(source.get()));
    SOURCE_ASSERT_EQUAL(source.get(), 1, countNewItems(source.get()) + countUpdatedItems(source.get()));
    if (countDeletedItems(source.get()) == 1) {
        // It's not nice, but acceptable to send the LUID of a deleted item to a
        // server which has never seen that LUID. The LUID must not be the same as
        // the one we list as new or updated, though.
        SOURCE_ASSERT_NO_FAILURE(source.get(), it = source->getDeletedItems().begin());
        CPPUNIT_ASSERT(it != source->getDeletedItems().end());
        SOURCE_ASSERT_NO_FAILURE(source.get(), it2 = source->getNewItems().begin());
        if (it2 == source->getNewItems().end()) {
            SOURCE_ASSERT_NO_FAILURE(source.get(), it2 = source->getUpdatedItems().begin());
            CPPUNIT_ASSERT(it2 != source->getUpdatedItems().end());
        }
        CPPUNIT_ASSERT(*it != *it2);
    } else {
        SOURCE_ASSERT_EQUAL(source.get(), 0, countDeletedItems(source.get()));
    }
}

// clean database, import file, then export again and compare
void LocalTests::testImport() {
    // check additional requirements
    CPPUNIT_ASSERT(config.m_import);
    CPPUNIT_ASSERT(config.m_dump);
    CPPUNIT_ASSERT(config.m_compare);
    CPPUNIT_ASSERT(!config.m_testcases.empty());
<<<<<<< HEAD
=======
    CPPUNIT_ASSERT(config.m_createSourceA);
>>>>>>> 1138f4fb

    CPPUNIT_ASSERT_NO_THROW(deleteAll(createSourceA));

    // import via sync source A
    TestingSyncSourcePtr source;
    SOURCE_ASSERT_NO_FAILURE(source.get(), source.reset(createSourceA()));
    restoreStorage(config, client);
    std::string testcases;
    std::string importFailures = config.m_import(client, *source.get(), config, config.m_testcases, testcases);
    backupStorage(config, client);
    CPPUNIT_ASSERT_NO_THROW(source.reset());

    // export again and compare against original file
    TestingSyncSourcePtr copy;
    SOURCE_ASSERT_NO_FAILURE(copy.get(), copy.reset(createSourceA()));
    bool equal = compareDatabases(testcases.c_str(), *copy.get(), false);
    CPPUNIT_ASSERT_NO_THROW(source.reset());

    if (importFailures.empty()) {
        CPPUNIT_ASSERT_MESSAGE("imported and exported data equal", equal);
    } else {
        CPPUNIT_ASSERT_EQUAL(std::string(""), importFailures);
    }
}

// same as testImport() with immediate delete
void LocalTests::testImportDelete() {
    testImport();

    // delete again, because it was observed that this did not
    // work right with calendars in SyncEvolution
    CPPUNIT_ASSERT_NO_THROW(deleteAll(createSourceA));
}

// test change tracking with large number of items
void LocalTests::testManyChanges() {
    // check additional requirements
    CPPUNIT_ASSERT(!config.m_templateItem.empty());

    CPPUNIT_ASSERT_NO_THROW(deleteAll(createSourceA));

    // check that everything is empty, also resets change counter of sync source B
    TestingSyncSourcePtr copy;
    SOURCE_ASSERT_NO_FAILURE(copy.get(), copy.reset(createSourceB()));
    SOURCE_ASSERT_EQUAL(copy.get(), 0, countItems(copy.get()));
    CPPUNIT_ASSERT_NO_THROW(copy.reset());

    // now insert plenty of items
    int numItems;
    CPPUNIT_ASSERT_NO_THROW(numItems = insertManyItems(createSourceA).size());

    // check that exactly this number of items is listed as new
    SOURCE_ASSERT_NO_FAILURE(copy.get(), copy.reset(createSourceB()));
    SOURCE_ASSERT_EQUAL(copy.get(), numItems, countItems(copy.get()));
    SOURCE_ASSERT_EQUAL(copy.get(), numItems, countNewItems(copy.get()));
    SOURCE_ASSERT_EQUAL(copy.get(), 0, countUpdatedItems(copy.get()));
    SOURCE_ASSERT_EQUAL(copy.get(), 0, countDeletedItems(copy.get()));
    CPPUNIT_ASSERT_NO_THROW(copy.reset());

    // delete all items
    CPPUNIT_ASSERT_NO_THROW(deleteAll(createSourceA));

    // verify again
    SOURCE_ASSERT_NO_FAILURE(copy.get(), copy.reset(createSourceB()));
    SOURCE_ASSERT_EQUAL(copy.get(), 0, countItems(copy.get()));
    SOURCE_ASSERT_EQUAL(copy.get(), 0, countNewItems(copy.get()));
    SOURCE_ASSERT_EQUAL(copy.get(), 0, countUpdatedItems(copy.get()));
    SOURCE_ASSERT_EQUAL(copy.get(), numItems, countDeletedItems(copy.get()));
    CPPUNIT_ASSERT_NO_THROW(copy.reset());
}

template<class T, class V> int countEqual(const T &container,
                                          const V &value) {
    return count(container.begin(),
                 container.end(),
                 value);
}

// test inserting, removing and updating of parent + child item in
// various order plus change tracking
void LocalTests::testLinkedItemsParent() {
    ClientTestConfig::LinkedItems_t items = getParentChildData();

    CPPUNIT_ASSERT_NO_THROW(deleteAll(createSourceA));
    std::string parent, child;
    std::string parentData;
    TestingSyncSourcePtr copy;

    // check that everything is empty, also resets change counter of sync source B
    SOURCE_ASSERT_NO_FAILURE(copy.get(), copy.reset(createSourceB()));
    SOURCE_ASSERT_EQUAL(copy.get(), 0, countItems(copy.get()));
    CPPUNIT_ASSERT_NO_THROW(copy.reset());

    // now insert main item
    CPPUNIT_ASSERT_NO_THROW(parent = insert(createSourceA, items[0], false, &parentData));

    // check that exactly the parent is listed as new
    SOURCE_ASSERT_NO_FAILURE(copy.get(), copy.reset(createSourceB()));
    CPPUNIT_ASSERT_NO_THROW(compareDatabases(*copy, &parentData, NULL));
    SOURCE_ASSERT_EQUAL(copy.get(), 1, countItems(copy.get()));
    SOURCE_ASSERT_EQUAL(copy.get(), 1, countNewItems(copy.get()));
    SOURCE_ASSERT_EQUAL(copy.get(), 0, countUpdatedItems(copy.get()));
    SOURCE_ASSERT_EQUAL(copy.get(), 0, countDeletedItems(copy.get()));
    if (!config.m_sourceLUIDsAreVolatile) {
        SOURCE_ASSERT_EQUAL(copy.get(), 1, countEqual(listItems(copy.get()), parent));
    }
    CPPUNIT_ASSERT_NO_THROW(copy.reset());

    if (getenv("CLIENT_TEST_LINKED_ITEMS_NO_DELETE")) {
        return;
    }

    // delete all items
    CPPUNIT_ASSERT_NO_THROW(deleteAll(createSourceA));

    // verify again
    SOURCE_ASSERT_NO_FAILURE(copy.get(), copy.reset(createSourceB()));
    SOURCE_ASSERT_EQUAL(copy.get(), 0, countItems(copy.get()));
    SOURCE_ASSERT_EQUAL(copy.get(), 0, countNewItems(copy.get()));
    SOURCE_ASSERT_EQUAL(copy.get(), 0, countUpdatedItems(copy.get()));
    SOURCE_ASSERT_EQUAL(copy.get(), 1, countDeletedItems(copy.get()));
    if (!config.m_sourceLUIDsAreVolatile) {
        SOURCE_ASSERT_EQUAL(copy.get(), 1, countEqual(listDeletedItems(copy.get()), parent));
    }
}

// test inserting, removing and updating of parent + child item in
// various order plus change tracking
void LocalTests::testLinkedItemsChild() {
    ClientTestConfig::LinkedItems_t items = getParentChildData();

    CPPUNIT_ASSERT_NO_THROW(deleteAll(createSourceA));
    std::string parent, child;
    std::string childData;
    TestingSyncSourcePtr copy;

    // check that everything is empty, also resets change counter of sync source B
    SOURCE_ASSERT_NO_FAILURE(copy.get(), copy.reset(createSourceB()));
    SOURCE_ASSERT_EQUAL(copy.get(), 0, countItems(copy.get()));
    CPPUNIT_ASSERT_NO_THROW(copy.reset());

    // same as above for child item
    CPPUNIT_ASSERT_NO_THROW(child = insert(createSourceA, items[1], false, &childData));

    SOURCE_ASSERT_NO_FAILURE(copy.get(), copy.reset(createSourceB()));
    CPPUNIT_ASSERT_NO_THROW(compareDatabases(*copy, &childData, NULL));
    SOURCE_ASSERT_EQUAL(copy.get(), 1, countItems(copy.get()));
    SOURCE_ASSERT_EQUAL(copy.get(), 1, countNewItems(copy.get()));
    SOURCE_ASSERT_EQUAL(copy.get(), 0, countUpdatedItems(copy.get()));
    SOURCE_ASSERT_EQUAL(copy.get(), 0, countDeletedItems(copy.get()));
    if (!config.m_sourceLUIDsAreVolatile) {
        SOURCE_ASSERT_EQUAL(copy.get(), 1, countEqual(listItems(copy.get()), child));
    }
    CPPUNIT_ASSERT_NO_THROW(copy.reset());

    if (getenv("CLIENT_TEST_LINKED_ITEMS_NO_DELETE")) {
        return;
    }

    CPPUNIT_ASSERT_NO_THROW(deleteAll(createSourceA));

    SOURCE_ASSERT_NO_FAILURE(copy.get(), copy.reset(createSourceB()));
    SOURCE_ASSERT_EQUAL(copy.get(), 0, countItems(copy.get()));
    SOURCE_ASSERT_EQUAL(copy.get(), 0, countNewItems(copy.get()));
    SOURCE_ASSERT_EQUAL(copy.get(), 0, countUpdatedItems(copy.get()));
    SOURCE_ASSERT_EQUAL(copy.get(), 1, countDeletedItems(copy.get()));
    if (!config.m_sourceLUIDsAreVolatile) {
        SOURCE_ASSERT_EQUAL(copy.get(), 1, countEqual(listDeletedItems(copy.get()), child));
    }
}

// test inserting, removing and updating of parent + child item in
// various order plus change tracking
void LocalTests::testLinkedItemsParentChild() {
    ClientTestConfig::LinkedItems_t items = getParentChildData();

    CPPUNIT_ASSERT_NO_THROW(deleteAll(createSourceA));
    std::string parent, child;
    std::string parentData, childData;
    TestingSyncSourcePtr copy;

    // check that everything is empty, also resets change counter of sync source B
    SOURCE_ASSERT_NO_FAILURE(copy.get(), copy.reset(createSourceB()));
    SOURCE_ASSERT_EQUAL(copy.get(), 0, countItems(copy.get()));
    CPPUNIT_ASSERT_NO_THROW(copy.reset());

    // insert parent first, then child
    CPPUNIT_ASSERT_NO_THROW(parent = insert(createSourceA, items[0], false, &parentData));
    CPPUNIT_ASSERT_NO_THROW(child = insert(createSourceA, items[1], false, &childData));

    SOURCE_ASSERT_NO_FAILURE(copy.get(), copy.reset(createSourceB()));
    CPPUNIT_ASSERT_NO_THROW(compareDatabases(*copy, &parentData, &childData, NULL));
    SOURCE_ASSERT_EQUAL(copy.get(), 2, countItems(copy.get()));
    SOURCE_ASSERT_EQUAL(copy.get(), 2, countNewItems(copy.get()));
    SOURCE_ASSERT_EQUAL(copy.get(), 0, countUpdatedItems(copy.get()));
    SOURCE_ASSERT_EQUAL(copy.get(), 0, countDeletedItems(copy.get()));
    if (!config.m_sourceLUIDsAreVolatile) {
        SOURCE_ASSERT_EQUAL(copy.get(), 1, countEqual(listItems(copy.get()), child));
        SOURCE_ASSERT_EQUAL(copy.get(), 1, countEqual(listItems(copy.get()), parent));
    }
    CPPUNIT_ASSERT_NO_THROW(copy.reset());

    if (getenv("CLIENT_TEST_LINKED_ITEMS_NO_DELETE")) {
        return;
    }

    CPPUNIT_ASSERT_NO_THROW(deleteAll(createSourceA));

    SOURCE_ASSERT_NO_FAILURE(copy.get(), copy.reset(createSourceB()));
    SOURCE_ASSERT_EQUAL(copy.get(), 0, countItems(copy.get()));
    SOURCE_ASSERT_EQUAL(copy.get(), 0, countNewItems(copy.get()));
    SOURCE_ASSERT_EQUAL(copy.get(), 0, countUpdatedItems(copy.get()));
    SOURCE_ASSERT_EQUAL(copy.get(), 2, countDeletedItems(copy.get()));
    if (!config.m_sourceLUIDsAreVolatile) {
        SOURCE_ASSERT_EQUAL(copy.get(), 1, countEqual(listDeletedItems(copy.get()), child));
        SOURCE_ASSERT_EQUAL(copy.get(), 1, countEqual(listDeletedItems(copy.get()), parent));
    }
}

// test inserting, removing and updating of parent + child item in
// various order plus change tracking
void LocalTests::testLinkedItemsChildParent() {
    ClientTestConfig::LinkedItems_t items = getParentChildData();

    CPPUNIT_ASSERT_NO_THROW(deleteAll(createSourceA));
    std::string parent, child;
    std::string parentData, childData;
    TestingSyncSourcePtr copy;

    // check that everything is empty, also resets change counter of sync source B
    SOURCE_ASSERT_NO_FAILURE(copy.get(), copy.reset(createSourceB()));
    SOURCE_ASSERT_EQUAL(copy.get(), 0, countItems(copy.get()));
    CPPUNIT_ASSERT_NO_THROW(copy.reset());

    // insert child first, then parent
    CPPUNIT_ASSERT_NO_THROW(child = insert(createSourceA, items[1], false, &parentData));
    CPPUNIT_ASSERT_NO_THROW(parent = insert(createSourceA, items[0], true, &childData));

    SOURCE_ASSERT_NO_FAILURE(copy.get(), copy.reset(createSourceB()));
    CPPUNIT_ASSERT_NO_THROW(compareDatabases(*copy, &parentData, &childData, NULL));
    SOURCE_ASSERT_EQUAL(copy.get(), 2, countItems(copy.get()));
    SOURCE_ASSERT_EQUAL(copy.get(), 2, countNewItems(copy.get()));
    SOURCE_ASSERT_EQUAL(copy.get(), 0, countUpdatedItems(copy.get()));
    SOURCE_ASSERT_EQUAL(copy.get(), 0, countDeletedItems(copy.get()));
    if (!config.m_sourceLUIDsAreVolatile) {
        SOURCE_ASSERT_EQUAL(copy.get(), 1, countEqual(listItems(copy.get()), child));
        SOURCE_ASSERT_EQUAL(copy.get(), 1, countEqual(listItems(copy.get()), parent));
    }
    CPPUNIT_ASSERT_NO_THROW(copy.reset());

    if (getenv("CLIENT_TEST_LINKED_ITEMS_NO_DELETE")) {
        return;
    }

    CPPUNIT_ASSERT_NO_THROW(deleteAll(createSourceA));

    SOURCE_ASSERT_NO_FAILURE(copy.get(), copy.reset(createSourceB()));
    SOURCE_ASSERT_EQUAL(copy.get(), 0, countItems(copy.get()));
    SOURCE_ASSERT_EQUAL(copy.get(), 0, countNewItems(copy.get()));
    SOURCE_ASSERT_EQUAL(copy.get(), 0, countUpdatedItems(copy.get()));
    SOURCE_ASSERT_EQUAL(copy.get(), 2, countDeletedItems(copy.get()));
    if (!config.m_sourceLUIDsAreVolatile) {
        SOURCE_ASSERT_EQUAL(copy.get(), 1, countEqual(listDeletedItems(copy.get()), child));
        SOURCE_ASSERT_EQUAL(copy.get(), 1, countEqual(listDeletedItems(copy.get()), parent));
    }
}

// test inserting, removing and updating of parent + child item in
// various order plus change tracking
void LocalTests::testLinkedItemsChildChangesParent() {
    ClientTestConfig::LinkedItems_t items = getParentChildData();

    CPPUNIT_ASSERT_NO_THROW(deleteAll(createSourceA));
    std::string parent, child;
    std::string parentData, childData;
    TestingSyncSourcePtr copy;

    // check that everything is empty, also resets change counter of sync source B
    SOURCE_ASSERT_NO_FAILURE(copy.get(), copy.reset(createSourceB()));
    SOURCE_ASSERT_EQUAL(copy.get(), 0, countItems(copy.get()));
    CPPUNIT_ASSERT_NO_THROW(copy.reset());

    // insert child first, check changes, then insert the parent
    CPPUNIT_ASSERT_NO_THROW(child = insert(createSourceA, items[1], false, &childData));

    SOURCE_ASSERT_NO_FAILURE(copy.get(), copy.reset(createSourceB()));
    CPPUNIT_ASSERT_NO_THROW(compareDatabases(*copy, &childData, NULL));
    SOURCE_ASSERT_EQUAL(copy.get(), 1, countItems(copy.get()));
    SOURCE_ASSERT_EQUAL(copy.get(), 1, countNewItems(copy.get()));
    SOURCE_ASSERT_EQUAL(copy.get(), 0, countUpdatedItems(copy.get()));
    SOURCE_ASSERT_EQUAL(copy.get(), 0, countDeletedItems(copy.get()));
    if (!config.m_sourceLUIDsAreVolatile) {
        SOURCE_ASSERT_EQUAL(copy.get(), 1, countEqual(listItems(copy.get()), child));
    }
    CPPUNIT_ASSERT_NO_THROW(copy.reset());

    CPPUNIT_ASSERT_NO_THROW(parent = insert(createSourceA, items[0], true, &parentData));

    SOURCE_ASSERT_NO_FAILURE(copy.get(), copy.reset(createSourceB()));
    CPPUNIT_ASSERT_NO_THROW(compareDatabases(*copy, &parentData, &childData, NULL));
    SOURCE_ASSERT_EQUAL(copy.get(), 2, countItems(copy.get()));
    SOURCE_ASSERT_EQUAL(copy.get(), 1, countNewItems(copy.get()));
    if (!config.m_sourceLUIDsAreVolatile) {
        SOURCE_ASSERT_EQUAL(copy.get(), 1, countEqual(listNewItems(copy.get()), parent));
    }
    // relaxed semantic: the child item might be considered updated now if
    // it had to be modified when inserting the parent
    SOURCE_ASSERT(copy.get(), 1 >= countUpdatedItems(copy.get()));
    SOURCE_ASSERT_EQUAL(copy.get(), 0, countDeletedItems(copy.get()));
    if (!config.m_sourceLUIDsAreVolatile) {
        SOURCE_ASSERT_EQUAL(copy.get(), 1, countEqual(listItems(copy.get()), child));
        SOURCE_ASSERT_EQUAL(copy.get(), 1, countEqual(listItems(copy.get()), parent));
    }
    CPPUNIT_ASSERT_NO_THROW(copy.reset());

    if (getenv("CLIENT_TEST_LINKED_ITEMS_NO_DELETE")) {
        return;
    }

    CPPUNIT_ASSERT_NO_THROW(deleteAll(createSourceA));

    SOURCE_ASSERT_NO_FAILURE(copy.get(), copy.reset(createSourceB()));
    SOURCE_ASSERT_EQUAL(copy.get(), 0, countItems(copy.get()));
    SOURCE_ASSERT_EQUAL(copy.get(), 0, countNewItems(copy.get()));
    SOURCE_ASSERT_EQUAL(copy.get(), 0, countUpdatedItems(copy.get()));
    SOURCE_ASSERT_EQUAL(copy.get(), 2, countDeletedItems(copy.get()));
    if (!config.m_sourceLUIDsAreVolatile) {
        SOURCE_ASSERT_EQUAL(copy.get(), 1, countEqual(listDeletedItems(copy.get()), child));
        SOURCE_ASSERT_EQUAL(copy.get(), 1, countEqual(listDeletedItems(copy.get()), parent));
    }
}

// test inserting, removing and updating of parent + child item in
// various order plus change tracking
void LocalTests::testLinkedItemsRemoveParentFirst() {
    ClientTestConfig::LinkedItems_t items = getParentChildData();

    CPPUNIT_ASSERT_NO_THROW(deleteAll(createSourceA));
    std::string parent, child;
    std::string parentData, childData;
    TestingSyncSourcePtr copy;

    // check that everything is empty, also resets change counter of sync source B
    SOURCE_ASSERT_NO_FAILURE(copy.get(), copy.reset(createSourceB()));
    SOURCE_ASSERT_EQUAL(copy.get(), 0, countItems(copy.get()));
    CPPUNIT_ASSERT_NO_THROW(copy.reset());

    // insert both items, remove parent, then child
    CPPUNIT_ASSERT_NO_THROW(parent = insert(createSourceA, items[0], false, &parentData));
    CPPUNIT_ASSERT_NO_THROW(child = insert(createSourceA, items[1], false, &childData));

    SOURCE_ASSERT_NO_FAILURE(copy.get(), copy.reset(createSourceB()));
    CPPUNIT_ASSERT_NO_THROW(compareDatabases(*copy, &parentData, &childData, NULL));
    SOURCE_ASSERT_EQUAL(copy.get(), 2, countItems(copy.get()));
    SOURCE_ASSERT_EQUAL(copy.get(), 2, countNewItems(copy.get()));
    SOURCE_ASSERT_EQUAL(copy.get(), 0, countUpdatedItems(copy.get()));
    SOURCE_ASSERT_EQUAL(copy.get(), 0, countDeletedItems(copy.get()));
    if (!config.m_sourceLUIDsAreVolatile) {
        SOURCE_ASSERT_EQUAL(copy.get(), 1, countEqual(listItems(copy.get()), child));
        SOURCE_ASSERT_EQUAL(copy.get(), 1, countEqual(listItems(copy.get()), parent));
    }
    CPPUNIT_ASSERT_NO_THROW(copy.reset());

    CPPUNIT_ASSERT_NO_THROW(deleteItem(createSourceA, parent));

    SOURCE_ASSERT_NO_FAILURE(copy.get(), copy.reset(createSourceB()));
    CPPUNIT_ASSERT_NO_THROW(compareDatabases(*copy, &childData, NULL));
    SOURCE_ASSERT_EQUAL(copy.get(), 1, countItems(copy.get()));
    SOURCE_ASSERT_EQUAL(copy.get(), 0, countNewItems(copy.get()));
    // deleting the parent may or may not modify the child
    SOURCE_ASSERT(copy.get(), 1 >= countUpdatedItems(copy.get()));
    SOURCE_ASSERT_EQUAL(copy.get(), 1, countDeletedItems(copy.get()));
    if (!config.m_sourceLUIDsAreVolatile) {
        SOURCE_ASSERT_EQUAL(copy.get(), 1, countEqual(listDeletedItems(copy.get()), parent));
    }
    CPPUNIT_ASSERT_NO_THROW(copy.reset());

    if (getenv("CLIENT_TEST_LINKED_ITEMS_NO_DELETE")) {
        return;
    }

    CPPUNIT_ASSERT_NO_THROW(deleteItem(createSourceA, child));

    SOURCE_ASSERT_NO_FAILURE(copy.get(), copy.reset(createSourceB()));
    SOURCE_ASSERT_EQUAL(copy.get(), 0, countItems(copy.get()));
    SOURCE_ASSERT_EQUAL(copy.get(), 0, countNewItems(copy.get()));
    SOURCE_ASSERT_EQUAL(copy.get(), 0, countUpdatedItems(copy.get()));
    SOURCE_ASSERT_EQUAL(copy.get(), 1, countDeletedItems(copy.get()));
    if (!config.m_sourceLUIDsAreVolatile) {
        SOURCE_ASSERT_EQUAL(copy.get(), 1, countEqual(listDeletedItems(copy.get()), child));
    }
    CPPUNIT_ASSERT_NO_THROW(copy.reset());
}

// test inserting, removing and updating of parent + child item in
// various order plus change tracking
void LocalTests::testLinkedItemsRemoveNormal() {
    ClientTestConfig::LinkedItems_t items = getParentChildData();

    CPPUNIT_ASSERT_NO_THROW(deleteAll(createSourceA));
    std::string parent, child;
    std::string parentData, childData;
    TestingSyncSourcePtr source, copy;

    // check that everything is empty, also resets change counter of sync source B
    SOURCE_ASSERT_NO_FAILURE(copy.get(), copy.reset(createSourceB()));
    SOURCE_ASSERT_EQUAL(copy.get(), 0, countItems(copy.get()));
    CPPUNIT_ASSERT_NO_THROW(copy.reset());

    // insert both items, remove child, then parent
    CPPUNIT_ASSERT_NO_THROW(parent = insert(createSourceA, items[0], false, &parentData));
    CPPUNIT_ASSERT_NO_THROW(child = insert(createSourceA, items[1], false, &childData));

    SOURCE_ASSERT_NO_FAILURE(copy.get(), copy.reset(createSourceB()));
    CPPUNIT_ASSERT_NO_THROW(compareDatabases(*copy, &parentData, &childData, NULL));
    SOURCE_ASSERT_EQUAL(copy.get(), 2, countItems(copy.get()));
    SOURCE_ASSERT_EQUAL(copy.get(), 2, countNewItems(copy.get()));
    SOURCE_ASSERT_EQUAL(copy.get(), 0, countUpdatedItems(copy.get()));
    SOURCE_ASSERT_EQUAL(copy.get(), 0, countDeletedItems(copy.get()));
    if (!config.m_sourceLUIDsAreVolatile) {
        SOURCE_ASSERT_EQUAL(copy.get(), 1, countEqual(listItems(copy.get()), child));
        SOURCE_ASSERT_EQUAL(copy.get(), 1, countEqual(listItems(copy.get()), parent));
    }
    CPPUNIT_ASSERT_NO_THROW(copy.reset());

    CPPUNIT_ASSERT_NO_THROW(deleteItem(createSourceA, child));

    // The removal of the child fails with Exchange (BMC #22849).
    // Skip the testing, proceed to full removal.
    if (currentServer() != "exchange") {
        SOURCE_ASSERT_NO_FAILURE(source.get(), source.reset(createSourceA()));
        if (getCurrentTest().find("::eds_event::") != std::string::npos) {
            // hack: ignore EDS side effect of adding EXDATE to parent, see http://bugs.meego.com/show_bug.cgi?id=10906
            size_t pos = parentData.rfind("DTSTART");
            parentData.insert(pos, "EXDATE:20080413T090000\n");
        }
        CPPUNIT_ASSERT_NO_THROW(compareDatabases(*source, &parentData, NULL));
        SOURCE_ASSERT_EQUAL(source.get(), 1, countItems(source.get()));
        SOURCE_ASSERT_EQUAL(source.get(), 0, countNewItems(source.get()));
        SOURCE_ASSERT_EQUAL(source.get(), 0, countUpdatedItems(source.get()));
        SOURCE_ASSERT_EQUAL(source.get(), 0, countDeletedItems(source.get()));

        CPPUNIT_ASSERT_NO_THROW(source.reset());

        SOURCE_ASSERT_NO_FAILURE(copy.get(), copy.reset(createSourceB()));
        SOURCE_ASSERT_EQUAL(copy.get(), 1, countItems(copy.get()));
        SOURCE_ASSERT_EQUAL(copy.get(), 0, countNewItems(copy.get()));
        // parent might have been updated
        int updated;
        CPPUNIT_ASSERT_NO_THROW(updated = countUpdatedItems(copy.get()));
        SOURCE_ASSERT(copy.get(), 0 <= updated && updated <= 1);
        SOURCE_ASSERT_EQUAL(copy.get(), 1, countDeletedItems(copy.get()));
        if (!config.m_sourceLUIDsAreVolatile) {
            SOURCE_ASSERT_EQUAL(copy.get(), 1, countEqual(listDeletedItems(copy.get()), child));
        }
        CPPUNIT_ASSERT_NO_THROW(copy.reset());
    }

    CPPUNIT_ASSERT_NO_THROW(deleteItem(createSourceA, parent));

    SOURCE_ASSERT_NO_FAILURE(copy.get(), copy.reset(createSourceB()));
    SOURCE_ASSERT_EQUAL(copy.get(), 0, countItems(copy.get()));
    SOURCE_ASSERT_EQUAL(copy.get(), 0, countNewItems(copy.get()));
    SOURCE_ASSERT_EQUAL(copy.get(), 0, countUpdatedItems(copy.get()));
    SOURCE_ASSERT_EQUAL(copy.get(),
                        // Exchange did not actually remove child above, done now.
                        currentServer() != "exchange" ? 1 : 2,
                        countDeletedItems(copy.get()));
    if (!config.m_sourceLUIDsAreVolatile) {
        SOURCE_ASSERT_EQUAL(copy.get(), 1, countEqual(listDeletedItems(copy.get()), parent));
    }
    CPPUNIT_ASSERT_NO_THROW(copy.reset());
}

// test inserting, removing and updating of parent + child item in
// various order plus change tracking
void LocalTests::testLinkedItemsInsertParentTwice() {
    ClientTestConfig::LinkedItems_t items = getParentChildData();

    CPPUNIT_ASSERT_NO_THROW(deleteAll(createSourceA));
    std::string parent, child;
    std::string parentData, childData;
    TestingSyncSourcePtr copy;

    // check that everything is empty, also resets change counter of sync source B
    SOURCE_ASSERT_NO_FAILURE(copy.get(), copy.reset(createSourceB()));
    SOURCE_ASSERT_EQUAL(copy.get(), 0, countItems(copy.get()));
    CPPUNIT_ASSERT_NO_THROW(copy.reset());

    // add parent twice (should be turned into update)
    CPPUNIT_ASSERT_NO_THROW(parent = insert(createSourceA, items[0], false, &parentData));

    SOURCE_ASSERT_NO_FAILURE(copy.get(), copy.reset(createSourceB()));
    CPPUNIT_ASSERT_NO_THROW(compareDatabases(*copy, &parentData, NULL));
    SOURCE_ASSERT_EQUAL(copy.get(), 1, countItems(copy.get()));
    SOURCE_ASSERT_EQUAL(copy.get(), 1, countNewItems(copy.get()));
    SOURCE_ASSERT_EQUAL(copy.get(), 0, countUpdatedItems(copy.get()));
    SOURCE_ASSERT_EQUAL(copy.get(), 0, countDeletedItems(copy.get()));
    if (!config.m_sourceLUIDsAreVolatile) {
        SOURCE_ASSERT_EQUAL(copy.get(), 1, countEqual(listItems(copy.get()), parent));
    }
    CPPUNIT_ASSERT_NO_THROW(copy.reset());

    CPPUNIT_ASSERT_NO_THROW(parent = insert(createSourceA, items[0], false, &parentData));

    SOURCE_ASSERT_NO_FAILURE(copy.get(), copy.reset(createSourceB()));
    CPPUNIT_ASSERT_NO_THROW(compareDatabases(*copy, &parentData, NULL));
    SOURCE_ASSERT_EQUAL(copy.get(), 1, countItems(copy.get()));
    SOURCE_ASSERT_EQUAL(copy.get(), 0, countNewItems(copy.get()));
    SOURCE_ASSERT_EQUAL(copy.get(), 1, countUpdatedItems(copy.get()));
    SOURCE_ASSERT_EQUAL(copy.get(), 0, countDeletedItems(copy.get()));
    if (!config.m_sourceLUIDsAreVolatile) {
        SOURCE_ASSERT_EQUAL(copy.get(), 1, countEqual(listUpdatedItems(copy.get()), parent));
    }
    CPPUNIT_ASSERT_NO_THROW(copy.reset());

    if (getenv("CLIENT_TEST_LINKED_ITEMS_NO_DELETE")) {
        return;
    }

    CPPUNIT_ASSERT_NO_THROW(deleteItem(createSourceA, parent));

    SOURCE_ASSERT_NO_FAILURE(copy.get(), copy.reset(createSourceB()));
    SOURCE_ASSERT_EQUAL(copy.get(), 0, countItems(copy.get()));
    SOURCE_ASSERT_EQUAL(copy.get(), 0, countNewItems(copy.get()));
    SOURCE_ASSERT_EQUAL(copy.get(), 0, countUpdatedItems(copy.get()));
    SOURCE_ASSERT_EQUAL(copy.get(), 1, countDeletedItems(copy.get()));
    if (!config.m_sourceLUIDsAreVolatile) {
        SOURCE_ASSERT_EQUAL(copy.get(), 1, countEqual(listDeletedItems(copy.get()), parent));
    }
}

// test inserting, removing and updating of parent + child item in
// various order plus change tracking
void LocalTests::testLinkedItemsInsertChildTwice() {
    ClientTestConfig::LinkedItems_t items = getParentChildData();

    CPPUNIT_ASSERT_NO_THROW(deleteAll(createSourceA));
    std::string parent, child;
    std::string parentData, childData;
    TestingSyncSourcePtr copy;

    // check that everything is empty, also resets change counter of sync source B
    SOURCE_ASSERT_NO_FAILURE(copy.get(), copy.reset(createSourceB()));
    SOURCE_ASSERT_EQUAL(copy.get(), 0, countItems(copy.get()));
    CPPUNIT_ASSERT_NO_THROW(copy.reset());

    // add child twice (should be turned into update)
    CPPUNIT_ASSERT_NO_THROW(child = insert(createSourceA, items[1], false, &childData));

    SOURCE_ASSERT_NO_FAILURE(copy.get(), copy.reset(createSourceB()));
    CPPUNIT_ASSERT_NO_THROW(compareDatabases(*copy, &childData, NULL));
    SOURCE_ASSERT_EQUAL(copy.get(), 1, countItems(copy.get()));
    SOURCE_ASSERT_EQUAL(copy.get(), 1, countNewItems(copy.get()));
    SOURCE_ASSERT_EQUAL(copy.get(), 0, countUpdatedItems(copy.get()));
    SOURCE_ASSERT_EQUAL(copy.get(), 0, countDeletedItems(copy.get()));
    if (!config.m_sourceLUIDsAreVolatile) {
        SOURCE_ASSERT_EQUAL(copy.get(), 1, countEqual(listItems(copy.get()), child));
    }
    CPPUNIT_ASSERT_NO_THROW(copy.reset());

    CPPUNIT_ASSERT_NO_THROW(child = insert(createSourceA, items[1]));

    SOURCE_ASSERT_NO_FAILURE(copy.get(), copy.reset(createSourceB()));
    CPPUNIT_ASSERT_NO_THROW(compareDatabases(*copy, &childData, NULL));
    SOURCE_ASSERT_EQUAL(copy.get(), 1, countItems(copy.get()));
    SOURCE_ASSERT_EQUAL(copy.get(), 0, countNewItems(copy.get()));
    SOURCE_ASSERT_EQUAL(copy.get(), 1, countUpdatedItems(copy.get()));
    SOURCE_ASSERT_EQUAL(copy.get(), 0, countDeletedItems(copy.get()));
    if (!config.m_sourceLUIDsAreVolatile) {
        SOURCE_ASSERT_EQUAL(copy.get(), 1, countEqual(listUpdatedItems(copy.get()), child));
    }
    CPPUNIT_ASSERT_NO_THROW(copy.reset());

    if (getenv("CLIENT_TEST_LINKED_ITEMS_NO_DELETE")) {
        return;
    }

    CPPUNIT_ASSERT_NO_THROW(deleteItem(createSourceA, child));

    SOURCE_ASSERT_NO_FAILURE(copy.get(), copy.reset(createSourceB()));
    SOURCE_ASSERT_EQUAL(copy.get(), 0, countItems(copy.get()));
    SOURCE_ASSERT_EQUAL(copy.get(), 0, countNewItems(copy.get()));
    SOURCE_ASSERT_EQUAL(copy.get(), 0, countUpdatedItems(copy.get()));
    SOURCE_ASSERT_EQUAL(copy.get(), 1, countDeletedItems(copy.get()));
    if (!config.m_sourceLUIDsAreVolatile) {
        SOURCE_ASSERT_EQUAL(copy.get(), 1, countEqual(listDeletedItems(copy.get()), child));
    }
}

// test inserting, removing and updating of parent + child item in
// various order plus change tracking
void LocalTests::testLinkedItemsParentUpdate() {
    ClientTestConfig::LinkedItems_t items = getParentChildData();

    CPPUNIT_ASSERT_NO_THROW(deleteAll(createSourceA));
    std::string parent, child;
    std::string parentData, childData;
    TestingSyncSourcePtr copy;

    // check that everything is empty, also resets change counter of sync source B
    SOURCE_ASSERT_NO_FAILURE(copy.get(), copy.reset(createSourceB()));
    SOURCE_ASSERT_EQUAL(copy.get(), 0, countItems(copy.get()));
    CPPUNIT_ASSERT_NO_THROW(copy.reset());

    // add parent, then update it
    CPPUNIT_ASSERT_NO_THROW(parent = insert(createSourceA, items[0], false, &parentData));

    SOURCE_ASSERT_NO_FAILURE(copy.get(), copy.reset(createSourceB()));
    CPPUNIT_ASSERT_NO_THROW(compareDatabases(*copy, &parentData, NULL));
    SOURCE_ASSERT_EQUAL(copy.get(), 1, countItems(copy.get()));
    SOURCE_ASSERT_EQUAL(copy.get(), 1, countNewItems(copy.get()));
    SOURCE_ASSERT_EQUAL(copy.get(), 0, countUpdatedItems(copy.get()));
    SOURCE_ASSERT_EQUAL(copy.get(), 0, countDeletedItems(copy.get()));
    if (!config.m_sourceLUIDsAreVolatile) {
        SOURCE_ASSERT_EQUAL(copy.get(), 1, countEqual(listItems(copy.get()), parent));
    }
    CPPUNIT_ASSERT_NO_THROW(copy.reset());

    CPPUNIT_ASSERT_NO_THROW(parent = updateItem(createSourceA, config, parent, items[0], &parentData));

    SOURCE_ASSERT_NO_FAILURE(copy.get(), copy.reset(createSourceB()));
    CPPUNIT_ASSERT_NO_THROW(compareDatabases(*copy, &parentData, NULL));
    SOURCE_ASSERT_EQUAL(copy.get(), 1, countItems(copy.get()));
    SOURCE_ASSERT_EQUAL(copy.get(), 0, countNewItems(copy.get()));
    SOURCE_ASSERT_EQUAL(copy.get(), 1, countUpdatedItems(copy.get()));
    SOURCE_ASSERT_EQUAL(copy.get(), 0, countDeletedItems(copy.get()));
    if (!config.m_sourceLUIDsAreVolatile) {
        SOURCE_ASSERT_EQUAL(copy.get(), 1, countEqual(listUpdatedItems(copy.get()), parent));
    }
    CPPUNIT_ASSERT_NO_THROW(copy.reset());

    if (getenv("CLIENT_TEST_LINKED_ITEMS_NO_DELETE")) {
        return;
    }

    CPPUNIT_ASSERT_NO_THROW(deleteItem(createSourceA, parent));

    SOURCE_ASSERT_NO_FAILURE(copy.get(), copy.reset(createSourceB()));
    SOURCE_ASSERT_EQUAL(copy.get(), 0, countItems(copy.get()));
    SOURCE_ASSERT_EQUAL(copy.get(), 0, countNewItems(copy.get()));
    SOURCE_ASSERT_EQUAL(copy.get(), 0, countUpdatedItems(copy.get()));
    SOURCE_ASSERT_EQUAL(copy.get(), 1, countDeletedItems(copy.get()));
    if (!config.m_sourceLUIDsAreVolatile) {
        SOURCE_ASSERT_EQUAL(copy.get(), 1, countEqual(listDeletedItems(copy.get()), parent));
    }
    CPPUNIT_ASSERT_NO_THROW(copy.reset());
}

// test inserting, removing and updating of parent + child item in
// various order plus change tracking
void LocalTests::testLinkedItemsUpdateChild() {
    ClientTestConfig::LinkedItems_t items = getParentChildData();

    CPPUNIT_ASSERT_NO_THROW(deleteAll(createSourceA));
    std::string parent, child;
    std::string parentData, childData;
    TestingSyncSourcePtr copy;

    // check that everything is empty, also resets change counter of sync source B
    SOURCE_ASSERT_NO_FAILURE(copy.get(), copy.reset(createSourceB()));
    SOURCE_ASSERT_EQUAL(copy.get(), 0, countItems(copy.get()));
    CPPUNIT_ASSERT_NO_THROW(copy.reset());

    // add child, then update it
    CPPUNIT_ASSERT_NO_THROW(child = insert(createSourceA, items[1], false, &childData));

    SOURCE_ASSERT_NO_FAILURE(copy.get(), copy.reset(createSourceB()));
    CPPUNIT_ASSERT_NO_THROW(compareDatabases(*copy, &childData, NULL));
    SOURCE_ASSERT_EQUAL(copy.get(), 1, countItems(copy.get()));
    SOURCE_ASSERT_EQUAL(copy.get(), 1, countNewItems(copy.get()));
    SOURCE_ASSERT_EQUAL(copy.get(), 0, countUpdatedItems(copy.get()));
    SOURCE_ASSERT_EQUAL(copy.get(), 0, countDeletedItems(copy.get()));
    if (!config.m_sourceLUIDsAreVolatile) {
        SOURCE_ASSERT_EQUAL(copy.get(), 1, countEqual(listItems(copy.get()), child));
    }
    CPPUNIT_ASSERT_NO_THROW(copy.reset());

    CPPUNIT_ASSERT_NO_THROW(child = updateItem(createSourceA, config, child, items[1], &childData));

    SOURCE_ASSERT_NO_FAILURE(copy.get(), copy.reset(createSourceB()));
    CPPUNIT_ASSERT_NO_THROW(compareDatabases(*copy, &childData, NULL));
    SOURCE_ASSERT_EQUAL(copy.get(), 1, countItems(copy.get()));
    SOURCE_ASSERT_EQUAL(copy.get(), 0, countNewItems(copy.get()));
    SOURCE_ASSERT_EQUAL(copy.get(), 1, countUpdatedItems(copy.get()));
    SOURCE_ASSERT_EQUAL(copy.get(), 0, countDeletedItems(copy.get()));
    if (!config.m_sourceLUIDsAreVolatile) {
        SOURCE_ASSERT_EQUAL(copy.get(), 1, countEqual(listUpdatedItems(copy.get()), child));
    }
    CPPUNIT_ASSERT_NO_THROW(copy.reset());

    if (getenv("CLIENT_TEST_LINKED_ITEMS_NO_DELETE")) {
        return;
    }

    CPPUNIT_ASSERT_NO_THROW(deleteItem(createSourceA, child));

    SOURCE_ASSERT_NO_FAILURE(copy.get(), copy.reset(createSourceB()));
    SOURCE_ASSERT_EQUAL(copy.get(), 0, countItems(copy.get()));
    SOURCE_ASSERT_EQUAL(copy.get(), 0, countNewItems(copy.get()));
    SOURCE_ASSERT_EQUAL(copy.get(), 0, countUpdatedItems(copy.get()));
    SOURCE_ASSERT_EQUAL(copy.get(), 1, countDeletedItems(copy.get()));
    if (!config.m_sourceLUIDsAreVolatile) {
        SOURCE_ASSERT_EQUAL(copy.get(), 1, countEqual(listDeletedItems(copy.get()), child));
    }
}

// test inserting, removing and updating of parent + child item in
// various order plus change tracking
void LocalTests::testLinkedItemsInsertBothUpdateChild() {
    ClientTestConfig::LinkedItems_t items = getParentChildData();

    CPPUNIT_ASSERT_NO_THROW(deleteAll(createSourceA));
    std::string parent, child;
    std::string parentData, childData;
    TestingSyncSourcePtr copy;

    // check that everything is empty, also resets change counter of sync source B
    SOURCE_ASSERT_NO_FAILURE(copy.get(), copy.reset(createSourceB()));
    SOURCE_ASSERT_EQUAL(copy.get(), 0, countItems(copy.get()));
    CPPUNIT_ASSERT_NO_THROW(copy.reset());

    // add parent and child, then update child
    CPPUNIT_ASSERT_NO_THROW(parent = insert(createSourceA, items[0], false, &parentData));
    CPPUNIT_ASSERT_NO_THROW(child = insert(createSourceA, items[1], false, &childData));

    SOURCE_ASSERT_NO_FAILURE(copy.get(), copy.reset(createSourceB()));
    CPPUNIT_ASSERT_NO_THROW(compareDatabases(*copy, &parentData, &childData, NULL));
    SOURCE_ASSERT_EQUAL(copy.get(), 2, countItems(copy.get()));
    SOURCE_ASSERT_EQUAL(copy.get(), 2, countNewItems(copy.get()));
    SOURCE_ASSERT_EQUAL(copy.get(), 0, countUpdatedItems(copy.get()));
    SOURCE_ASSERT_EQUAL(copy.get(), 0, countDeletedItems(copy.get()));
    if (!config.m_sourceLUIDsAreVolatile) {
        SOURCE_ASSERT_EQUAL(copy.get(), 1, countEqual(listItems(copy.get()), child));
        SOURCE_ASSERT_EQUAL(copy.get(), 1, countEqual(listItems(copy.get()), parent));
    }
    CPPUNIT_ASSERT_NO_THROW(copy.reset());

    CPPUNIT_ASSERT_NO_THROW(child = updateItem(createSourceA, config, child, items[1], &childData));

    // child has to be listed as modified, parent may be
    SOURCE_ASSERT_NO_FAILURE(copy.get(), copy.reset(createSourceB()));
    CPPUNIT_ASSERT_NO_THROW(compareDatabases(*copy, &parentData, &childData, NULL));
    SOURCE_ASSERT_EQUAL(copy.get(), 2, countItems(copy.get()));
    SOURCE_ASSERT_EQUAL(copy.get(), 0, countNewItems(copy.get()));
    SOURCE_ASSERT(copy.get(), 1 <= countUpdatedItems(copy.get()));
    SOURCE_ASSERT(copy.get(), 2 >= countUpdatedItems(copy.get()));
    SOURCE_ASSERT_EQUAL(copy.get(), 0, countDeletedItems(copy.get()));
    if (!config.m_sourceLUIDsAreVolatile) {
        SOURCE_ASSERT_EQUAL(copy.get(), 1, countEqual(listUpdatedItems(copy.get()), child));
    }
    CPPUNIT_ASSERT_NO_THROW(copy.reset());

    if (getenv("CLIENT_TEST_LINKED_ITEMS_NO_DELETE")) {
        return;
    }

    CPPUNIT_ASSERT_NO_THROW(deleteItem(createSourceA, parent));
    CPPUNIT_ASSERT_NO_THROW(deleteItem(createSourceA, child));

    SOURCE_ASSERT_NO_FAILURE(copy.get(), copy.reset(createSourceB()));
    SOURCE_ASSERT_EQUAL(copy.get(), 0, countItems(copy.get()));
    SOURCE_ASSERT_EQUAL(copy.get(), 0, countNewItems(copy.get()));
    SOURCE_ASSERT_EQUAL(copy.get(), 0, countUpdatedItems(copy.get()));
    SOURCE_ASSERT_EQUAL(copy.get(), 2, countDeletedItems(copy.get()));
    if (!config.m_sourceLUIDsAreVolatile) {
        SOURCE_ASSERT_EQUAL(copy.get(), 1, countEqual(listDeletedItems(copy.get()), parent));
        SOURCE_ASSERT_EQUAL(copy.get(), 1, countEqual(listDeletedItems(copy.get()), child));
    }
    CPPUNIT_ASSERT_NO_THROW(copy.reset());
}

// test inserting, removing and updating of parent + child item in
// various order plus change tracking
void LocalTests::testLinkedItemsInsertBothUpdateParent() {
    ClientTestConfig::LinkedItems_t items = getParentChildData();

    CPPUNIT_ASSERT_NO_THROW(deleteAll(createSourceA));
    std::string parent, child;
    std::string parentData, childData;
    TestingSyncSourcePtr copy;

    // check that everything is empty, also resets change counter of sync source B
    SOURCE_ASSERT_NO_FAILURE(copy.get(), copy.reset(createSourceB()));
    SOURCE_ASSERT_EQUAL(copy.get(), 0, countItems(copy.get()));
    CPPUNIT_ASSERT_NO_THROW(copy.reset());

    // add parent and child, then update parent
    CPPUNIT_ASSERT_NO_THROW(parent = insert(createSourceA, items[0], false, &parentData));
    CPPUNIT_ASSERT_NO_THROW(child = insert(createSourceA, items[1], false, &childData));

    SOURCE_ASSERT_NO_FAILURE(copy.get(), copy.reset(createSourceB()));
    CPPUNIT_ASSERT_NO_THROW(compareDatabases(*copy, &parentData, &childData, NULL));
    SOURCE_ASSERT_EQUAL(copy.get(), 2, countItems(copy.get()));
    SOURCE_ASSERT_EQUAL(copy.get(), 2, countNewItems(copy.get()));
    SOURCE_ASSERT_EQUAL(copy.get(), 0, countUpdatedItems(copy.get()));
    SOURCE_ASSERT_EQUAL(copy.get(), 0, countDeletedItems(copy.get()));
    if (!config.m_sourceLUIDsAreVolatile) {
        SOURCE_ASSERT_EQUAL(copy.get(), 1, countEqual(listItems(copy.get()), child));
        SOURCE_ASSERT_EQUAL(copy.get(), 1, countEqual(listItems(copy.get()), parent));
    }
    CPPUNIT_ASSERT_NO_THROW(copy.reset());

    CPPUNIT_ASSERT_NO_THROW(parent = updateItem(createSourceA, config, parent, items[0], &parentData));

    // parent has to be listed as modified, child may be
    SOURCE_ASSERT_NO_FAILURE(copy.get(), copy.reset(createSourceB()));
    CPPUNIT_ASSERT_NO_THROW(compareDatabases(*copy, &parentData, &childData, NULL));
    SOURCE_ASSERT_EQUAL(copy.get(), 2, countItems(copy.get()));
    SOURCE_ASSERT_EQUAL(copy.get(), 0, countNewItems(copy.get()));
    SOURCE_ASSERT(copy.get(), 1 <= countUpdatedItems(copy.get()));
    SOURCE_ASSERT(copy.get(), 2 >= countUpdatedItems(copy.get()));
    SOURCE_ASSERT_EQUAL(copy.get(), 0, countDeletedItems(copy.get()));
    if (!config.m_sourceLUIDsAreVolatile) {
        SOURCE_ASSERT_EQUAL(copy.get(), 1, countEqual(listUpdatedItems(copy.get()), parent));
    }
    CPPUNIT_ASSERT_NO_THROW(copy.reset());

    if (getenv("CLIENT_TEST_LINKED_ITEMS_NO_DELETE")) {
        return;
    }

    CPPUNIT_ASSERT_NO_THROW(deleteItem(createSourceA, parent));
    CPPUNIT_ASSERT_NO_THROW(deleteItem(createSourceA, child));

    SOURCE_ASSERT_NO_FAILURE(copy.get(), copy.reset(createSourceB()));
    SOURCE_ASSERT_EQUAL(copy.get(), 0, countItems(copy.get()));
    SOURCE_ASSERT_EQUAL(copy.get(), 0, countNewItems(copy.get()));
    SOURCE_ASSERT_EQUAL(copy.get(), 0, countUpdatedItems(copy.get()));
    SOURCE_ASSERT_EQUAL(copy.get(), 2, countDeletedItems(copy.get()));
    if (!config.m_sourceLUIDsAreVolatile) {
        SOURCE_ASSERT_EQUAL(copy.get(), 1, countEqual(listDeletedItems(copy.get()), parent));
        SOURCE_ASSERT_EQUAL(copy.get(), 1, countEqual(listDeletedItems(copy.get()), child));
    }
}

ClientTestConfig::LinkedItems_t LocalTests::getParentChildData()
{
    // extract _%d suffix and use it as index for our config
    std::string test = getCurrentTest();
    const std::string testname = "LinkedItems_";
    size_t off = test.find(testname);
    CPPUNIT_ASSERT(off != test.npos);
    int i = atoi(test.c_str() + off + testname.size());
    CPPUNIT_ASSERT(i >= 0 && i < (int)config.m_linkedItems.size());
    CPPUNIT_ASSERT(config.m_linkedItems[i].size() >= 2);
    return config.m_linkedItems[i];
}

SyncTests::SyncTests(const std::string &name, ClientTest &cl, std::vector<int> sourceIndices, bool isClientA) :
    CppUnit::TestSuite(name),
    client(cl) {
    sourceArray = new int[sourceIndices.size() + 1];
    int offset = 0;
    for (std::vector<int>::iterator it = sourceIndices.begin();
         it != sourceIndices.end();
         ++it) {
        ClientTest::Config config;
        client.getSyncSourceConfig(*it, config);

        if (!config.m_sourceName.empty()) {
            sourceArray[sources.size()+offset] = *it;
            if (!config.m_subConfigs.empty()) {
                vector<string> subs;
                boost::split (subs, config.m_subConfigs, boost::is_any_of(","));
                offset++;
                ClientTest::Config subConfig;
                BOOST_FOREACH (string sub, subs) {
                client.getSourceConfig (sub, subConfig);
                sources.push_back(std::pair<int,LocalTests *>(*it, cl.createLocalTests(sub, client.getLocalSourcePosition(sub), subConfig)));
                offset--;
                }
            } else {
                sources.push_back(std::pair<int,LocalTests *>(*it, cl.createLocalTests(config.m_sourceName, client.getLocalSourcePosition(config.m_sourceName), config)));
            }
        }
    }
    sourceArray[sources.size()+ offset] = -1;

    // check whether we have a second client
    ClientTest *clientB = cl.getClientB();
    if (clientB) {
        accessClientB = clientB->createSyncTests(name, sourceIndices, false);
    } else {
        accessClientB = 0;
    }
}

SyncTests::~SyncTests() {
    for (source_it it = sources.begin();
         it != sources.end();
         ++it) {
        delete it->second;
    }
    delete [] sourceArray;
    if (accessClientB) {
        delete accessClientB;
    }
}

/** adds the supported tests to the instance itself */
void SyncTests::addTests(bool isFirstSource) {
    if (sources.size()) {
        const ClientTest::Config &config(sources[0].second->config);

        // run this test first, even if it is more complex:
        // if it works, all the following tests will run with
        // the server in a deterministic state
        if (config.m_createSourceA) {
            if (!config.m_insertItem.empty()) {
                ADD_TEST(SyncTests, testDeleteAllRefresh);
            }
        }

        ADD_TEST(SyncTests, testTwoWaySync);
        ADD_TEST(SyncTests, testSlowSync);
        ADD_TEST(SyncTests, testRefreshFromServerSync);
        ADD_TEST(SyncTests, testRefreshFromClientSync);
        // testTimeout is independent of the actual peer; all it needs
        // is a SyncML client config. Can't test for that explicitly
        // here, so only rule out the test if we run in server mode.
        if (isFirstSource &&
            (!getenv("CLIENT_TEST_MODE") ||
             strcmp(getenv("CLIENT_TEST_MODE"), "server"))) {
            ADD_TEST(SyncTests, testTimeout);
        }

        if (config.m_compare &&
            !config.m_testcases.empty() &&
            !isServerMode()) {
            ADD_TEST(SyncTests, testConversion);
        }

        if (config.m_createSourceA) {
            if (!config.m_insertItem.empty()) {
                ADD_TEST(SyncTests, testRefreshFromServerSemantic);
                ADD_TEST(SyncTests, testRefreshFromClientSemantic);
                ADD_TEST(SyncTests, testRefreshStatus);

                if (accessClientB &&
                    config.m_dump &&
                    config.m_compare) {
                    ADD_TEST(SyncTests, testCopy);
                    ADD_TEST(SyncTests, testDelete);
                    ADD_TEST(SyncTests, testAddUpdate);
                    ADD_TEST(SyncTests, testManyItems);
                    ADD_TEST(SyncTests, testManyDeletes);
                    ADD_TEST(SyncTests, testSlowSyncSemantic);
                    ADD_TEST(SyncTests, testComplexRefreshFromServerSemantic);
                    ADD_TEST(SyncTests, testDeleteBothSides);
                    if (config.m_updateItem.find("UID:") != std::string::npos &&
                        config.m_updateItem.find("LAST-MODIFIED:") != std::string::npos &&
                        sources.size() == 1) {
                        ADD_TEST(SyncTests, testAddBothSides);
                        ADD_TEST(SyncTests, testAddBothSidesRefresh);
                    }

                    // only add when testing individual source,
                    // test data not guaranteed to be available for all sources
                    if (sources.size() == 1 &&
                        !config.m_linkedItems.empty()) {
                        ADD_TEST(SyncTests, testLinkedItemsParentChild);

                        if (config.m_linkedItemsRelaxedSemantic) {
                            ADD_TEST(SyncTests, testLinkedItemsChild);
                            ADD_TEST(SyncTests, testLinkedItemsChildParent);
                        }
                    }

                    if (!config.m_updateItem.empty()) {
                        ADD_TEST(SyncTests, testUpdate);
                    }
                    if (!config.m_complexUpdateItem.empty()) {
                        ADD_TEST(SyncTests, testComplexUpdate);
                    }
                    if (!config.m_mergeItem1.empty() &&
                        !config.m_mergeItem2.empty()) {
                        ADD_TEST(SyncTests, testMerge);
                    }
                    if (config.m_import) {
                        ADD_TEST(SyncTests, testTwinning);
                        ADD_TEST(SyncTests, testItems);
                        ADD_TEST(SyncTests, testItemsXML);
                        if (config.m_update) {
                            ADD_TEST(SyncTests, testExtensions);
                        }
                    }
                    if (!config.m_templateItem.empty()) {
                        ADD_TEST(SyncTests, testMaxMsg);
                        ADD_TEST(SyncTests, testLargeObject);
                        ADD_TEST(SyncTests, testOneWayFromServer);
                        ADD_TEST(SyncTests, testOneWayFromClient);
                    }
                }
            }
        }

        if (config.m_retrySync &&
            !config.m_insertItem.empty() &&
            !config.m_updateItem.empty() &&
            accessClientB &&
            config.m_dump &&
            config.m_compare) {
            CppUnit::TestSuite *retryTests = new CppUnit::TestSuite(getName() + "::Retry");
            ADD_TEST_TO_SUITE(retryTests, SyncTests, testInterruptResumeClientAdd);
            ADD_TEST_TO_SUITE(retryTests, SyncTests, testInterruptResumeClientRemove);
            ADD_TEST_TO_SUITE(retryTests, SyncTests, testInterruptResumeClientUpdate);
            ADD_TEST_TO_SUITE(retryTests, SyncTests, testInterruptResumeServerAdd);
            ADD_TEST_TO_SUITE(retryTests, SyncTests, testInterruptResumeServerRemove);
            ADD_TEST_TO_SUITE(retryTests, SyncTests, testInterruptResumeServerUpdate);
            ADD_TEST_TO_SUITE(retryTests, SyncTests, testInterruptResumeClientAddBig);
            ADD_TEST_TO_SUITE(retryTests, SyncTests, testInterruptResumeClientUpdateBig);
            ADD_TEST_TO_SUITE(retryTests, SyncTests, testInterruptResumeServerAddBig);
            ADD_TEST_TO_SUITE(retryTests, SyncTests, testInterruptResumeServerUpdateBig);
            ADD_TEST_TO_SUITE(retryTests, SyncTests, testInterruptResumeFull);
            addTest(FilterTest(retryTests));
        }

        if (config.m_suspendSync &&
            !config.m_insertItem.empty() &&
            !config.m_updateItem.empty() &&
            accessClientB &&
            config.m_dump &&
            config.m_compare) {
            CppUnit::TestSuite *suspendTests = new CppUnit::TestSuite(getName() + "::Suspend");
            ADD_TEST_TO_SUITE(suspendTests, SyncTests, testUserSuspendClientAdd);
            ADD_TEST_TO_SUITE(suspendTests, SyncTests, testUserSuspendClientRemove);
            ADD_TEST_TO_SUITE(suspendTests, SyncTests, testUserSuspendClientUpdate);
            ADD_TEST_TO_SUITE(suspendTests, SyncTests, testUserSuspendServerAdd);
            ADD_TEST_TO_SUITE(suspendTests, SyncTests, testUserSuspendServerRemove);
            ADD_TEST_TO_SUITE(suspendTests, SyncTests, testUserSuspendServerUpdate);
            ADD_TEST_TO_SUITE(suspendTests, SyncTests, testUserSuspendClientAddBig);
            ADD_TEST_TO_SUITE(suspendTests, SyncTests, testUserSuspendClientUpdateBig);
            ADD_TEST_TO_SUITE(suspendTests, SyncTests, testUserSuspendServerAddBig);
            ADD_TEST_TO_SUITE(suspendTests, SyncTests, testUserSuspendServerUpdateBig);
            ADD_TEST_TO_SUITE(suspendTests, SyncTests, testUserSuspendFull);
            addTest(FilterTest(suspendTests));
        }

        if (config.m_resendSync &&
            !config.m_insertItem.empty() &&
            !config.m_updateItem.empty() &&
            accessClientB &&
            config.m_dump &&
            config.m_compare) {
            CppUnit::TestSuite *resendTests = new CppUnit::TestSuite(getName() + "::Resend");
            ADD_TEST_TO_SUITE(resendTests, SyncTests, testResendClientAdd);
            ADD_TEST_TO_SUITE(resendTests, SyncTests, testResendClientRemove);
            ADD_TEST_TO_SUITE(resendTests, SyncTests, testResendClientUpdate);
            ADD_TEST_TO_SUITE(resendTests, SyncTests, testResendServerAdd);
            ADD_TEST_TO_SUITE(resendTests, SyncTests, testResendServerRemove);
            ADD_TEST_TO_SUITE(resendTests, SyncTests, testResendServerUpdate);
            ADD_TEST_TO_SUITE(resendTests, SyncTests, testResendFull);
            addTest(FilterTest(resendTests));
        }

        if (getenv("CLIENT_TEST_RESEND_PROXY") &&
            !config.m_insertItem.empty() &&
            !config.m_updateItem.empty() &&
            accessClientB &&
            config.m_dump &&
            config.m_compare) {
            CppUnit::TestSuite *resendTests = new CppUnit::TestSuite(getName() + "::ResendProxy");
            ADD_TEST_TO_SUITE(resendTests, SyncTests, testResendProxyClientAdd);
            ADD_TEST_TO_SUITE(resendTests, SyncTests, testResendProxyClientRemove);
            ADD_TEST_TO_SUITE(resendTests, SyncTests, testResendProxyClientUpdate);
            ADD_TEST_TO_SUITE(resendTests, SyncTests, testResendProxyServerAdd);
            ADD_TEST_TO_SUITE(resendTests, SyncTests, testResendProxyServerRemove);
            ADD_TEST_TO_SUITE(resendTests, SyncTests, testResendProxyServerUpdate);
            ADD_TEST_TO_SUITE(resendTests, SyncTests, testResendProxyFull);
            addTest(FilterTest(resendTests));
        }
    }
}

bool SyncTests::compareDatabases(const char *refFileBase, bool raiseAssert) {
    source_it it1;
    source_it it2;
    bool equal = true;

    CPPUNIT_ASSERT(accessClientB);
    for (it1 = sources.begin(), it2 = accessClientB->sources.begin();
         it1 != sources.end() && it2 != accessClientB->sources.end();
         ++it1, ++it2) {
        TestingSyncSourcePtr copy;
        SOURCE_ASSERT_NO_FAILURE(copy.get(), copy.reset(it2->second->createSourceB()));
        if (refFileBase) {
            std::string refFile = refFileBase;
            refFile += it1->second->config.m_sourceName;
            refFile += ".dat";
            simplifyFilename(refFile);
            if (!it1->second->compareDatabases(refFile.c_str(), *copy.get(), raiseAssert)) {
                equal = false;
            }
        } else {
            if (!it1->second->compareDatabases(NULL, *copy.get(), raiseAssert)) {
                equal = false;
            }
        }
        CPPUNIT_ASSERT_NO_THROW(copy.reset());
    }
    CPPUNIT_ASSERT(it1 == sources.end());
    CPPUNIT_ASSERT(it2 == accessClientB->sources.end());

    CPPUNIT_ASSERT(!raiseAssert || equal);
    return equal;
}

/** deletes all items locally and on server */
void SyncTests::deleteAll(DeleteAllMode mode) {
    source_it it;
    SyncPrefix prefix("deleteall", *this);

    const char *value = getenv ("CLIENT_TEST_DELETE_REFRESH");
    if (value) {
        mode = DELETE_ALL_REFRESH;
    }

    switch(mode) {
     case DELETE_ALL_SYNC:
        // a refresh from server would slightly reduce the amount of data exchanged, but not all servers support it
        for (it = sources.begin(); it != sources.end(); ++it) {
            it->second->deleteAll(it->second->createSourceA);
        }
        doSync("init", SyncOptions(SYNC_SLOW));
        // now that client and server are in sync, delete locally and sync again
        for (it = sources.begin(); it != sources.end(); ++it) {
            it->second->deleteAll(it->second->createSourceA);
        }
        doSync("twoway",
               SyncOptions(SYNC_TWO_WAY,
                           CheckSyncReport(0,0,0, 0,0,-1, true, SYNC_TWO_WAY)));
        break;
     case DELETE_ALL_REFRESH:
        // delete locally and then tell the server to "copy" the empty databases
        for (it = sources.begin(); it != sources.end(); ++it) {
            it->second->deleteAll(it->second->createSourceA);
        }
        doSync("refreshserver",
               SyncOptions(RefreshFromLocalMode(),
                           CheckSyncReport(0,0,0, 0,0,-1, true, RefreshFromLocalMode())));
        break;
    }
}

/** get both clients in sync with empty server, then copy one item from client A to B */
void SyncTests::doCopy() {
    SyncPrefix("copy", *this);

    // check requirements
    CPPUNIT_ASSERT(accessClientB);

    deleteAll();
    accessClientB->deleteAll();

    // insert into first database, copy to server
    source_it it;
    for (it = sources.begin(); it != sources.end(); ++it) {
        it->second->testSimpleInsert();
    }
    doSync("send",
           SyncOptions(SYNC_TWO_WAY,
                       CheckSyncReport(0,0,0, 1,0,0, true, SYNC_TWO_WAY)));

    // copy into second database
    accessClientB->doSync("recv",
                          SyncOptions(SYNC_TWO_WAY,
                                      CheckSyncReport(1,0,0, 0,0,0, true, SYNC_TWO_WAY)));

    compareDatabases();
}

/**
 * replicate server database locally: same as SYNC_REFRESH_FROM_SERVER,
 * but done with explicit local delete and then a SYNC_SLOW because some
 * servers do no support SYNC_REFRESH_FROM_SERVER
 */
void SyncTests::refreshClient(SyncOptions options) {
    source_it it;
    for (it = sources.begin(); it != sources.end(); ++it) {
        it->second->deleteAll(it->second->createSourceA);
    }

    doSync("refresh",
           options
           .setSyncMode(SYNC_SLOW)
           .setCheckReport(CheckSyncReport(-1,0,0, 0,0,0, true, SYNC_SLOW)));
}


// delete all items, locally and on server using refresh-from-client sync
void SyncTests::testDeleteAllRefresh() {
    source_it it;

    // start with clean local data
    for (it = sources.begin(); it != sources.end(); ++it) {
        it->second->deleteAll(it->second->createSourceA);
    }

    // copy something to server first; doesn't matter whether it has the
    // item already or not, as long as it exists there afterwards
    for (it = sources.begin(); it != sources.end(); ++it) {
        it->second->testSimpleInsert();
    }
    doSync("insert", SyncOptions(SYNC_SLOW));

    // now ensure we can delete it
    deleteAll(DELETE_ALL_REFRESH);

    // nothing stored locally?
    for (it = sources.begin(); it != sources.end(); ++it) {
        TestingSyncSourcePtr source;
        SOURCE_ASSERT_NO_FAILURE(source.get(), source.reset(it->second->createSourceA()));
        SOURCE_ASSERT_EQUAL(source.get(), 0, countItems(source.get()));
        CPPUNIT_ASSERT_NO_THROW(source.reset());
    }

    // make sure server really deleted everything
    doSync("check",
           SyncOptions(SYNC_SLOW,
                       CheckSyncReport(0,0,0, 0,0,0, true, SYNC_SLOW)));
    for (it = sources.begin(); it != sources.end(); ++it) {
        TestingSyncSourcePtr source;
        SOURCE_ASSERT_NO_FAILURE(source.get(), source.reset(it->second->createSourceA()));
        SOURCE_ASSERT_EQUAL(source.get(), 0, countItems(source.get()));
        CPPUNIT_ASSERT_NO_THROW(source.reset());
    }
}

// test that a refresh sync from an empty server leads to an empty datatbase
// and no changes are sent to server during next two-way sync
void SyncTests::testRefreshFromServerSemantic() {
    source_it it;

    // clean client and server
    deleteAll();

    // insert item, then refresh from empty server
    for (it = sources.begin(); it != sources.end(); ++it) {
        it->second->testSimpleInsert();
    }
    doSync("refresh",
           SyncOptions(RefreshFromPeerMode(),
                       CheckSyncReport(0,0,-1, 0,0,0, true, RefreshFromPeerMode())));

    // check
    for (it = sources.begin(); it != sources.end(); ++it) {
        TestingSyncSourcePtr source;
        SOURCE_ASSERT_NO_FAILURE(source.get(), source.reset(it->second->createSourceA()));
        SOURCE_ASSERT_EQUAL(source.get(), 0, countItems(source.get()));
        CPPUNIT_ASSERT_NO_THROW(source.reset());
    }
    doSync("two-way",
           SyncOptions(SYNC_TWO_WAY,
                       CheckSyncReport(0,0,0, 0,0,0, true, SYNC_TWO_WAY)));
}

// test that a refresh sync from an empty client leads to an empty datatbase
// and no changes are sent to server during next two-way sync
void SyncTests::testRefreshFromClientSemantic() {
    source_it it;

    // clean client and server
    deleteAll();

    // insert item, send to server
    for (it = sources.begin(); it != sources.end(); ++it) {
        it->second->testSimpleInsert();
    }
    doSync("send",
           SyncOptions(SYNC_TWO_WAY,
                       CheckSyncReport(0,0,0, 1,0,0, true, SYNC_TWO_WAY)));

    // delete locally
    for (it = sources.begin(); it != sources.end(); ++it) {
        it->second->deleteAll(it->second->createSourceA);
    }

    // refresh from client
    doSync("refresh",
           SyncOptions(RefreshFromLocalMode(),
                       CheckSyncReport(0,0,0, 0,0,0, true, RefreshFromLocalMode())));

    // check
    doSync("check",
           SyncOptions(RefreshFromPeerMode(),
                       CheckSyncReport(0,0,0, 0,0,0, true, RefreshFromPeerMode())));
}

// tests the following sequence of events:
// - insert item
// - delete all items
// - insert one other item
// - refresh from client
// => no items should now be listed as new, updated or deleted for this client during another sync
void SyncTests::testRefreshStatus() {
    source_it it;

    for (it = sources.begin(); it != sources.end(); ++it) {
        it->second->testSimpleInsert();
    }
    for (it = sources.begin(); it != sources.end(); ++it) {
        it->second->deleteAll(it->second->createSourceA);
    }
    for (it = sources.begin(); it != sources.end(); ++it) {
        it->second->testSimpleInsert();
    }
    doSync("refresh-from-client",
           SyncOptions(RefreshFromLocalMode(),
                       CheckSyncReport(0,0,0, -1,-1,-1, /* strictly speaking 1,0,0, but not sure exactly what the server will be told */
                                       true, RefreshFromLocalMode())));
    doSync("two-way",
           SyncOptions(SYNC_TWO_WAY,
                       CheckSyncReport(0,0,0, 0,0,0, true, SYNC_TWO_WAY)));
}

// test that a two-way sync copies updates from database to the other client,
// using simple data commonly supported by servers
void SyncTests::testUpdate() {
    CPPUNIT_ASSERT(sources.begin() != sources.end());
    CPPUNIT_ASSERT(!sources.begin()->second->config.m_updateItem.empty());

    // setup client A, B and server so that they all contain the same item
    doCopy();

    source_it it;
    for (it = sources.begin(); it != sources.end(); ++it) {
        it->second->update(it->second->createSourceA, it->second->config.m_updateItem);
    }

    doSync("update",
           SyncOptions(SYNC_TWO_WAY,
                       CheckSyncReport(0,0,0, 0,1,0, true, SYNC_TWO_WAY)));
    accessClientB->doSync("update",
                          SyncOptions(SYNC_TWO_WAY,
                                      CheckSyncReport(0,1,0, 0,0,0, true, SYNC_TWO_WAY)));

    CPPUNIT_ASSERT_NO_THROW(compareDatabases());
}

// test that a two-way sync copies updates from database to the other client,
// using data that some, but not all servers support, like adding a second
// phone number to a contact
void SyncTests::testComplexUpdate() {
    // setup client A, B and server so that they all contain the same item
    doCopy();

    source_it it;
    for (it = sources.begin(); it != sources.end(); ++it) {
        it->second->update(it->second->createSourceA,
                           /* this test might get executed with some sources which have
                              a complex update item while others don't: use the normal update item
                              for them or even just the same item */
                           !it->second->config.m_complexUpdateItem.empty() ? it->second->config.m_complexUpdateItem :
                           !it->second->config.m_updateItem.empty() ? it->second->config.m_updateItem :
                           it->second->config.m_insertItem
                           );
    }

    doSync("update",
           SyncOptions(SYNC_TWO_WAY,
                       CheckSyncReport(0,0,0, 0,1,0, true, SYNC_TWO_WAY)));
    accessClientB->doSync("update",
                          SyncOptions(SYNC_TWO_WAY,
                                      CheckSyncReport(0,1,0, 0,0,0, true, SYNC_TWO_WAY)));

    CPPUNIT_ASSERT_NO_THROW(compareDatabases());
}


// test that a two-way sync deletes the copy of an item in the other database
void SyncTests::testDelete() {
    // setup client A, B and server so that they all contain the same item
    doCopy();

    // delete it on A
    source_it it;
    for (it = sources.begin(); it != sources.end(); ++it) {
        it->second->deleteAll(it->second->createSourceA);
    }

    // transfer change from A to server to B
    doSync("delete",
           SyncOptions(SYNC_TWO_WAY,
                       CheckSyncReport(0,0,0, 0,0,1, true, SYNC_TWO_WAY)));
    accessClientB->doSync("delete",
                          SyncOptions(SYNC_TWO_WAY,
                                      CheckSyncReport(0,0,1, 0,0,0, true, SYNC_TWO_WAY)));

    // check client B: shouldn't have any items now
    for (it = sources.begin(); it != sources.end(); ++it) {
        TestingSyncSourcePtr copy;
        SOURCE_ASSERT_NO_FAILURE(copy.get(), copy.reset(it->second->createSourceA()));
        SOURCE_ASSERT_EQUAL(copy.get(), 0, countItems(copy.get()));
        CPPUNIT_ASSERT_NO_THROW(copy.reset());
    }
}

// test what the server does when it finds that different
// fields of the same item have been modified
void SyncTests::testMerge() {
    // setup client A, B and server so that they all contain the same item
    doCopy();

    // update in client A
    source_it it;
    for (it = sources.begin(); it != sources.end(); ++it) {
        it->second->update(it->second->createSourceA, it->second->config.m_mergeItem1);
    }

    // update in client B
    for (it = accessClientB->sources.begin(); it != accessClientB->sources.end(); ++it) {
        it->second->update(it->second->createSourceA, it->second->config.m_mergeItem2);
    }

    // send change to server from client A (no conflict)
    doSync("update",
           SyncOptions(SYNC_TWO_WAY,
                       CheckSyncReport(0,0,0, 0,1,0, true, SYNC_TWO_WAY)));
    // Now the changes from client B (conflict!).
    // There are several possible outcomes:
    // - client item completely replaces server item
    // - server item completely replaces client item (update on client)
    // - server merges and updates client
    accessClientB->doSync("conflict",
                          SyncOptions(SYNC_TWO_WAY,
                                      CheckSyncReport(-1,-1,-1, -1,-1,-1, true, SYNC_TWO_WAY)));

    // figure out how the conflict during ".conflict" was handled
    for (it = accessClientB->sources.begin(); it != accessClientB->sources.end(); ++it) {
        TestingSyncSourcePtr copy;
        SOURCE_ASSERT_NO_FAILURE(copy.get(), copy.reset(it->second->createSourceA()));
        int numItems = 0;
        SOURCE_ASSERT_NO_FAILURE(copy.get(), numItems = countItems(copy.get()));
        CPPUNIT_ASSERT(numItems >= 1);
        CPPUNIT_ASSERT(numItems <= 2);
        std::cerr << " \"" << it->second->config.m_sourceName << ": " << (numItems == 1 ? "conflicting items were merged" : "both of the conflicting items were preserved") << "\" ";
        std::cerr.flush();
        CPPUNIT_ASSERT_NO_THROW(copy.reset());        
    }

    // now pull the same changes into client A
    doSync("refresh",
           SyncOptions(SYNC_TWO_WAY,
                       CheckSyncReport(-1,-1,-1, 0,0,0, true, SYNC_TWO_WAY)));

    // client A and B should have identical data now
    CPPUNIT_ASSERT_NO_THROW(compareDatabases());

    // Furthermore, it should be identical with the server.
    // Be extra careful and pull that data anew and compare once more.
    doSync("check",
           SyncOptions(RefreshFromPeerMode(),
                       CheckSyncReport(-1,-1,-1, -1,-1,-1, true, RefreshFromPeerMode())));
    CPPUNIT_ASSERT_NO_THROW(compareDatabases());
}

// test what the server does when it has to execute a slow sync
// with identical data on client and server:
// expected behaviour is that nothing changes
void SyncTests::testTwinning() {
    // clean server and client A
    deleteAll();

    // import test data
    source_it it;
    for (it = sources.begin(); it != sources.end(); ++it) {
        it->second->testImport();
    }

    // send to server
    doSync("send", SyncOptions(SYNC_TWO_WAY));

    // ensure that client has the same data, thus ignoring data conversion
    // issues (those are covered by testItems())
    refreshClient();

    // copy to client B to have another copy
    accessClientB->refreshClient();

    // slow sync should not change anything
    doSync("twinning", SyncOptions(SYNC_SLOW));

    // check
    CPPUNIT_ASSERT_NO_THROW(compareDatabases());
}

// tests one-way sync from server:
// - get both clients and server in sync with no items anywhere
// - add one item on first client, copy to server
// - add a different item on second client, one-way-from-server
// - two-way sync with first client
// => one item on first client, two on second
// - delete on first client, sync that to second client
//   via two-way sync + one-way-from-server
// => one item left on second client (the one inserted locally)
void SyncTests::testOneWayFromServer() {
    // no items anywhere
    deleteAll();
    accessClientB->refreshClient();

    // check that everything is empty, also resets change tracking
    // in second sources of each client
    source_it it;
    for (it = sources.begin(); it != sources.end(); ++it) {
        if (it->second->config.m_createSourceB) {
            TestingSyncSourcePtr source;
            SOURCE_ASSERT_NO_FAILURE(source.get(), source.reset(it->second->createSourceB()));
            SOURCE_ASSERT_EQUAL(source.get(), 0, countItems(source.get()));
            CPPUNIT_ASSERT_NO_THROW(source.reset());
        }
    }
    for (it = accessClientB->sources.begin(); it != accessClientB->sources.end(); ++it) {
        if (it->second->config.m_createSourceB) {
            TestingSyncSourcePtr source;
            SOURCE_ASSERT_NO_FAILURE(source.get(), source.reset(it->second->createSourceB()));
            SOURCE_ASSERT_EQUAL(source.get(), 0, countItems(source.get()));
            CPPUNIT_ASSERT_NO_THROW(source.reset());
        }
    }

    // add one item on first client, copy to server, and check change tracking via second source
    for (it = sources.begin(); it != sources.end(); ++it) {
        it->second->insertManyItems(it->second->createSourceA, 200, 1);
    }
    doSync("send",
           SyncOptions(SYNC_TWO_WAY,
                       CheckSyncReport(0,0,0, 1,0,0, true, SYNC_TWO_WAY)));
    for (it = sources.begin(); it != sources.end(); ++it) {
        if (it->second->config.m_createSourceB) {
            TestingSyncSourcePtr source;
            SOURCE_ASSERT_NO_FAILURE(source.get(), source.reset(it->second->createSourceB()));
            SOURCE_ASSERT_EQUAL(source.get(), 1, countItems(source.get()));
            SOURCE_ASSERT_EQUAL(source.get(), 1, countNewItems(source.get()));
            SOURCE_ASSERT_EQUAL(source.get(), 0, countDeletedItems(source.get()));
            SOURCE_ASSERT_EQUAL(source.get(), 0, countUpdatedItems(source.get()));
            CPPUNIT_ASSERT_NO_THROW(source.reset());
        }
    }

    // add a different item on second client, one-way-from-server
    // => one item added locally, none sent to server
    for (it = accessClientB->sources.begin(); it != accessClientB->sources.end(); ++it) {
        it->second->insertManyItems(it->second->createSourceA, 2, 1);

        if (it->second->config.m_createSourceB) {
            TestingSyncSourcePtr source;
            SOURCE_ASSERT_NO_FAILURE(source.get(), source.reset(it->second->createSourceB()));
            SOURCE_ASSERT_EQUAL(source.get(), 1, countItems(source.get()));
            SOURCE_ASSERT_EQUAL(source.get(), 1, countNewItems(source.get()));
            SOURCE_ASSERT_EQUAL(source.get(), 0, countDeletedItems(source.get()));
            SOURCE_ASSERT_EQUAL(source.get(), 0, countUpdatedItems(source.get()));
            CPPUNIT_ASSERT_NO_THROW(source.reset());
        }
    }
    accessClientB->doSync("recv",
                          SyncOptions(OneWayFromPeerMode(),
                                      CheckSyncReport(1,0,0, 0,0,0, true, OneWayFromPeerMode())));
    for (it = accessClientB->sources.begin(); it != accessClientB->sources.end(); ++it) {
        if (it->second->config.m_createSourceB) {
            TestingSyncSourcePtr source;
            SOURCE_ASSERT_NO_FAILURE(source.get(), source.reset(it->second->createSourceB()));
            SOURCE_ASSERT_EQUAL(source.get(), 2, countItems(source.get()));
            SOURCE_ASSERT_EQUAL(source.get(), 1, countNewItems(source.get()));
            SOURCE_ASSERT_EQUAL(source.get(), 0, countDeletedItems(source.get()));
            SOURCE_ASSERT_EQUAL(source.get(), 0, countUpdatedItems(source.get()));
            CPPUNIT_ASSERT_NO_THROW(source.reset());
        }
    }

    // two-way sync with first client for verification
    // => no changes
    doSync("check",
           SyncOptions(SYNC_TWO_WAY,
                       CheckSyncReport(0,0,0, 0,0,0, true, SYNC_TWO_WAY)));
    for (it = sources.begin(); it != sources.end(); ++it) {
        if (it->second->config.m_createSourceB) {
            TestingSyncSourcePtr source;
            SOURCE_ASSERT_NO_FAILURE(source.get(), source.reset(it->second->createSourceB()));
            SOURCE_ASSERT_EQUAL(source.get(), 1, countItems(source.get()));
            SOURCE_ASSERT_EQUAL(source.get(), 0, countNewItems(source.get()));
            SOURCE_ASSERT_EQUAL(source.get(), 0, countDeletedItems(source.get()));
            SOURCE_ASSERT_EQUAL(source.get(), 0, countUpdatedItems(source.get()));
            CPPUNIT_ASSERT_NO_THROW(source.reset());
        }
    }

    // delete items on clientA, sync to server
    for (it = sources.begin(); it != sources.end(); ++it) {
        it->second->deleteAll(it->second->createSourceA);

        if (it->second->config.m_createSourceB) {
            TestingSyncSourcePtr source;
            SOURCE_ASSERT_NO_FAILURE(source.get(), source.reset(it->second->createSourceB()));
            SOURCE_ASSERT_EQUAL(source.get(), 0, countItems(source.get()));
            SOURCE_ASSERT_EQUAL(source.get(), 0, countNewItems(source.get()));
            SOURCE_ASSERT_EQUAL(source.get(), 1, countDeletedItems(source.get()));
            SOURCE_ASSERT_EQUAL(source.get(), 0, countUpdatedItems(source.get()));
            CPPUNIT_ASSERT_NO_THROW(source.reset());
        }
    }
    doSync("delete",
           SyncOptions(SYNC_TWO_WAY,
                       CheckSyncReport(0,0,0, 0,0,1, true, SYNC_TWO_WAY)));
    for (it = sources.begin(); it != sources.end(); ++it) {
        if (it->second->config.m_createSourceB) {
            TestingSyncSourcePtr source;
            SOURCE_ASSERT_NO_FAILURE(source.get(), source.reset(it->second->createSourceB()));
            SOURCE_ASSERT_EQUAL(source.get(), 0, countItems(source.get()));
            SOURCE_ASSERT_EQUAL(source.get(), 0, countNewItems(source.get()));
            SOURCE_ASSERT_EQUAL(source.get(), 0, countDeletedItems(source.get()));
            SOURCE_ASSERT_EQUAL(source.get(), 0, countUpdatedItems(source.get()));
            CPPUNIT_ASSERT_NO_THROW(source.reset());
        }
    }

    // sync the same change to second client
    // => one item left (the one inserted locally)
    accessClientB->doSync("delete",
                          SyncOptions(OneWayFromPeerMode(),
                                      CheckSyncReport(0,0,1, 0,0,0, true, OneWayFromPeerMode())));
    for (it = accessClientB->sources.begin(); it != accessClientB->sources.end(); ++it) {
        if (it->second->config.m_createSourceB) {
            TestingSyncSourcePtr source;
            SOURCE_ASSERT_NO_FAILURE(source.get(), source.reset(it->second->createSourceB()));
            SOURCE_ASSERT_EQUAL(source.get(), 1, countItems(source.get()));
            SOURCE_ASSERT_EQUAL(source.get(), 0, countNewItems(source.get()));
            SOURCE_ASSERT_EQUAL(source.get(), 1, countDeletedItems(source.get()));
            SOURCE_ASSERT_EQUAL(source.get(), 0, countUpdatedItems(source.get()));
            CPPUNIT_ASSERT_NO_THROW(source.reset());
        }
    }
}

// tests one-way sync from client:
// - get both clients and server in sync with no items anywhere
// - add one item on first client, copy to server
// - add a different item on second client, one-way-from-client
// - two-way sync with first client
// => two items on first client, one on second
// - delete on second client, sync that to first client
//   via one-way-from-client, two-way
// => one item left on first client (the one inserted locally)
void SyncTests::testOneWayFromClient() {
    // no items anywhere
    deleteAll();
    accessClientB->deleteAll();

    // check that everything is empty, also resets change tracking
    // in second sources of each client
    source_it it;
    for (it = sources.begin(); it != sources.end(); ++it) {
        if (it->second->config.m_createSourceB) {
            TestingSyncSourcePtr source;
            SOURCE_ASSERT_NO_FAILURE(source.get(), source.reset(it->second->createSourceB()));
            SOURCE_ASSERT_EQUAL(source.get(), 0, countItems(source.get()));
            CPPUNIT_ASSERT_NO_THROW(source.reset());
        }
    }
    for (it = accessClientB->sources.begin(); it != accessClientB->sources.end(); ++it) {
        if (it->second->config.m_createSourceB) {
            TestingSyncSourcePtr source;
            SOURCE_ASSERT_NO_FAILURE(source.get(), source.reset(it->second->createSourceB()));
            SOURCE_ASSERT_EQUAL(source.get(), 0, countItems(source.get()));
            CPPUNIT_ASSERT_NO_THROW(source.reset());
        }
    }

    // add one item on first client, copy to server, and check change tracking via second source
    for (it = sources.begin(); it != sources.end(); ++it) {
        it->second->insertManyItems(it->second->createSourceA, 1, 1);
    }
    doSync("send",
           SyncOptions(SYNC_TWO_WAY,
                       CheckSyncReport(0,0,0, 1,0,0, true, SYNC_TWO_WAY)));
    for (it = sources.begin(); it != sources.end(); ++it) {
        if (it->second->config.m_createSourceB) {
            TestingSyncSourcePtr source;
            SOURCE_ASSERT_NO_FAILURE(source.get(), source.reset(it->second->createSourceB()));
            SOURCE_ASSERT_EQUAL(source.get(), 1, countItems(source.get()));
            SOURCE_ASSERT_EQUAL(source.get(), 1, countNewItems(source.get()));
            SOURCE_ASSERT_EQUAL(source.get(), 0, countDeletedItems(source.get()));
            SOURCE_ASSERT_EQUAL(source.get(), 0, countUpdatedItems(source.get()));
            CPPUNIT_ASSERT_NO_THROW(source.reset());
        }
    }

    // add a different item on second client, one-way-from-client
    // => no item added locally, one sent to server
    for (it = accessClientB->sources.begin(); it != accessClientB->sources.end(); ++it) {
        it->second->insertManyItems(it->second->createSourceA, 2, 1);

        if (it->second->config.m_createSourceB) {
            TestingSyncSourcePtr source;
            SOURCE_ASSERT_NO_FAILURE(source.get(), source.reset(it->second->createSourceB()));
            SOURCE_ASSERT_EQUAL(source.get(), 1, countItems(source.get()));
            SOURCE_ASSERT_EQUAL(source.get(), 1, countNewItems(source.get()));
            SOURCE_ASSERT_EQUAL(source.get(), 0, countDeletedItems(source.get()));
            SOURCE_ASSERT_EQUAL(source.get(), 0, countUpdatedItems(source.get()));
            CPPUNIT_ASSERT_NO_THROW(source.reset());
        }
    }
    accessClientB->doSync("send",
                          SyncOptions(OneWayFromLocalMode(),
                                      CheckSyncReport(0,0,0, 1,0,0, true, OneWayFromLocalMode())));
    for (it = accessClientB->sources.begin(); it != accessClientB->sources.end(); ++it) {
        if (it->second->config.m_createSourceB) {
            TestingSyncSourcePtr source;
            SOURCE_ASSERT_NO_FAILURE(source.get(), source.reset(it->second->createSourceB()));
            SOURCE_ASSERT_EQUAL(source.get(), 1, countItems(source.get()));
            SOURCE_ASSERT_EQUAL(source.get(), 0, countNewItems(source.get()));
            SOURCE_ASSERT_EQUAL(source.get(), 0, countDeletedItems(source.get()));
            SOURCE_ASSERT_EQUAL(source.get(), 0, countUpdatedItems(source.get()));
            CPPUNIT_ASSERT_NO_THROW(source.reset());
        }
    }

    // two-way sync with client A for verification
    // => receive one item
    doSync("check",
           SyncOptions(SYNC_TWO_WAY,
                       CheckSyncReport(1,0,0, 0,0,0, true, SYNC_TWO_WAY)));
    for (it = sources.begin(); it != sources.end(); ++it) {
        if (it->second->config.m_createSourceB) {
            TestingSyncSourcePtr source;
            SOURCE_ASSERT_NO_FAILURE(source.get(), source.reset(it->second->createSourceB()));
            SOURCE_ASSERT_EQUAL(source.get(), 2, countItems(source.get()));
            SOURCE_ASSERT_EQUAL(source.get(), 1, countNewItems(source.get()));
            SOURCE_ASSERT_EQUAL(source.get(), 0, countDeletedItems(source.get()));
            SOURCE_ASSERT_EQUAL(source.get(), 0, countUpdatedItems(source.get()));
            CPPUNIT_ASSERT_NO_THROW(source.reset());
        }
    }

    // delete items on client B, sync to server
    for (it = accessClientB->sources.begin(); it != accessClientB->sources.end(); ++it) {
        it->second->deleteAll(it->second->createSourceA);

        if (it->second->config.m_createSourceB) {
            TestingSyncSourcePtr source;
            SOURCE_ASSERT_NO_FAILURE(source.get(), source.reset(it->second->createSourceB()));
            SOURCE_ASSERT_EQUAL(source.get(), 0, countItems(source.get()));
            SOURCE_ASSERT_EQUAL(source.get(), 0, countNewItems(source.get()));
            SOURCE_ASSERT_EQUAL(source.get(), 1, countDeletedItems(source.get()));
            SOURCE_ASSERT_EQUAL(source.get(), 0, countUpdatedItems(source.get()));
            CPPUNIT_ASSERT_NO_THROW(source.reset());
        }
    }
    accessClientB->doSync("delete",
                          SyncOptions(OneWayFromLocalMode(),
                                      CheckSyncReport(0,0,0, 0,0,1, true, OneWayFromLocalMode())));
    for (it = accessClientB->sources.begin(); it != accessClientB->sources.end(); ++it) {
        if (it->second->config.m_createSourceB) {
            TestingSyncSourcePtr source;
            SOURCE_ASSERT_NO_FAILURE(source.get(), source.reset(it->second->createSourceB()));
            SOURCE_ASSERT_EQUAL(source.get(), 0, countItems(source.get()));
            SOURCE_ASSERT_EQUAL(source.get(), 0, countNewItems(source.get()));
            SOURCE_ASSERT_EQUAL(source.get(), 0, countDeletedItems(source.get()));
            SOURCE_ASSERT_EQUAL(source.get(), 0, countUpdatedItems(source.get()));
            CPPUNIT_ASSERT_NO_THROW(source.reset());
        }
    }

    // sync the same change to client A
    // => one item left (the one inserted locally)
    doSync("delete",
           SyncOptions(SYNC_TWO_WAY,
                       CheckSyncReport(0,0,1, 0,0,0, true, SYNC_TWO_WAY)));
    for (it = sources.begin(); it != sources.end(); ++it) {
        if (it->second->config.m_createSourceB) {
            TestingSyncSourcePtr source;
            SOURCE_ASSERT_NO_FAILURE(source.get(), source.reset(it->second->createSourceB()));
            SOURCE_ASSERT_EQUAL(source.get(), 1, countItems(source.get()));
            SOURCE_ASSERT_EQUAL(source.get(), 0, countNewItems(source.get()));
            SOURCE_ASSERT_EQUAL(source.get(), 1, countDeletedItems(source.get()));
            SOURCE_ASSERT_EQUAL(source.get(), 0, countUpdatedItems(source.get()));
            CPPUNIT_ASSERT_NO_THROW(source.reset());
        }
    }
}

// get engine ready, then use it to convert our test items
// to and from the internal field list
void SyncTests::testConversion() {
    bool success = false;
    SyncOptions::Callback_t callback = boost::bind(&SyncTests::doConversionCallback, this, &success, _1, _2);

    doSync(SyncOptions(SYNC_TWO_WAY, CheckSyncReport(-1,-1,-1, -1,-1,-1, false))
           .setStartCallback(callback));
    CPPUNIT_ASSERT(success);
}

bool SyncTests::doConversionCallback(bool *success,
                                     SyncContext &syncClient,
                                     SyncOptions &options) {
    *success = false;

    for (source_it it = sources.begin(); it != sources.end(); ++it) {
        const ClientTest::Config *config = &it->second->config;
        TestingSyncSource *source = static_cast<TestingSyncSource *>(syncClient.findSource(config->m_sourceName));
        CPPUNIT_ASSERT(source);

        std::string type = source->getNativeDatatypeName();
        if (type.empty()) {
            continue;
        }

        std::list<std::string> items;
        std::string testcases;
        ClientTest::getItems(config->m_testcases, items, testcases);
        std::string converted = getCurrentTest();
        converted += ".converted.";
        converted += config->m_sourceName;
        converted += ".dat";
        simplifyFilename(converted);
        std::ofstream out(converted.c_str());
        BOOST_FOREACH(const string &item, items) {
            string convertedItem = item;
            if(!sysync::DataConversion(syncClient.getSession().get(),
                                       type.c_str(),
                                       type.c_str(),
                                       convertedItem)) {
                SE_LOG_ERROR(NULL, NULL, "failed parsing as %s:\n%s",
                             type.c_str(),
                             item.c_str());
            } else {
                out << convertedItem << "\n";
            }
        }
        out.close();
        CPPUNIT_ASSERT(config->m_compare(client, testcases, converted));
    }

    // abort sync after completing the test successfully (no exception so far!)
    *success = true;
    return true;
}

// imports test data, transmits it from client A to the server to
// client B and then compares which of the data has been transmitted
void SyncTests::testItems() {
    // clean server and first test database
    deleteAll();

    // import data
    source_it it;
    for (it = sources.begin(); it != sources.end(); ++it) {
        it->second->testImport();
    }

    // transfer from client A to server to client B
    doSync("send", SyncOptions(SYNC_TWO_WAY).setWBXML(true));
    accessClientB->refreshClient(SyncOptions().setWBXML(true));

    CPPUNIT_ASSERT_NO_THROW(compareDatabases());
}

// creates several items, transmits them back and forth and
// then compares which of them have been preserved
void SyncTests::testItemsXML() {
    // clean server and first test database
    deleteAll();

    // import data
    source_it it;
    for (it = sources.begin(); it != sources.end(); ++it) {
        it->second->testImport();
    }

    // transfer from client A to server to client B using the non-default XML format
    doSync("send", SyncOptions(SYNC_TWO_WAY).setWBXML(false));
    accessClientB->refreshClient(SyncOptions().setWBXML(false));

    CPPUNIT_ASSERT_NO_THROW(compareDatabases());
}

// imports test data, transmits it from client A to the server to
// client B, update on B and transfers back to the server,
// then compares against reference data that has the same changes
// applied on A
void SyncTests::testExtensions() {
    // clean server and first test database
    deleteAll();

    // import data and create reference data
    source_it it;
    for (it = sources.begin(); it != sources.end(); ++it) {
        it->second->testImport();

        string refDir = getCurrentTest() + "." + it->second->config.m_sourceName + ".ref.dat";
        simplifyFilename(refDir);
        rm_r(refDir);
        mkdir_p(refDir);

        TestingSyncSourcePtr source;
        int counter = 0;
        SOURCE_ASSERT_NO_FAILURE(source.get(), source.reset(it->second->createSourceB()));
        BOOST_FOREACH(const string &luid, source->getAllItems()) {
            string item;
            source->readItemRaw(luid, item);
            it->second->config.m_update(item);
            ofstream out(StringPrintf("%s/%d", refDir.c_str(), counter).c_str());
            out.write(item.c_str(), item.size());
            counter++;
        }
        CPPUNIT_ASSERT_NO_THROW(source.reset());
    }

    // transfer from client A to server to client B
    doSync("send", SyncOptions(SYNC_TWO_WAY));
    accessClientB->refreshClient(SyncOptions());

    // update on client B
    for (it = accessClientB->sources.begin(); it != accessClientB->sources.end(); ++it) {
        it->second->updateData(it->second->createSourceB);
    }

    // send back
    accessClientB->doSync("update", SyncOptions(SYNC_TWO_WAY));
    doSync("patch", SyncOptions(SYNC_TWO_WAY));

    // compare data in source A against reference data *without* telling synccompare
    // to ignore known data loss for the server
    ScopedEnvChange env("CLIENT_TEST_SERVER", "");
    ScopedEnvChange envParams("CLIENT_TEST_STRIP_PARAMETERS", "X-EVOLUTION-UI-SLOT");
    ScopedEnvChange envProps("CLIENT_TEST_STRIP_PROPERTIES", "(PHOTO|FN)");
    bool equal = true;
    for (it = sources.begin(); it != sources.end(); ++it) {
        string refDir = getCurrentTest() + "." + it->second->config.m_sourceName + ".ref.dat";
        simplifyFilename(refDir);
        TestingSyncSourcePtr source;
        SOURCE_ASSERT_NO_FAILURE(source.get(), source.reset(it->second->createSourceB()));
        if (!it->second->compareDatabases(refDir.c_str(), *source, false)) {
            equal = false;
        }
    }
    CPPUNIT_ASSERT(equal);
}

// tests the following sequence of events:
// - both clients in sync with server
// - client 1 adds item
// - client 1 updates the same item
// - client 2 gets item: the client should be asked to add the item
//
// However it has been observed that sometimes the item was sent as "update"
// for a non-existant local item. This is a server bug, the client does not
// have to handle that. See
// http://forge.objectweb.org/tracker/?func=detail&atid=100096&aid=305018&group_id=96
void SyncTests::testAddUpdate() {
    // clean server and both test databases
    deleteAll();
    accessClientB->refreshClient();

    // add item
    source_it it;
    for (it = sources.begin(); it != sources.end(); ++it) {
        it->second->insert(it->second->createSourceA, it->second->config.m_insertItem, false);
    }
    doSync("add",
           SyncOptions(SYNC_TWO_WAY,
                       CheckSyncReport(0,0,0, 1,0,0, true, SYNC_TWO_WAY)));

    // update it
    for (it = sources.begin(); it != sources.end(); ++it) {
        it->second->update(it->second->createSourceB, it->second->config.m_updateItem);
    }
    doSync("update",
           SyncOptions(SYNC_TWO_WAY,
                       CheckSyncReport(0,0,0, 0,1,0, true, SYNC_TWO_WAY)));

    // now download the updated item into the second client
    accessClientB->doSync("recv",
                          SyncOptions(SYNC_TWO_WAY,
                                      CheckSyncReport(1,0,0, 0,0,0, true, SYNC_TWO_WAY)));

    // compare the two databases
    CPPUNIT_ASSERT_NO_THROW(compareDatabases());
}

//
// stress tests: execute some of the normal operations,
// but with large number of artificially generated items
//

// two-way sync with clean client/server,
// followed by slow sync and comparison
// via second client
void SyncTests::testManyItems() {
    // clean server and client A
    deleteAll();

    // import artificial data: make them large to generate some
    // real traffic and test buffer handling
    source_it it;
    int num_items = defNumItems();
    for (it = sources.begin(); it != sources.end(); ++it) {
        it->second->insertManyItems(it->second->createSourceA, 0, num_items, 2000);
    }

    // send data to server
    doSync("send",
           SyncOptions(SYNC_TWO_WAY,
                       CheckSyncReport(0,0,0, num_items,0,0, true, SYNC_TWO_WAY),
                       SyncOptions::DEFAULT_MAX_MSG_SIZE,
                       SyncOptions::DEFAULT_MAX_OBJ_SIZE, 
                       true));

    // ensure that client has the same data, ignoring data conversion
    // issues (those are covered by testItems())
    refreshClient();

    // also copy to second client
    accessClientB->refreshClient();

    // slow sync now should not change anything
    doSync("twinning",
           SyncOptions(SYNC_SLOW,
                       CheckSyncReport(-1,-1,-1, -1,-1,-1, true, SYNC_SLOW),
                       SyncOptions::DEFAULT_MAX_MSG_SIZE,
                       SyncOptions::DEFAULT_MAX_OBJ_SIZE, 
                       true));

    // compare
    CPPUNIT_ASSERT_NO_THROW(compareDatabases());
}

/**
 * Tell server to delete plenty of items.
 */
void SyncTests::testManyDeletes() {
    // clean server and client A
    deleteAll();

    // import artificial data: make them small, we just want
    // many of them
    source_it it;
    int num_items = defNumItems();
    for (it = sources.begin(); it != sources.end(); ++it) {
        it->second->insertManyItems(it->second->createSourceA, 0, num_items, 100);
    }

    // send data to server
    doSync("send",
           SyncOptions(SYNC_TWO_WAY,
                       CheckSyncReport(0,0,0, num_items,0,0, true, SYNC_TWO_WAY),
                       64 * 1024, 64 * 1024, true));

    // ensure that client has the same data, ignoring data conversion
    // issues (those are covered by testItems())
    refreshClient();

    // also copy to second client
    accessClientB->refreshClient();

    // slow sync now should not change anything
    doSync("twinning",
           SyncOptions(SYNC_SLOW,
                       CheckSyncReport(-1,-1,-1, -1,-1,-1, true, SYNC_SLOW),
                       64 * 1024, 64 * 1024, true));

    // compare
    CPPUNIT_ASSERT_NO_THROW(compareDatabases());

    // delete everything locally
    BOOST_FOREACH(source_array_t::value_type &source_pair, sources)  {
        source_pair.second->deleteAll(source_pair.second->createSourceA);
    }
    doSync("delete-server",
           SyncOptions(SYNC_TWO_WAY,
                       CheckSyncReport(0,0,0, 0,0,num_items, true, SYNC_TWO_WAY),
                       10 * 1024));

    // Reporting locally deleted items depends on sync mode
    // recognition, see SyncContext.cpp.
    const char* checkSyncModeStr = getenv("CLIENT_TEST_NOCHECK_SYNCMODE");    

    // update second client
    accessClientB->doSync("delete-client",
                          SyncOptions(RefreshFromPeerMode(),
                                      checkSyncModeStr ? CheckSyncReport() :
                                      CheckSyncReport(0,0,num_items, 0,0,0, true, RefreshFromPeerMode()),
                                      10 * 1024));
}

/**
 * - get client A, server, client B in sync with one item
 * - force slow sync in A: must not duplicate items, but may update it locally
 * - refresh client B (in case that the item was updated)
 * - delete item in B and server via two-way sync
 * - refresh-from-server in B to check that item is gone
 * - two-way in A: must delete the item
 */
void SyncTests::testSlowSyncSemantic()
{
    // set up one item everywhere
    doCopy();

    // slow in A
    doSync("slow",
           SyncOptions(SYNC_SLOW,
                       CheckSyncReport(0,-1,0, -1,-1,0, true, SYNC_SLOW)));

    // refresh B, delete item
    accessClientB->doSync("refresh",
                          SyncOptions(SYNC_TWO_WAY,
                                      CheckSyncReport(0,-1,0, 0,0,0, true, SYNC_TWO_WAY)));
    BOOST_FOREACH(source_array_t::value_type &source_pair, accessClientB->sources)  {
        source_pair.second->deleteAll(source_pair.second->createSourceA);
    }
    accessClientB->doSync("delete",
                          SyncOptions(SYNC_TWO_WAY,
                                      CheckSyncReport(0,0,0, 0,0,1, true, SYNC_TWO_WAY)));
    accessClientB->doSync("check",
                          SyncOptions(RefreshFromPeerMode(),
                                      CheckSyncReport(0,0,0, 0,0,0, true, RefreshFromPeerMode())));

    // now the item should also be deleted on A
    doSync("delete",
           SyncOptions(SYNC_TWO_WAY,
                       CheckSyncReport(0,0,1, 0,0,0, true, SYNC_TWO_WAY)));
}

/**
 * check that refresh-from-server works correctly:
 * - create the same item on A, server, B via testCopy()
 * - refresh B (one item deleted, one created)
 * - delete item on A and server
 * - refresh B (one item deleted)
 */
void SyncTests::testComplexRefreshFromServerSemantic()
{
    testCopy();

    // Reporting locally deleted items depends on sync mode
    // recognition, see SyncContext.cpp.
    const char* checkSyncModeStr = getenv("CLIENT_TEST_NOCHECK_SYNCMODE");    

    // check refresh with one item on server
    const char *value = getenv ("CLIENT_TEST_NOREFRESH");
    // If refresh_from_server or refresh_from_client (depending on this is a
    // server or client) is not supported, we can still test via slow sync.
    if (value) {
        accessClientB->refreshClient();
    } else {
        accessClientB->doSync("refresh-one",
                              SyncOptions(RefreshFromPeerMode(),
                                          checkSyncModeStr ? CheckSyncReport() :
                                          CheckSyncReport(1,0,1, 0,0,0, true, RefreshFromPeerMode())));
    }

    // delete that item via A, check again
    BOOST_FOREACH(source_array_t::value_type &source_pair, sources)  {
        source_pair.second->deleteAll(source_pair.second->createSourceA);
    }
    doSync("delete-item",
           SyncOptions(SYNC_TWO_WAY,
                       CheckSyncReport(0,0,0, 0,0,1, true, SYNC_TWO_WAY)));
    if (value) {
        accessClientB->refreshClient();
    } else {
        accessClientB->doSync("refresh-none",
                              SyncOptions(RefreshFromPeerMode(),
                                          checkSyncModeStr ? CheckSyncReport() :
                                          CheckSyncReport(0,0,1, 0,0,0, true, RefreshFromPeerMode())));
    }
}

/**
 * - create the same item on A, server, B via testCopy()
 * - delete on both sides
 * - sync A
 * - sync B
 *
 * Must not fail, even though the Synthesis engine will ask the backends
 * for deletion of an already deleted item.
 */
void SyncTests::testDeleteBothSides()
{
    testCopy();

    source_it it;
    for (it = sources.begin(); it != sources.end(); ++it) {
        it->second->deleteAll(it->second->createSourceA);
    }
    for (it = accessClientB->sources.begin(); it != accessClientB->sources.end(); ++it) {
        it->second->deleteAll(it->second->createSourceA);
    }

    doSync("delete-item-A",
           SyncOptions(SYNC_TWO_WAY,
                       CheckSyncReport(0,0,0, 0,0,1, true, SYNC_TWO_WAY)));
    for (it = sources.begin(); it != sources.end(); ++it) {
        if (it->second->config.m_createSourceB) {
            TestingSyncSourcePtr source;
            SOURCE_ASSERT_NO_FAILURE(source.get(), source.reset(it->second->createSourceB()));
            SOURCE_ASSERT_EQUAL(source.get(), 0, countItems(source.get()));
            CPPUNIT_ASSERT_NO_THROW(source.reset());
        }
    }


    // it is undefined whether the item is meant to be reported as deleted again here:
    // a SyncML client test will mark it as deleted, local sync as server won't
    accessClientB->doSync("delete-item-B",
                          SyncOptions(SYNC_TWO_WAY,
                                      CheckSyncReport(0,0,0, 0,0,-1, true, SYNC_TWO_WAY)));
    for (it = accessClientB->sources.begin(); it != accessClientB->sources.end(); ++it) {
        if (it->second->config.m_createSourceB) {
            TestingSyncSourcePtr source;
            SOURCE_ASSERT_NO_FAILURE(source.get(), source.reset(it->second->createSourceB()));
            SOURCE_ASSERT_EQUAL(source.get(), 0, countItems(source.get()));
            CPPUNIT_ASSERT_NO_THROW(source.reset());
        }
    }
}

/**
 * - clean A, server, B
 * - create an item on A
 * - sync A
 * - create a modified version of the item on B
 * - sync B
 *
 * Depends on UID and LAST-MODIFIED in item data, i.e., iCalendar 2.0.
 * Uses the normal "insertItem" test case. Only works for a single source.
 *
 * The server must not duplicate the item *and* preserve the modified
 * properties.
 *
 * Temporary: because conflict resolution is server-dependent, such a strict
 * test fails. For example, with SyncEvolution 1.2 as server, DESCRIPTION and
 * LOCATION end up being concatenated (merge=lines mode). The test now avoids
 * using different data, with the expected outcome that only one item
 * is present at the end and no unnecessary data transfers happen (only true
 * for SyncEvolution server).
 *
 * A similar situation occurs on the client side, but it is harder to
 * trigger: the updated item must be added to the client's database
 * after it has reported its changes. Because if it happens earlier,
 * it would send an Add to the server and the server would have to
 * resolve the add<->add conflict, as in this test here.
 */

// using updated item data makes the test harder to pass:
// server must use exactly the right item, which currently
// is not the case for SyncEvolution
bool addBothSidesUsesUpdateItem = true;

// SyncEvolution passes with addBothSidesUsesUpdateItem == true
// if we avoid changes to those properties in the iCalendar test
// set which currently use merge=lines.
bool addBothSidesNoMergeLines=true;

// if true, relax expectations for updates from server:
// may or may not send one
bool addBothSidesMayUpdate = false;

// if true, then accept that the Synthesis server mode counts
// Add commands as "added items" even if they are turned into updates
bool addBothSidesAddStatsBroken = false;

void SyncTests::testAddBothSides()
{
    deleteAll();
    accessClientB->deleteAll();

    std::string insertItem = sources[0].second->config.m_insertItem;
    std::string updateItem = sources[0].second->config.m_updateItem;

    if (addBothSidesNoMergeLines) {
        boost::replace_all(updateItem, "LOCATION:big meeting room", "LOCATION:my office");
        boost::replace_all(updateItem, "DESCRIPTION:nice to see you", "DESCRIPTION:let's talk<<REVISION>>");
    }

    CPPUNIT_ASSERT_NO_THROW(sources[0].second->insert(sources[0].second->createSourceA,
                                                      insertItem));

    doSync("send-old",
           SyncOptions(SYNC_TWO_WAY,
                       CheckSyncReport(0,0,0, 1,0,0, true, SYNC_TWO_WAY)));

    // insert updated item data on B
    std::string data;
    CPPUNIT_ASSERT_NO_THROW(accessClientB->sources[0].second->insert(accessClientB->sources[0].second->createSourceA,
                                                                     addBothSidesUsesUpdateItem ?
                                                                     updateItem:
                                                                     insertItem,
                                                                     false,
                                                                     &data));

    // As far as the client knows, it is adding an item;
    // server not expected to send back an update (our data was more recent
    // and completely overwrites the server's data).
    // When acting as server, we do the duplicate detection and thus know
    // more about the actual outcome.
    accessClientB->doSync("send-update",
                          SyncOptions(SYNC_TWO_WAY,
                                      isServerMode() ?
                                      CheckSyncReport(addBothSidesAddStatsBroken ? -1 : 0,0,0,

                                                      0,
                                                      addBothSidesMayUpdate ? -1 :
                                                      addBothSidesUsesUpdateItem ? 1 : 0,
                                                      0,

                                                      true, SYNC_TWO_WAY) :
                                      CheckSyncReport(0,
                                                      addBothSidesMayUpdate ? -1 : 0,
                                                      0,

                                                      // client doesn't know that the add
                                                      // was an update, in contrast to server
                                                      1,0,0, true, SYNC_TWO_WAY)));

    // update sent to client A
    doSync("update",
           SyncOptions(SYNC_TWO_WAY,
                       CheckSyncReport(0,
                                       addBothSidesMayUpdate ? -1 :
                                       addBothSidesUsesUpdateItem ? 1 : 0,
                                       0,

                                       0,0,0, true, SYNC_TWO_WAY)));

    // nothing necessary for client B
    accessClientB->doSync("nop",
                          SyncOptions(SYNC_TWO_WAY,
                                      CheckSyncReport(0,0,0, 0,0,0, true, SYNC_TWO_WAY)));

    // now compare client A against reference data
    TestingSyncSourcePtr copy;
    SOURCE_ASSERT_NO_FAILURE(copy.get(), copy.reset(sources[0].second->createSourceB()));
    sources[0].second->compareDatabases(*copy, &data, (void *)NULL);
    CPPUNIT_ASSERT_NO_THROW(copy.reset());
}

/**
 * compared to testAddBothSides the age of the items is reversed now;
 * a server which always copies the client's data passes testAddBothSides
 * but fails here
 */
void SyncTests::testAddBothSidesRefresh()
{
    deleteAll();
    accessClientB->deleteAll();

    std::string insertItem = sources[0].second->config.m_insertItem;
    std::string updateItem = sources[0].second->config.m_updateItem;

    if (addBothSidesNoMergeLines) {
        boost::replace_all(updateItem, "LOCATION:big meeting room", "LOCATION:my office");
        boost::replace_all(updateItem, "DESCRIPTION:nice to see you", "DESCRIPTION:let's talk<<REVISION>>");
    }

    // insert initial item data on B
    CPPUNIT_ASSERT_NO_THROW(accessClientB->sources[0].second->insert(accessClientB->sources[0].second->createSourceA,
                                                                     insertItem));

    // sleep one second to ensure that it's mangled LAST-MODIFIED is older than
    // the one from the next item, inserted on A
    sleep(1);

    // more recent data sent to server first
    std::string data;
    CPPUNIT_ASSERT_NO_THROW(sources[0].second->insert(sources[0].second->createSourceA,
                                                      addBothSidesUsesUpdateItem ?
                                                      updateItem :
                                                      insertItem,
                                                      false,
                                                      &data));
    doSync("send-new",
           SyncOptions(SYNC_TWO_WAY,
                       CheckSyncReport(0,0,0, 1,0,0, true, SYNC_TWO_WAY)));

    // As far as the client knows, it is adding an item;
    // server expected to send back an update (client's data was out-dated);
    // When acting as server, we do the duplicate detection and thus
    // know more about the actual outcome.
    accessClientB->doSync("send-old",
                          SyncOptions(SYNC_TWO_WAY,
                                      isServerMode() ?
                                      CheckSyncReport(addBothSidesAddStatsBroken ? -1 : 0,
                                                      addBothSidesMayUpdate ? -1 :
                                                      addBothSidesUsesUpdateItem ? 1 : 0,
                                                      0,

                                                      0,
                                                      addBothSidesMayUpdate ? -1 : 0,
                                                      0,

                                                      true, SYNC_TWO_WAY) :
                                      CheckSyncReport(0,
                                                      addBothSidesMayUpdate ? -1 :
                                                      addBothSidesUsesUpdateItem ? 1 : 0,
                                                      0,

                                                      // client doesn't know that add was
                                                      // an update
                                                      1,0,0, true, SYNC_TWO_WAY)));

    // update sent to client A (result of merge)
    doSync("nopA",
           SyncOptions(SYNC_TWO_WAY,
                       CheckSyncReport(0,addBothSidesMayUpdate ? -1 : 0,0, 0,0,0, true, SYNC_TWO_WAY)));

    // nothing necessary for client B (already synchronized completely above in one sync)
    accessClientB->doSync("nopB",
                          SyncOptions(SYNC_TWO_WAY,
                                      CheckSyncReport(0,0,0, 0,0,0, true, SYNC_TWO_WAY)));

    // now compare client A against reference data
    TestingSyncSourcePtr copy;
    SOURCE_ASSERT_NO_FAILURE(copy.get(), copy.reset(sources[0].second->createSourceB()));
    sources[0].second->compareDatabases(*copy, &data, (void *)NULL);
    CPPUNIT_ASSERT_NO_THROW(copy.reset());
}

/**
 * - adds parent on client A
 * - syncs A
 * - adds unrelated item via client B (necessary to trigger corner cases in
 *   change tracking, see BMC #22329)
 * - syncs B
 * - adds child on client A
 * - syncs A and B
 * - compares
 */
void SyncTests::testLinkedItemsParentChild()
{
    source_it it;

    // clean server, client A and client B
    deleteAll();
    accessClientB->refreshClient();

    // create and copy parent item
    for (it = sources.begin(); it != sources.end(); ++it) {
        CPPUNIT_ASSERT(!it->second->config.m_linkedItems.empty());
        CPPUNIT_ASSERT(it->second->config.m_linkedItems[0].size() >= 2);
        TestingSyncSourcePtr source;
        CPPUNIT_ASSERT_NO_THROW(it->second->insert(it->second->createSourceA,
                                                   it->second->config.m_linkedItems[0][0],
                                                   false));
    }
    doSync("send-parent",
           SyncOptions(SYNC_TWO_WAY,
                       CheckSyncReport(0,0,0, 1,0,0, true, SYNC_TWO_WAY)));

    // create independent item, refresh client B and server
    for (it = accessClientB->sources.begin(); it != accessClientB->sources.end(); ++it) {
        CPPUNIT_ASSERT_NO_THROW(it->second->insert(it->second->createSourceA,
                                                   it->second->config.m_insertItem,
                                                   false));
    }
    accessClientB->doSync("recv-parent",
                          SyncOptions(SYNC_TWO_WAY,
                                      CheckSyncReport(1,0,0, 1,0,0, true, SYNC_TWO_WAY)));

    // add child on client A
    for (it = sources.begin(); it != sources.end(); ++it) {
        CPPUNIT_ASSERT(!it->second->config.m_linkedItems.empty());
        CPPUNIT_ASSERT(it->second->config.m_linkedItems[0].size() >= 2);
        TestingSyncSourcePtr source;
        CPPUNIT_ASSERT_NO_THROW(it->second->insert(it->second->createSourceA,
                                                   it->second->config.m_linkedItems[0][1],
                                                   false));
    }
    // parent may or may not be considered updated
    doSync("send-child",
           SyncOptions(SYNC_TWO_WAY,
                       CheckSyncReport(1,0,0, 1,-1,0, true, SYNC_TWO_WAY)));
    // parent may or may not be considered updated here
    accessClientB->doSync("recv-child",
                          SyncOptions(SYNC_TWO_WAY,
                                      CheckSyncReport(1,-1,0, 0,0,0, true, SYNC_TWO_WAY)));

    // final comparison
    CPPUNIT_ASSERT_NO_THROW(compareDatabases());
}

/**
 * - adds child on client A
 * - syncs A
 * - syncs B
 * - compare
 */
void SyncTests::testLinkedItemsChild()
{
    source_it it;

    // clean server, client A and client B
    deleteAll();
    accessClientB->refreshClient();

    // create and copy child item
    for (it = sources.begin(); it != sources.end(); ++it) {
        CPPUNIT_ASSERT(!it->second->config.m_linkedItems.empty());
        CPPUNIT_ASSERT(it->second->config.m_linkedItems[0].size() >= 2);
        TestingSyncSourcePtr source;
        CPPUNIT_ASSERT_NO_THROW(it->second->insert(it->second->createSourceA,
                                                   it->second->config.m_linkedItems[0][1],
                                                   false));
    }
    doSync("send",
           SyncOptions(SYNC_TWO_WAY,
                       CheckSyncReport(0,0,0, 1,0,0, true, SYNC_TWO_WAY)));
    accessClientB->doSync("recv",
                          SyncOptions(SYNC_TWO_WAY,
                                      CheckSyncReport(1,0,0, 0,0,0, true, SYNC_TWO_WAY)));

    // final comparison
    CPPUNIT_ASSERT_NO_THROW(compareDatabases());
}


/**
 * - adds child on client A
 * - syncs A and B
 * - adds parent on client A
 * - syncs A and B
 * - compares
 */
void SyncTests::testLinkedItemsChildParent()
{
    source_it it;

    // clean server, client A and client B
    deleteAll();
    accessClientB->refreshClient();

    // create and copy child item
    for (it = sources.begin(); it != sources.end(); ++it) {
        CPPUNIT_ASSERT(!it->second->config.m_linkedItems[0].empty());
        CPPUNIT_ASSERT(it->second->config.m_linkedItems[0].size() >= 2);
        TestingSyncSourcePtr source;
        CPPUNIT_ASSERT_NO_THROW(it->second->insert(it->second->createSourceA,
                                                   it->second->config.m_linkedItems[0][1],
                                                   false));
    }
    doSync("send-child",
           SyncOptions(SYNC_TWO_WAY,
                       CheckSyncReport(0,0,0, 1,0,0, true, SYNC_TWO_WAY)));
    accessClientB->doSync("recv-child",
                          SyncOptions(SYNC_TWO_WAY,
                                      CheckSyncReport(1,0,0, 0,0,0, true, SYNC_TWO_WAY)));

    // add parent on client A
    for (it = sources.begin(); it != sources.end(); ++it) {
        CPPUNIT_ASSERT(!it->second->config.m_linkedItems.empty());
        CPPUNIT_ASSERT(it->second->config.m_linkedItems[0].size() >= 2);
        TestingSyncSourcePtr source;
        // relaxed change checks because child event is also modified
        CPPUNIT_ASSERT_NO_THROW(it->second->insert(it->second->createSourceA,
                                                   it->second->config.m_linkedItems[0][0],
                                                   true));
    }
    // child may or may not be considered updated
    doSync("send-parent",
           SyncOptions(SYNC_TWO_WAY,
                       CheckSyncReport(0,0,0, 1,-1,0, true, SYNC_TWO_WAY)));
    // child may or may not be considered updated here
    accessClientB->doSync("recv-parent",
                          SyncOptions(SYNC_TWO_WAY,
                                      CheckSyncReport(1,-1,0, 0,0,0, true, SYNC_TWO_WAY)));

    // final comparison
    CPPUNIT_ASSERT_NO_THROW(compareDatabases());
}

/**
 * implements testMaxMsg(), testLargeObject(), testLargeObjectEncoded()
 * using a sequence of items with varying sizes
 */
void SyncTests::doVarSizes(bool withMaxMsgSize,
                           bool withLargeObject) {
    int maxMsgSize = 8 * 1024;
    const char* maxItemSize = getenv("CLIENT_TEST_MAX_ITEMSIZE");
    int tmpSize = maxItemSize ? atoi(maxItemSize) : 0;
    if(tmpSize > 0) 
        maxMsgSize = tmpSize;

    // clean server and client A
    deleteAll();

    // insert items, doubling their size, then restart with small size
    source_it it;
    for (it = sources.begin(); it != sources.end(); ++it) {
        int item = 1;
        restoreStorage(it->second->config, client);
        TestingSyncSourcePtr source;
        SOURCE_ASSERT_NO_FAILURE(source.get(), source.reset(it->second->createSourceA()));
        for (int i = 0; i < 2; i++ ) {
            int size = 1;
            while (size < 2 * maxMsgSize) {
                it->second->insertManyItems(source.get(), item, 1, it->second->config.m_templateItem.size() + 10 + size);
                size *= 2;
                item++;
            }
        }
        backupStorage(it->second->config, client);
    }

    // transfer to server
    doSync("send",
           SyncOptions(SYNC_TWO_WAY,
                       CheckSyncReport(0,0,0, -1,0,0, true, SYNC_TWO_WAY), // number of items sent to server depends on source
                       withMaxMsgSize ? SyncOptions::DEFAULT_MAX_MSG_SIZE: 0,
                       withMaxMsgSize ? SyncOptions::DEFAULT_MAX_OBJ_SIZE : 0,
                       withLargeObject));

    // copy to second client
    const char *value = getenv ("CLIENT_TEST_NOREFRESH");
    // If refresh_from_server or refresh_from_client (depending on this is a
    // server or client) is not supported, we can still test via slow sync.
    if (value) {
        accessClientB->refreshClient();
    } else {
        accessClientB->doSync("recv",
                SyncOptions(RefreshFromPeerMode(),
                    CheckSyncReport(-1,0,-1, 0,0,0, true, RefreshFromPeerMode()), // number of items received from server depends on source
                    withLargeObject ? maxMsgSize : withMaxMsgSize ? maxMsgSize * 100 /* large enough so that server can sent the largest item */ : 0,
                    withMaxMsgSize ? maxMsgSize * 100 : 0,
                    withLargeObject));
    }
    // compare
    CPPUNIT_ASSERT_NO_THROW(compareDatabases());
}

/**
 * Send message to server, then pretend that we timed out at exactly
 * one specific message, specified via m_interruptAtMessage.  The
 * caller is expected to resend the message, without aborting the
 * session. That resend and all following message will get through
 * again.
 *
 * Each send() is counted as one message, starting at 1 for the first
 * message.
 */
class TransportResendInjector : public TransportWrapper{
private:
    int timeout;
public:
    TransportResendInjector()
         :TransportWrapper() {
             const char *s = getenv("CLIENT_TEST_RESEND_TIMEOUT");
             timeout = s ? atoi(s) : 0;
    }

    ~TransportResendInjector() {
    }

    virtual int getResendFailureThreshold() { return 0; }

    virtual void send(const char *data, size_t len)
    {
        m_messageCount++;
        if (m_interruptAtMessage >= 0 &&
                m_messageCount == m_interruptAtMessage+1) {
            m_wrappedAgent->send(data, len);
            m_status = m_wrappedAgent->wait();
            //trigger client side resend
            sleep (timeout);
            m_status = TIME_OUT;
        }
        else 
        {
            m_wrappedAgent->send(data, len);
            m_status = m_wrappedAgent->wait();
        }
    }

    virtual void getReply(const char *&data, size_t &len, std::string &contentType) {
        if (m_status == FAILED) {
            data = "";
            len = 0;
        } else {
            m_wrappedAgent->getReply(data, len, contentType);
        }
    }
};

/**
 * Stop sending at m_interruptAtMessage. The caller is forced to abort
 * the current session and will recover by retrying in another
 * session.
 *
 * Each send() increments the counter by two, so that 1 aborts before
 * the first message and 2 after it.
 */
class TransportFaultInjector : public TransportWrapper{
public:
    TransportFaultInjector()
         :TransportWrapper() {
    }

    ~TransportFaultInjector() {
    }

    virtual void send(const char *data, size_t len)
    {
        if (m_interruptAtMessage == m_messageCount) {
            SE_LOG_DEBUG(NULL, NULL, "TransportFaultInjector: interrupt before sending message #%d", m_messageCount);
        }
        m_messageCount++;
        if (m_interruptAtMessage >= 0 &&
            m_messageCount > m_interruptAtMessage) {
            throw string("TransportFaultInjector: interrupt before send");
        }
    
        m_wrappedAgent->send(data, len);

        m_status = m_wrappedAgent->wait();
        
        if (m_interruptAtMessage == m_messageCount) {
            SE_LOG_DEBUG(NULL, NULL, "TransportFaultInjector: interrupt after receiving reply #%d", m_messageCount);
        }
        m_messageCount++;
        if (m_interruptAtMessage >= 0 &&
            m_messageCount > m_interruptAtMessage) {
            m_status = FAILED;
        }
    }

    virtual void getReply(const char *&data, size_t &len, std::string &contentType) {
        if (m_status == FAILED) {
            data = "";
            len = 0;
        } else {
            m_wrappedAgent->getReply(data, len, contentType);
        }
    }
};

/**
 * Swallow data at various points:
 * - between "client sent data" and "server receives data"
 * - after "server received data" and before "server sends reply"
 * - after "server has sent reply"
 *
 * The client deals with it by resending. This is similar to
 * TransportResendInjector and the ::Resend tests, but more thorough,
 * and stresses the HTTP server more (needs to deal with "reply not
 * delivered" error).
 *
 * Each send() increments the counter by three, so that 0 aborts
 * before the first message, 1 after sending it, and 2 after receiving
 * its reply.
 *
 * Swallowing data is implemented via the proxy.py script. This is
 * necessary because the wrapped agent has no API to trigger the second
 * error scenario. The wrapped agent is told to use a specific port
 * on localhost, with the base port passing message and reply through,
 * "base + 1" intercepting the message, etc.
 *
 * Because of the use of a proxy, this cannot be used to test servers
 * where a real proxy is needed.
 */
class TransportResendProxy : public TransportWrapper {
private:
    int port;
public:
    TransportResendProxy() : TransportWrapper() {
        const char *s = getenv("CLIENT_TEST_RESEND_PROXY");
        port = s ? atoi(s) : 0;
    }

    virtual int getResendFailureThreshold() { return 2; }

    virtual void send(const char *data, size_t len)
    {
        HTTPTransportAgent *agent = dynamic_cast<HTTPTransportAgent *>(m_wrappedAgent.get());
        CPPUNIT_ASSERT(agent);

        m_messageCount += 3;
        if (m_interruptAtMessage >= 0 &&
            m_interruptAtMessage < m_messageCount &&
            m_interruptAtMessage >= m_messageCount - 3) {
            int offset = m_interruptAtMessage - m_messageCount + 4;
            SE_LOG_DEBUG(NULL, NULL, "TransportResendProxy: interrupt %s",
                         offset == 1 ? "before sending message" :
                         offset == 2 ? "directly after sending message" :
                         "after receiving reply");
            agent->setProxy(StringPrintf("http://127.0.0.1:%d",
                                         offset + port));
        } else {
            agent->setProxy("");
        }
        agent->send(data, len);
        m_status = agent->wait();
    }

    virtual void getReply(const char *&data, size_t &len, std::string &contentType) {
        if (m_status == FAILED) {
            data = "";
            len = 0;
        } else {
            m_wrappedAgent->getReply(data, len, contentType);
        }
    }
};


/**
 * Emulates a user suspend just after receving response 
 * from server.
 */
class UserSuspendInjector : public TransportWrapper{
public:
    UserSuspendInjector()
         :TransportWrapper() {
    }

    ~UserSuspendInjector() {
    }

    virtual void send(const char *data, size_t len)
    {
        m_wrappedAgent->send(data, len);
        m_status = m_wrappedAgent->wait();
    }

    virtual void getReply(const char *&data, size_t &len, std::string &contentType) {
        if (m_status == FAILED) {
            data = "";
            len = 0;
        } else {
            if (m_interruptAtMessage == m_messageCount) {
                 SE_LOG_DEBUG(NULL, NULL, "UserSuspendInjector: user suspend after getting reply #%d", m_messageCount);
            }
            m_messageCount++;
            if (m_interruptAtMessage >= 0 &&
                    m_messageCount > m_interruptAtMessage) {
                m_options->m_isSuspended = true;
            }
            m_wrappedAgent->getReply(data, len, contentType);
        }
    }
};

/**
 * This function covers different error scenarios that can occur
 * during real synchronization. To pass, clients must either force a
 * slow synchronization after a failed synchronization or implement
 * the error handling described in the design guide (track server's
 * status for added/updated/deleted items and resend unacknowledged
 * changes).
 *
 * The items used during these tests are synthetic. They are
 * constructed so that normally a server should be able to handle
 * twinning during a slow sync correctly.
 *
 * Errors are injected into a synchronization by wrapping the normal
 * HTTP transport agent. The wrapper enumerates messages sent between
 * client and server (i.e., one message exchange increments the
 * counter by two), starting from zero. It "cuts" the connection before
 * sending out the next message to the server respectively after the 
 * server has replied, but before returning the reply to the client.
 * The first case simulates a lost message from the client to the server
 * and the second case a lost message from the server to the client.
 *
 * The expected result is the same as in an uninterrupted sync, which
 * is done once at the beginning.
 *
 * Each test goes through the following steps:
 * - client A and B reset local data store
 * - client A creates 3 new items, remembers LUIDs
 * - refresh-from-client A sync
 * - refresh-from-client B sync
 * - client B creates 3 different items, remembers LUIDs
 * - client B syncs
 * - client A syncs => A, B, server are in sync
 * - client A modifies his items (depends on test) and
 *   sends changes to server => server has changes for B
 * - client B modifies his items (depends on test)
 * - client B syncs, transport wrapper simulates lost message n
 * - client B syncs again, resuming synchronization if possible or
 *   slow sync otherwise (responsibility of the client!)
 * - client A syncs (not tested yet: A should be sent exactly the changes made by B)
 * - test that A and B contain same items
 * - test that A contains the same items as the uninterrupted reference run
 * - repeat the steps above ranging starting with lost message 0 until no
 *   message got lost
 *
 * Set the CLIENT_TEST_INTERRUPT_AT env variable to a message number
 * >= 0 to execute one uninterrupted run and then interrupt at that
 * message. Set to -1 to just do the uninterrupted run.
 */
void SyncTests::doInterruptResume(int changes, 
                  boost::shared_ptr<TransportWrapper> wrapper)
{
    int interruptAtMessage = -1;
    const char *t = getenv("CLIENT_TEST_INTERRUPT_AT");
    int requestedInterruptAt = t ? atoi(t) : -2;
    const char *s = getenv("CLIENT_TEST_INTERRUPT_SLEEP");
    int sleep_t = s ? atoi(s) : 0;
    size_t i;
    std::string refFileBase = getCurrentTest() + ".ref.";
    bool equal = true;
    bool resend = wrapper->getResendFailureThreshold() != -1;
    bool suspend = dynamic_cast <UserSuspendInjector *> (wrapper.get()) != NULL;
    bool interrupt = dynamic_cast <TransportFaultInjector *> (wrapper.get()) != NULL;

    // better be large enough for complete DevInf, 20000 is already a
    // bit small when running with many stores
    size_t maxMsgSize = 20000;
    size_t changedItemSize = (changes & BIG) ?
        5 * maxMsgSize / 2 : // large enough to be split over three messages
        0;

    // After running the uninterrupted sync, we remember the number
    // of sent messages. We never interrupt between sending our
    // own last message and receiving the servers last reply,
    // because the server is unable to detect that we didn't get
    // the reply. It will complete the session whereas the client
    // suspends, leading to an unexpected slow sync the next time.
    int maxMsgNum = 0;

    while (true) {
        char buffer[80];
        sprintf(buffer, "%d", interruptAtMessage);
        const char *prefix = interruptAtMessage == -1 ? "complete" : buffer;
        SyncPrefix prefixA(prefix, *this);
        SyncPrefix prefixB(prefix, *accessClientB);

        std::vector< std::list<std::string> > clientAluids;
        std::vector< std::list<std::string> > clientBluids;

        // create new items in client A and sync to server
        clientAluids.resize(sources.size());
        for (i = 0; i < sources.size(); i++) {
            sources[i].second->deleteAll(sources[i].second->createSourceA);
            clientAluids[i] =
                sources[i].second->insertManyItems(sources[i].second->createSourceA,
                                                   1, 3, 0);
        }
        doSync("fromA", SyncOptions(RefreshFromLocalMode()));

        // init client B and add its items to server and client A
        accessClientB->doSync("initB", SyncOptions(RefreshFromPeerMode()));
        clientBluids.resize(sources.size());
        for (i = 0; i < sources.size(); i++) {
            clientBluids[i] =
                accessClientB->sources[i].second->insertManyItems(accessClientB->sources[i].second->createSourceA,
                                                                  11, 3, 0);
        }
        accessClientB->doSync("fromB", SyncOptions(SYNC_TWO_WAY));
        doSync("updateA", SyncOptions(SYNC_TWO_WAY));

        // => client A, B and server in sync with a total of six items

        // make changes as requested on client A and sync to server
        for (i = 0; i < sources.size(); i++) {
            if (changes & SERVER_ADD) {
                sources[i].second->insertManyItems(sources[i].second->createSourceA,
                                                   4, 1, changedItemSize);
            }
            if (changes & SERVER_REMOVE) {
                // remove second item
                removeItem(sources[i].second->createSourceA,
                           *(++clientAluids[i].begin()));
            }
            if (changes & SERVER_UPDATE) {
                // update third item
                updateItem(sources[i].second->createSourceA,
                           sources[i].second->config,
                           *(++ ++clientAluids[i].begin()),
                           sources[i].second->createItem(3, "updated", changedItemSize).c_str());
                                              
            }
        }

        // send using the same mode as in the interrupted sync with client B
        if (changes & (SERVER_ADD|SERVER_REMOVE|SERVER_UPDATE)) {
            doSync("changesFromA", SyncOptions(SYNC_TWO_WAY).setMaxMsgSize(maxMsgSize));
        }

        // make changes as requested on client B
        for (i = 0; i < sources.size(); i++) {
            if (changes & CLIENT_ADD) {
                accessClientB->sources[i].second->insertManyItems(accessClientB->sources[i].second->createSourceA,
                                                                  14, 1, changedItemSize);
            }
            if (changes & CLIENT_REMOVE) {
                // remove second item
                removeItem(accessClientB->sources[i].second->createSourceA,
                           *(++clientBluids[i].begin()));
            }
            if (changes & CLIENT_UPDATE) {
                // update third item
                updateItem(accessClientB->sources[i].second->createSourceA,
                           accessClientB->sources[i].second->config,
                           *(++ ++clientBluids[i].begin()),
                           accessClientB->sources[i].second->createItem(13, "updated", changedItemSize).c_str());
            }
        }

        // Now do an interrupted sync between B and server.
        // The explicit delete of the TransportAgent is suppressed
        // by overloading the delete operator.
        int wasInterrupted;
        {
            CheckSyncReport check(-1, -1, -1, -1, -1, -1, false);
            if (resend && interruptAtMessage > wrapper->getResendFailureThreshold()) {
                // resend tests must succeed, except for the first
                // message in the session, which is not resent
                check.mustSucceed = true;
            }
            SyncOptions options(SYNC_TWO_WAY, check);
            options.setTransportAgent(wrapper);
            options.setMaxMsgSize(maxMsgSize);
            // disable resending completely or shorten the resend
            // interval to speed up testing
            options.setRetryInterval(resend ? 10 : 0);
            wrapper->setInterruptAtMessage(interruptAtMessage);
            accessClientB->doSync("changesFromB", options);
            wasInterrupted = interruptAtMessage != -1 &&
                wrapper->getMessageCount() <= interruptAtMessage;
            if (!maxMsgNum) {
                maxMsgNum = wrapper->getMessageCount();
            }
            wrapper->rewind();
        }

        if (interruptAtMessage != -1) {
            if (wasInterrupted) {
                // uninterrupted sync, done
                break;
            }

            // continue, wait until server timeout
            if(sleep_t) 
                sleep (sleep_t);

            // no need for resend tests, unless they were interrupted at the first message
            if (!resend || interruptAtMessage <= wrapper->getResendFailureThreshold()) {
                SyncReport report;
                accessClientB->doSync("retryB",
                                      SyncOptions(SYNC_TWO_WAY,
                                                  CheckSyncReport().setMode(SYNC_TWO_WAY).setReport(&report)));
                // Suspending at first and last message doesn't need a
                // resume, everything else does. When multiple sources
                // are involved, some may suspend, some may not, so we
                // cannot check.
                if (suspend &&
                    interruptAtMessage != 0 &&
                    interruptAtMessage + 1 != maxMsgNum &&
                    report.size() == 1) {
                    BOOST_FOREACH(const SyncReport::SourceReport_t &sourceReport, report) {
                        CPPUNIT_ASSERT(sourceReport.second.isResumeSync());
                    }
                }
            }
        }

        // copy changes to client A
        doSync("toA", SyncOptions(SYNC_TWO_WAY));

        // compare client A and B
        if (interruptAtMessage != -1 &&
            !compareDatabases(refFileBase.c_str(), false)) {
            equal = false;
            std::cerr << "====> comparison of client B against reference file(s) failed after interrupting at message #" <<
                interruptAtMessage << std::endl;
            std::cerr.flush();
        }
        if (!compareDatabases(NULL, false)) {
            equal = false;
            std::cerr << "====> comparison of client A and B failed after interrupting at message #" <<
                interruptAtMessage << std::endl;
            std::cerr.flush();
        }

        // save reference files from uninterrupted run?
        if (interruptAtMessage == -1) {
            for (source_it it = sources.begin();
                 it != sources.end();
                 ++it) {
                std::string refFile = refFileBase;
                refFile += it->second->config.m_sourceName;
                refFile += ".dat";
                simplifyFilename(refFile);
                TestingSyncSourcePtr source;
                SOURCE_ASSERT_NO_FAILURE(source.get(), source.reset(it->second->createSourceA()));
                SOURCE_ASSERT_EQUAL(source.get(), 0, it->second->config.m_dump(client, *source.get(), refFile.c_str()));
                CPPUNIT_ASSERT_NO_THROW(source.reset());
            }
        }

        // pick next iteration
        if (requestedInterruptAt == -1) {
            // user requested to stop after first iteration
            break;
        } else if (requestedInterruptAt >= 0) {
            // only do one interrupted run of the test
            if (requestedInterruptAt == interruptAtMessage) {
                break;
            } else {
                interruptAtMessage = requestedInterruptAt;
            }
        } else {
            // interrupt one message later than before
            interruptAtMessage++;
            if (interrupt &&
                interruptAtMessage + 1 >= maxMsgNum) {
                // Don't interrupt before the server's last reply,
                // because then the server thinks we completed the
                // session when we think we didn't, which leads to a
                // slow sync. Testing that is better done with a
                // specific test.
                break;
            }
            if (interruptAtMessage >= maxMsgNum) {
                // next run would not interrupt at all, stop now
                break;
            }
        }
    }

    CPPUNIT_ASSERT(equal);
}

void SyncTests::testInterruptResumeClientAdd()
{
    doInterruptResume(CLIENT_ADD, boost::shared_ptr<TransportWrapper> (new TransportFaultInjector()));
}

void SyncTests::testInterruptResumeClientRemove()
{
    doInterruptResume(CLIENT_REMOVE, boost::shared_ptr<TransportWrapper> (new TransportFaultInjector()));
}

void SyncTests::testInterruptResumeClientUpdate()
{
    doInterruptResume(CLIENT_UPDATE, boost::shared_ptr<TransportWrapper> (new TransportFaultInjector()));
}

void SyncTests::testInterruptResumeServerAdd()
{
    doInterruptResume(SERVER_ADD, boost::shared_ptr<TransportWrapper> (new TransportFaultInjector()));
}

void SyncTests::testInterruptResumeServerRemove()
{
    doInterruptResume(SERVER_REMOVE, boost::shared_ptr<TransportWrapper> (new TransportFaultInjector()));
}

void SyncTests::testInterruptResumeServerUpdate()
{
    doInterruptResume(SERVER_UPDATE, boost::shared_ptr<TransportWrapper> (new TransportFaultInjector()));
}

void SyncTests::testInterruptResumeClientAddBig()
{
    doInterruptResume(CLIENT_ADD|BIG, boost::shared_ptr<TransportWrapper> (new TransportFaultInjector()));
}

void SyncTests::testInterruptResumeClientUpdateBig()
{
    doInterruptResume(CLIENT_UPDATE|BIG, boost::shared_ptr<TransportWrapper> (new TransportFaultInjector()));
}

void SyncTests::testInterruptResumeServerAddBig()
{
    doInterruptResume(SERVER_ADD|BIG, boost::shared_ptr<TransportWrapper> (new TransportFaultInjector()));
}

void SyncTests::testInterruptResumeServerUpdateBig()
{
    doInterruptResume(SERVER_UPDATE|BIG, boost::shared_ptr<TransportWrapper> (new TransportFaultInjector()));
}

void SyncTests::testInterruptResumeFull()
{
    doInterruptResume(CLIENT_ADD|CLIENT_REMOVE|CLIENT_UPDATE|
                      SERVER_ADD|SERVER_REMOVE|SERVER_UPDATE, boost::shared_ptr<TransportWrapper> (new TransportFaultInjector()));
}

void SyncTests::testUserSuspendClientAdd()
{
    doInterruptResume(CLIENT_ADD, boost::shared_ptr<TransportWrapper> (new UserSuspendInjector()));
}

void SyncTests::testUserSuspendClientRemove()
{
    doInterruptResume(CLIENT_REMOVE, boost::shared_ptr<TransportWrapper> (new UserSuspendInjector()));
}

void SyncTests::testUserSuspendClientUpdate()
{
    doInterruptResume(CLIENT_UPDATE, boost::shared_ptr<TransportWrapper> (new UserSuspendInjector()));
}

void SyncTests::testUserSuspendServerAdd()
{
    doInterruptResume(SERVER_ADD, boost::shared_ptr<TransportWrapper> (new UserSuspendInjector()));
}

void SyncTests::testUserSuspendServerRemove()
{
    doInterruptResume(SERVER_REMOVE, boost::shared_ptr<TransportWrapper> (new UserSuspendInjector()));
}

void SyncTests::testUserSuspendServerUpdate()
{
    doInterruptResume(SERVER_UPDATE, boost::shared_ptr<TransportWrapper> (new UserSuspendInjector()));
}

void SyncTests::testUserSuspendClientAddBig()
{
    doInterruptResume(CLIENT_ADD|BIG, boost::shared_ptr<TransportWrapper> (new UserSuspendInjector()));
}

void SyncTests::testUserSuspendClientUpdateBig()
{
    doInterruptResume(CLIENT_UPDATE|BIG, boost::shared_ptr<TransportWrapper> (new UserSuspendInjector()));
}

void SyncTests::testUserSuspendServerAddBig()
{
    doInterruptResume(SERVER_ADD|BIG, boost::shared_ptr<TransportWrapper> (new UserSuspendInjector()));
}

void SyncTests::testUserSuspendServerUpdateBig()
{
    doInterruptResume(SERVER_UPDATE|BIG, boost::shared_ptr<TransportWrapper> (new UserSuspendInjector()));
}

void SyncTests::testUserSuspendFull()
{
    doInterruptResume(CLIENT_ADD|CLIENT_REMOVE|CLIENT_UPDATE|
                      SERVER_ADD|SERVER_REMOVE|SERVER_UPDATE, boost::shared_ptr<TransportWrapper> (new UserSuspendInjector()));
}

void SyncTests::testResendClientAdd()
{
    doInterruptResume(CLIENT_ADD, boost::shared_ptr<TransportWrapper> (new TransportResendInjector()));
}

void SyncTests::testResendClientRemove()
{
    doInterruptResume(CLIENT_REMOVE, boost::shared_ptr<TransportWrapper> (new TransportResendInjector()));
}

void SyncTests::testResendClientUpdate()
{
    doInterruptResume(CLIENT_UPDATE, boost::shared_ptr<TransportWrapper> (new TransportResendInjector()));
}

void SyncTests::testResendServerAdd()
{
    doInterruptResume(SERVER_ADD, boost::shared_ptr<TransportWrapper> (new TransportResendInjector()));
}

void SyncTests::testResendServerRemove()
{
    doInterruptResume(SERVER_REMOVE, boost::shared_ptr<TransportWrapper> (new TransportResendInjector()));
}

void SyncTests::testResendServerUpdate()
{
    doInterruptResume(SERVER_UPDATE, boost::shared_ptr<TransportWrapper> (new TransportResendInjector()));
}

void SyncTests::testResendFull()
{
    doInterruptResume(CLIENT_ADD|CLIENT_REMOVE|CLIENT_UPDATE|
                      SERVER_ADD|SERVER_REMOVE|SERVER_UPDATE, 
                      boost::shared_ptr<TransportWrapper> (new TransportResendInjector()));
}

void SyncTests::testResendProxyClientAdd()
{
    doInterruptResume(CLIENT_ADD, boost::shared_ptr<TransportWrapper> (new TransportResendProxy()));
}

void SyncTests::testResendProxyClientRemove()
{
    doInterruptResume(CLIENT_REMOVE, boost::shared_ptr<TransportWrapper> (new TransportResendProxy()));
}

void SyncTests::testResendProxyClientUpdate()
{
    doInterruptResume(CLIENT_UPDATE, boost::shared_ptr<TransportWrapper> (new TransportResendProxy()));
}

void SyncTests::testResendProxyServerAdd()
{
    doInterruptResume(SERVER_ADD, boost::shared_ptr<TransportWrapper> (new TransportResendProxy()));
}

void SyncTests::testResendProxyServerRemove()
{
    doInterruptResume(SERVER_REMOVE, boost::shared_ptr<TransportWrapper> (new TransportResendProxy()));
}

void SyncTests::testResendProxyServerUpdate()
{
    doInterruptResume(SERVER_UPDATE, boost::shared_ptr<TransportWrapper> (new TransportResendProxy()));
}

void SyncTests::testResendProxyFull()
{
    doInterruptResume(CLIENT_ADD|CLIENT_REMOVE|CLIENT_UPDATE|
                      SERVER_ADD|SERVER_REMOVE|SERVER_UPDATE, 
                      boost::shared_ptr<TransportWrapper> (new TransportResendProxy()));
}

static bool setDeadSyncURL(SyncContext &context,
                           SyncOptions &options,
                           int port,
                           bool *skipped)
{
    vector<string> urls = context.getSyncURL();
    string url;
    if (urls.size() == 1) {
        url = urls.front();
    }

    // use IPv4 localhost address, that's what we listen on
    string fakeURL = StringPrintf("http://127.0.0.1:%d/foobar", port);

    if (boost::starts_with(url, "http")) {
        context.setSyncURL(fakeURL, true);
        context.setSyncUsername("foo", true);
        context.setSyncPassword("bar", true);
        return false;
    } else if (boost::starts_with(url, "local://")) {
        FullProps props = context.getConfigProps();
        string target = url.substr(strlen("local://"));
        props[target].m_syncProps["syncURL"] = fakeURL;
        props[target].m_syncProps["retryDuration"] = "10";
        props[target].m_syncProps["retryInterval"] = "10";
        context.setConfigProps(props);
        return false;
    } else {
        // cannot run test, tell parent
        *skipped = true;
        return true;
    }
}

void SyncTests::testTimeout()
{
    // Create a dead listening socket, then run a sync with a sync URL
    // which points towards localhost at that port. Do this with no
    // message resending and a very short overall timeout. The
    // expectation is that the transmission timeout strikes.
    time_t start = time(NULL);
    int fd = socket(AF_INET, SOCK_STREAM, 0);
    CPPUNIT_ASSERT(fd != -1);
    struct sockaddr_in servaddr;
    memset(&servaddr, 0, sizeof(servaddr));
    servaddr.sin_family = AF_INET;
    servaddr.sin_addr.s_addr = htonl(INADDR_ANY);
    int res = bind(fd, (sockaddr *)&servaddr, sizeof(servaddr));
    CPPUNIT_ASSERT(res == 0);
    socklen_t len = sizeof(servaddr);
    res = getsockname(fd, (sockaddr *)&servaddr, &len);
    CPPUNIT_ASSERT(res == 0);
    res = listen(fd, 10);
    CPPUNIT_ASSERT(res == 0);
    bool skipped = false;
    SyncReport report;
    doSync("timeout",
           SyncOptions(SYNC_SLOW,
                       CheckSyncReport(-1, -1, -1, -1, -1, -1,
                                       false).setReport(&report))
           .setPrepareCallback(boost::bind(setDeadSyncURL, _1, _2, ntohs(servaddr.sin_port), &skipped))
           .setRetryDuration(20)
           .setRetryInterval(20));
    time_t end = time(NULL);
    close(fd);
    if (!skipped) {
        CPPUNIT_ASSERT_EQUAL(STATUS_TRANSPORT_FAILURE, report.getStatus());
        CPPUNIT_ASSERT(end - start >= 19);
        CPPUNIT_ASSERT(end - start < 40); // needs to be sufficiently larger than 20s timeout
                                          // because under valgrind the startup time is considerable
    }
}

void SyncTests::doSync(const SyncOptions &options)
{
    int res = 0;
    static int syncCounter = 0;
    static std::string lastTest;
    std::stringstream logstream;

    // reset counter when switching tests
    if (lastTest != getCurrentTest()) {
        syncCounter = 0;
        lastTest = getCurrentTest();
    }

    std::string prefix;
    prefix.reserve(80);
    for (std::list<std::string>::iterator it = logPrefixes.begin();
         it != logPrefixes.end();
         ++it) {
        prefix += ".";
        prefix += *it;
    }
    if (!prefix.empty()) {
        printf(" %s", prefix.c_str() + 1);
        fflush(stdout);
    }

    logstream /* << std::setw(4) << std::setfill('0') << syncCounter << "_" */ << getCurrentTest()
                 << prefix
                 << ".client." << (accessClientB ? "A" : "B");
    std::string logname = logstream.str();
    simplifyFilename(logname);
    syncCounter++;

    SE_LOG_DEBUG(NULL, NULL, "%d. starting %s with sync mode %s",
                 syncCounter, logname.c_str(), PrettyPrintSyncMode(options.m_syncMode).c_str());

    try {
        res = client.doSync(sourceArray,
                            logname,
                            options);

        postSync(res, logname);
    } catch (CppUnit::Exception &ex) {
        res = 1;
        postSync(res, logname);

        // report the original exception without altering the source line
        throw;
    } catch (...) {
        res = 1;
        postSync(res, logname);

        // this logs the original exception using CPPUnit mechanisms,
        // with current line as source
        CPPUNIT_ASSERT_NO_THROW(throw);
    }
}

void SyncTests::postSync(int res, const std::string &logname)
{
    client.postSync(res, logname);
}

/** generates tests on demand based on what the client supports */
class ClientTestFactory : public CppUnit::TestFactory {
public:
    ClientTestFactory(ClientTest &c) :
        client(c) {}

    virtual CppUnit::Test *makeTest() {
        int source;
        CppUnit::TestSuite *alltests = new CppUnit::TestSuite("Client");
        CppUnit::TestSuite *tests;

        // create local source tests
        tests = new CppUnit::TestSuite(alltests->getName() + "::Source");
        for (source=0; source < client.getNumLocalSources(); source++) {
            ClientTest::Config config;
            client.getLocalSourceConfig(source, config);
            if (!config.m_sourceName.empty()) {
                LocalTests *sourcetests =
                    client.createLocalTests(tests->getName() + "::" + config.m_sourceName, source, config);
                sourcetests->addTests();
                tests->addTest(FilterTest(sourcetests));
            }
        }
        alltests->addTest(FilterTest(tests));
        tests = 0;

        // create sync tests with just one source
        tests = new CppUnit::TestSuite(alltests->getName() + "::Sync");
        for (source=0; source < client.getNumSyncSources(); source++) {
            ClientTest::Config config;
            client.getSyncSourceConfig(source, config);
            if (!config.m_sourceName.empty()) {
                std::vector<int> sources;
                sources.push_back(source);
                SyncTests *synctests =
                    client.createSyncTests(tests->getName() + "::" + config.m_sourceName, sources);
                synctests->addTests(source == 0);
                tests->addTest(FilterTest(synctests));
            }
        }

        // create sync tests with all sources enabled, unless we only have one:
        // that would be identical to the test above
        std::vector<int> sources;
        std::string name, name_reversed;
        for (source=0; source < client.getNumSyncSources(); source++) {
            ClientTest::Config config;
            client.getSyncSourceConfig(source, config);
            if (!config.m_sourceName.empty()) {
                sources.push_back(source);
                if (name.size() > 0) {
                    name += "_";
                    name_reversed = std::string("_") + name_reversed;
                }
                name += config.m_sourceName;
                name_reversed = config.m_sourceName + name_reversed;
            }
        }
        if (sources.size() > 1) {
            SyncTests *synctests =
                client.createSyncTests(tests->getName() + "::" + name, sources);
            synctests->addTests();
            tests->addTest(FilterTest(synctests));
            synctests = 0;

            if (getenv("CLIENT_TEST_REVERSE_SOURCES")) {
                // now also in reversed order - who knows, it might make a difference;
                // typically it just makes the whole run slower, so not enabled
                // by default
                std::reverse(sources.begin(), sources.end());
                synctests =
                    client.createSyncTests(tests->getName() + "::" + name_reversed, sources);
                synctests->addTests();
                tests->addTest(FilterTest(synctests));
                synctests = 0;
            }
        }

        alltests->addTest(FilterTest(tests));
        tests = 0;

        return alltests;
    }

private:
    ClientTest &client;
};

void ClientTest::registerTests()
{
    factory = (void *)new ClientTestFactory(*this);
    CppUnit::TestFactoryRegistry::getRegistry().registerFactory((CppUnit::TestFactory *)factory);
}

ClientTest::ClientTest(int serverSleepSec, const std::string &serverLog) :
    serverSleepSeconds(serverSleepSec),
    serverLogFileName(serverLog),
    factory(NULL)
{
}

ClientTest::~ClientTest()
{
    if(factory) {
        CppUnit::TestFactoryRegistry::getRegistry().unregisterFactory((CppUnit::TestFactory *)factory);
        delete (CppUnit::TestFactory *)factory;
        factory = 0;
    }
}

void ClientTest::registerCleanup(Cleanup_t cleanup)
{
    cleanupSet.insert(cleanup);
}

void ClientTest::shutdown()
{
    BOOST_FOREACH(Cleanup_t cleanup, cleanupSet) {
        cleanup();
    }
}

LocalTests *ClientTest::createLocalTests(const std::string &name, int sourceParam, ClientTest::Config &co)
{
    return new LocalTests(name, *this, sourceParam, co);
}

SyncTests *ClientTest::createSyncTests(const std::string &name, std::vector<int> sourceIndices, bool isClientA)
{
    return new SyncTests(name, *this, sourceIndices, isClientA);
}

int ClientTest::dump(ClientTest &client, TestingSyncSource &source, const std::string &file)
{
    BackupReport report;
    boost::shared_ptr<ConfigNode> node(new VolatileConfigNode);

    rm_r(file);
    mkdir_p(file);
    CPPUNIT_ASSERT(source.getOperations().m_backupData);
    source.getOperations().m_backupData(SyncSource::Operations::ConstBackupInfo(),
                                        SyncSource::Operations::BackupInfo(SyncSource::Operations::BackupInfo::BACKUP_OTHER, file, node),
                                        report);
    return 0;
}

void ClientTest::getItems(const std::string &file, list<string> &items, std::string &testcases)
{
    items.clear();

    // import the file, trying a .tem file (base file plus patch)
    // first
    std::ifstream input;
    string server = currentServer();
    testcases = file + '.' + server +".tem";
    input.open(testcases.c_str());

    if (input.fail()) {
        // try server-specific file (like eds_event.ics.local)
        testcases = file + '.' + server;
        input.open(testcases.c_str());
    }

    if (input.fail()) {
        // try base file
        testcases = file;
        input.open(testcases.c_str());
    }
    CPPUNIT_ASSERT(!input.bad());
    CPPUNIT_ASSERT(input.is_open());
    std::string data, line;
    while (input) {
        bool wasend = false;
        do {
            getline(input, line);
            CPPUNIT_ASSERT(!input.bad());
            // empty lines directly after line which starts with END mark end of record;
            // check for END necessary becayse vCard 2.1 ENCODING=BASE64 may have empty lines in body of VCARD!
            if ((line != "\r" && line.size() > 0) || !wasend) {
                data += line;
                data += "\n";
            } else {
                if (!data.empty()) {
                    items.push_back(data);
                }
                data = "";
            }
            wasend = !line.compare(0, 4, "END:");
        } while(!input.eof());
    }
    if (!data.empty()) {
        items.push_back(data);
    }
}

std::string ClientTest::import(ClientTest &client, TestingSyncSource &source, const ClientTestConfig &config,
                               const std::string &file, std::string &realfile)
{
    list<string> items;
    getItems(file, items, realfile);
    std::string failures;
    BOOST_FOREACH(string &data, items) {
        try {
            importItem(&source, config, data);
        } catch (...) {
            std::string explanation;
            Exception::handle(explanation);
            failures += "Failed to import:\n";
            failures += data;
            failures += "\n";
            failures += explanation;
            failures += "\n";
        }
    }
    return failures;
}

bool ClientTest::compare(ClientTest &client, const std::string &fileA, const std::string &fileB)
{
    std::string cmdstr = std::string("env PATH=.:$PATH synccompare ") + fileA + " " + fileB;
    setenv("CLIENT_TEST_HEADER", "\n\n", 1);
    setenv("CLIENT_TEST_LEFT_NAME", fileA.c_str(), 1);
    setenv("CLIENT_TEST_RIGHT_NAME", fileB.c_str(), 1);
    setenv("CLIENT_TEST_REMOVED", "only in left file", 1);
    setenv("CLIENT_TEST_ADDED", "only in right file", 1);
    const char* compareLog = getenv("CLIENT_TEST_COMPARE_LOG");
    if(compareLog && strlen(compareLog))
    {
       string tmpfile = "____compare.log";
       cmdstr =string("bash -c 'set -o pipefail;") + cmdstr;
       cmdstr += " 2>&1|tee " +tmpfile+"'";
    }
    bool success = system(cmdstr.c_str()) == 0;
    if (!success) {
        printf("failed: env CLIENT_TEST_SERVER=%s PATH=.:$PATH synccompare %s %s\n",
               currentServer().c_str(),
               fileA.c_str(), fileB.c_str());
    }
    return success;
}

void ClientTest::update(std::string &item)
{
    const static char *props[] = {
        "\nSUMMARY",
        "\nNOTE",
        NULL
    };

    for (const char **prop = props; *prop; prop++) {
        size_t pos;
        pos = item.find(*prop);
        if (pos != item.npos) {
            // Modify existing property. Fast-forward to : (works as
            // long as colon is not in parameters).
            pos = item.find(':', pos);
        }
        if (pos != item.npos) {
            item.insert(pos + 1, "MOD-");
        } else if (!strcmp(*prop, "\nNOTE") && (pos = item.find("END:VCARD")) != item.npos) {
            // add property, but only if it is allowed in the item
            item.insert(pos, "NOTE:MOD\n");
        }
    }
}

void ClientTest::postSync(int res, const std::string &logname)
{
#ifdef WIN32
    Sleep(serverSleepSeconds * 1000);
#else
    sleep(serverSleepSeconds);

    // make a copy of the server's log (if found), then truncate it
    if (serverLogFileName.size()) {
        int fd = open(serverLogFileName.c_str(), O_RDWR);

        if (fd >= 0) {
            std::string cmd = std::string("cp ") + serverLogFileName + " " + logname + ".server.log";
            if (system(cmd.c_str())) {
                fprintf(stdout, "copying log file failed: %s\n", cmd.c_str());
            }
            if (ftruncate(fd, 0)) {
                perror("truncating log file");
            }
        } else {
            perror(serverLogFileName.c_str());
        }
    }
#endif
}

static string mangleGeneric(const std::string &data, bool update)
{
    std::string item = data;
    if (update) {
        boost::replace_first(item, "NOTE:", "NOTE:U ");
    }
    return item;
}

static string mangleICalendar20(const std::string &data, bool update)
{
    std::string item = data;

    if (update) {
        if (item.find("BEGIN:VJOURNAL") != item.npos) {
            // Need to modify first line of description and summary
            // consistently for a note because in plain text
            // representation, these lines are expected to be
            // identical.
            boost::replace_first(item, "SUMMARY:", "SUMMARY:U ");
        }
        boost::replace_first(item, "DESCRIPTION:", "DESCRIPTION:U ");
    }

    if (getenv("CLIENT_TEST_NO_UID")) {
        boost::replace_all(item, "UID:1234567890!@#$%^&*()<>@dummy\n", "");
    } else if (getenv("CLIENT_TEST_SIMPLE_UID")) {
        boost::replace_all(item, "UID:1234567890!@#$%^&*()<>@dummy", "UID:1234567890@dummy");
    }

    if (getenv("CLIENT_TEST_UNIQUE_UID")) {
        // Making UID unique per test to avoid issues
        // when the source already holds older copies.
        // Might still be an issue in real life?!
        static time_t start;
        static std::string test;
        if (test != getCurrentTest()) {
            start = time(NULL);
            test = getCurrentTest();
        }
        std::string unique = StringPrintf("UID:UNIQUE-UID-%llu-", (long long unsigned)start);
        boost::replace_all(item, "UID:", unique);
    } else if (getenv("CLIENT_TEST_LONG_UID")) {
        boost::replace_all(item, "UID:", "UID:this-is-a-ridiculously-long-uid-");
    }

    size_t offset = item.find("\nLAST-MODIFIED:");
    static const size_t len = strlen("\nLAST-MODIFIED:20100131T235959Z");
    if (offset != item.npos) {
        // Special semantic for iCalendar 2.0: LAST-MODIFIED should be
        // incremented in updated items. Emulate that by inserting the
        // current time.
        time_t now = time(NULL);
        struct tm tm;
        gmtime_r(&now, &tm);
        std::string mod = StringPrintf("\nLAST-MODIFIED:%04d%02d%02dT%02d%02d%02dZ",
                                       tm.tm_year + 1900, tm.tm_mon + 1, tm.tm_mday,
                                       tm.tm_hour, tm.tm_min, tm.tm_sec);
        item.replace(offset, len, mod);
    }

    const static string sequence("\nSEQUENCE:XXX");
    offset = item.find(sequence);
    if (offset != item.npos) {
        if (getenv("CLIENT_TEST_INCREASE_SEQUENCE")) {
            // Increment sequence number in steps of 100 to ensure that our
            // new item is considered more recent than any corresponding
            // item in the source. Some storages (Google CalDAV) check that.
            static int counter = 100;
            item.replace(offset, sequence.size(), StringPrintf("\nSEQUENCE:%d", counter));
            counter += 100;
        } else {
            item.replace(offset, sequence.size(), "\nSEQUENCE:1");
        }
    }

    return item;
}

void ClientTest::getTestData(const char *type, Config &config)
{
    config = Config();
    char *env = getenv("CLIENT_TEST_RETRY");
    config.m_retrySync = (env && !strcmp (env, "t")) ?true :false;
    env = getenv("CLIENT_TEST_RESEND");
    config.m_resendSync = (env && !strcmp (env, "t")) ?true :false;
    env = getenv("CLIENT_TEST_SUSPEND");
    config.m_suspendSync = (env && !strcmp (env, "t")) ?true :false;
    config.m_sourceKnowsItemSemantic = true;
    config.m_linkedItemsRelaxedSemantic = true;
    config.m_itemType = "";
    config.m_import = import;
    config.m_dump = dump;
    config.m_compare = compare;
    // Sync::*::testExtensions not enabled by default.
    config.m_update = 0;
    config.m_genericUpdate = update;

    // redirect requests for "eds_event" towards "eds_event_noutc"?
    bool noutc = false;
    env = getenv ("CLIENT_TEST_NOUTC");
    if (env && !strcmp (env, "t")) {
        noutc = true;
    }

    config.m_mangleItem = mangleGeneric;

    if (!strcmp(type, "eds_contact")) {
        config.m_sourceName = "eds_contact";
        config.m_sourceNameServerTemplate = "addressbook";
        config.m_uri = "card3"; // ScheduleWorld
        config.m_type = "text/vcard";
        config.m_insertItem =
            "BEGIN:VCARD\n"
            "VERSION:3.0\n"
            "TITLE:tester\n"
            "FN:John Doe\n"
            "N:Doe;John;;;\n"
            "TEL;TYPE=WORK;TYPE=VOICE:business 1\n"
            "X-EVOLUTION-FILE-AS:Doe\\, John\n"
            "X-MOZILLA-HTML:FALSE\n"
            "END:VCARD\n";
        config.m_updateItem =
            "BEGIN:VCARD\n"
            "VERSION:3.0\n"
            "TITLE:tester\n"
            "FN:Joan Doe\n"
            "N:Doe;Joan;;;\n"
            "X-EVOLUTION-FILE-AS:Doe\\, Joan\n"
            "TEL;TYPE=WORK;TYPE=VOICE:business 2\n"
            "BDAY:2006-01-08\n"
            "X-MOZILLA-HTML:TRUE\n"
            "END:VCARD\n";
        /* adds a second phone number: */
        config.m_complexUpdateItem =
            "BEGIN:VCARD\n"
            "VERSION:3.0\n"
            "TITLE:tester\n"
            "FN:Joan Doe\n"
            "N:Doe;Joan;;;\n"
            "X-EVOLUTION-FILE-AS:Doe\\, Joan\n"
            "TEL;TYPE=WORK;TYPE=VOICE:business 1\n"
            "TEL;TYPE=HOME;TYPE=VOICE:home 2\n"
            "BDAY:2006-01-08\n"
            "X-MOZILLA-HTML:TRUE\n"
            "END:VCARD\n";
        /* add a telephone number, email and X-AIM to initial item */
        config.m_mergeItem1 =
            "BEGIN:VCARD\n"
            "VERSION:3.0\n"
            "TITLE:tester\n"
            "FN:John Doe\n"
            "N:Doe;John;;;\n"
            "X-EVOLUTION-FILE-AS:Doe\\, John\n"
            "X-MOZILLA-HTML:FALSE\n"
            "TEL;TYPE=WORK;TYPE=VOICE:business 1\n"
            "EMAIL:john.doe@work.com\n"
            "X-AIM:AIM JOHN\n"
            "END:VCARD\n";
        config.m_mergeItem2 =
            "BEGIN:VCARD\n"
            "VERSION:3.0\n"
            "TITLE:developer\n"
            "FN:John Doe\n"
            "N:Doe;John;;;\n"
            "TEL;TYPE=WORK;TYPE=VOICE:123456\n"
            "X-EVOLUTION-FILE-AS:Doe\\, John\n"
            "X-MOZILLA-HTML:TRUE\n"
            "BDAY:2006-01-08\n"
            "END:VCARD\n";
        // use NOTE and N to make the item unique
        config.m_templateItem =
            "BEGIN:VCARD\n"
            "VERSION:3.0\n"
            "TITLE:tester\n"
            "N:Doe;<<UNIQUE>>;<<REVISION>>;;\n"
            "FN:<<UNIQUE>> Doe\n"
            "TEL;TYPE=WORK;TYPE=VOICE:business 1\n"
            "X-EVOLUTION-FILE-AS:Doe\\, <<UNIQUE>>\n"
            "X-MOZILLA-HTML:FALSE\n"
            "NOTE:<<REVISION>>\n"
            "END:VCARD\n";  
        config.m_uniqueProperties = "";
        config.m_sizeProperty = "NOTE";
        config.m_testcases = "testcases/eds_contact.vcf";
    } else if (!strcmp(type, "eds_event") && !noutc) {
        config.m_sourceName = "eds_event";
        config.m_sourceNameServerTemplate = "calendar";
        config.m_uri = "cal2"; // ScheduleWorld
        config.m_type = "text/x-vcalendar";
        config.m_mangleItem = mangleICalendar20;
        config.m_insertItem =
            "BEGIN:VCALENDAR\n"
            "PRODID:-//Ximian//NONSGML Evolution Calendar//EN\n"
            "VERSION:2.0\n"
            "BEGIN:VEVENT\n"
            "SUMMARY:phone meeting - old\n"
            "DTEND:20060406T163000Z\n"
            "DTSTART:20060406T160000Z\n"
            "UID:1234567890!@#$%^&*()<>@dummy\n"
            "DTSTAMP:20060406T211449Z\n"
            "LAST-MODIFIED:20060409T213201Z\n"
            "CREATED:20060409T213201Z\n"
            "LOCATION:my office\n"
            "DESCRIPTION:let's talk<<REVISION>>\n"
            "CLASS:PUBLIC\n"
            "TRANSP:OPAQUE\n"
            "SEQUENCE:XXX\n"
            "END:VEVENT\n"
            "END:VCALENDAR\n";
        config.m_updateItem =
            "BEGIN:VCALENDAR\n"
            "PRODID:-//Ximian//NONSGML Evolution Calendar//EN\n"
            "VERSION:2.0\n"
            "BEGIN:VEVENT\n"
            "SUMMARY:meeting on site - updated\n"
            "DTEND:20060406T163000Z\n"
            "DTSTART:20060406T160000Z\n"
            "UID:1234567890!@#$%^&*()<>@dummy\n"
            "DTSTAMP:20060406T211449Z\n"
            "LAST-MODIFIED:20060409T213201Z\n"
            "CREATED:20060409T213201Z\n"
            "SEQUENCE:XXX\n"
            "LOCATION:big meeting room\n"
            "DESCRIPTION:nice to see you\n"
            "CLASS:PUBLIC\n"
            "TRANSP:OPAQUE\n"
            "END:VEVENT\n"
            "END:VCALENDAR\n";
        /* change location and description of insertItem in testMerge(), add alarm */
        config.m_mergeItem1 =
            "BEGIN:VCALENDAR\n"
            "PRODID:-//Ximian//NONSGML Evolution Calendar//EN\n"
            "VERSION:2.0\n"
            "BEGIN:VEVENT\n"
            "SUMMARY:phone meeting\n"
            "DTEND:20060406T163000Z\n"
            "DTSTART:20060406T160000Z\n"
            "UID:1234567890!@#$%^&*()<>@dummy\n"
            "DTSTAMP:20060406T211449Z\n"
            "LAST-MODIFIED:20060409T213201Z\n"
            "CREATED:20060409T213201Z\n"
            "SEQUENCE:XXX\n"
            "LOCATION:calling from home\n"
            "DESCRIPTION:let's talk\n"
            "CLASS:PUBLIC\n"
            "TRANSP:OPAQUE\n"
            "BEGIN:VALARM\n"
            "DESCRIPTION:alarm\n"
            "ACTION:DISPLAY\n"
            "TRIGGER;VALUE=DURATION;RELATED=START:-PT15M\n"
            "END:VALARM\n"
            "END:VEVENT\n"
            "END:VCALENDAR\n";
        /* change location to something else, add category */
        config.m_mergeItem2 =
            "BEGIN:VCALENDAR\n"
            "PRODID:-//Ximian//NONSGML Evolution Calendar//EN\n"
            "VERSION:2.0\n"
            "BEGIN:VEVENT\n"
            "SUMMARY:phone meeting\n"
            "DTEND:20060406T163000Z\n"
            "DTSTART:20060406T160000Z\n"
            "UID:1234567890!@#$%^&*()<>@dummy\n"
            "DTSTAMP:20060406T211449Z\n"
            "LAST-MODIFIED:20060409T213201Z\n"
            "CREATED:20060409T213201Z\n"
            "SEQUENCE:XXX\n"
            "LOCATION:my office\n"
            "CATEGORIES:WORK\n"
            "DESCRIPTION:what the heck\\, let's even shout a bit\n"
            "CLASS:PUBLIC\n"
            "TRANSP:OPAQUE\n"
            "END:VEVENT\n"
            "END:VCALENDAR\n";

        // Servers have very different understandings of how
	// recurrence interacts with time zones and RRULE.
	// Must use different test cases for some servers to
	// avoid having the linkedItems test cases fail
	// because of that.
	std::string server = currentServer();
	// default: time zones + UNTIL in UTC, with VALARM
        config.m_linkedItems.resize(1);
        config.m_linkedItems[0].resize(2);
        config.m_linkedItems[0][0] =
            "BEGIN:VCALENDAR\n"
            "PRODID:-//Ximian//NONSGML Evolution Calendar//EN\n"
            "VERSION:2.0\n"
            "BEGIN:VTIMEZONE\n"
            "TZID:/softwarestudio.org/Olson_20011030_5/Europe/Berlin\n"
            "X-LIC-LOCATION:Europe/Berlin\n"
            "BEGIN:DAYLIGHT\n"
            "TZOFFSETFROM:+0100\n"
            "TZOFFSETTO:+0200\n"
            "TZNAME:CEST\n"
            "DTSTART:19700329T020000\n"
            "RRULE:FREQ=YEARLY;INTERVAL=1;BYDAY=-1SU;BYMONTH=3\n"
            "END:DAYLIGHT\n"
            "BEGIN:STANDARD\n"
            "TZOFFSETFROM:+0200\n"
            "TZOFFSETTO:+0100\n"
            "TZNAME:CET\n"
            "DTSTART:19701025T030000\n"
            "RRULE:FREQ=YEARLY;INTERVAL=1;BYDAY=-1SU;BYMONTH=10\n"
            "END:STANDARD\n"
            "END:VTIMEZONE\n"
            "BEGIN:VEVENT\n"
            "UID:20080407T193125Z-19554-727-1-50@gollum\n"
            "DTSTAMP:20080407T193125Z\n"
            "DTSTART;TZID=/softwarestudio.org/Olson_20011030_5/Europe/Berlin:20080406T090000\n"
            "DTEND;TZID=/softwarestudio.org/Olson_20011030_5/Europe/Berlin:20080406T093000\n"
            "TRANSP:OPAQUE\n"
            "SEQUENCE:XXX\n"
            "SUMMARY:Recurring\n"
            "DESCRIPTION:recurs each Monday\\, 10 times\n"
            "CLASS:PUBLIC\n"
            "RRULE:FREQ=WEEKLY;UNTIL=20080608T070000Z;INTERVAL=1;BYDAY=SU\n"
            "CREATED:20080407T193241Z\n"
            "LAST-MODIFIED:20080407T193241Z\n"
            "END:VEVENT\n"
            "END:VCALENDAR\n";
        config.m_linkedItems[0][1] =
            "BEGIN:VCALENDAR\n"
            "PRODID:-//Ximian//NONSGML Evolution Calendar//EN\n"
            "VERSION:2.0\n"
            "BEGIN:VTIMEZONE\n"
            "TZID:/softwarestudio.org/Olson_20011030_5/Europe/Berlin\n"
            "X-LIC-LOCATION:Europe/Berlin\n"
            "BEGIN:DAYLIGHT\n"
            "TZOFFSETFROM:+0100\n"
            "TZOFFSETTO:+0200\n"
            "TZNAME:CEST\n"
            "DTSTART:19700329T020000\n"
            "RRULE:FREQ=YEARLY;INTERVAL=1;BYDAY=-1SU;BYMONTH=3\n"
            "END:DAYLIGHT\n"
            "BEGIN:STANDARD\n"
            "TZOFFSETFROM:+0200\n"
            "TZOFFSETTO:+0100\n"
            "TZNAME:CET\n"
            "DTSTART:19701025T030000\n"
            "RRULE:FREQ=YEARLY;INTERVAL=1;BYDAY=-1SU;BYMONTH=10\n"
            "END:STANDARD\n"
            "END:VTIMEZONE\n"
            "BEGIN:VEVENT\n"
            "UID:20080407T193125Z-19554-727-1-50@gollum\n"
            "DTSTAMP:20080407T193125Z\n"
            "DTSTART;TZID=/softwarestudio.org/Olson_20011030_5/Europe/Berlin:20080413T090000\n"
            "DTEND;TZID=/softwarestudio.org/Olson_20011030_5/Europe/Berlin:20080413T093000\n"
            "TRANSP:OPAQUE\n"
            "SEQUENCE:XXX\n"
            "SUMMARY:Recurring: Modified\n"
            "CLASS:PUBLIC\n"
            "CREATED:20080407T193241Z\n"
            "LAST-MODIFIED:20080407T193647Z\n"
            "RECURRENCE-ID;TZID=/softwarestudio.org/Olson_20011030_5/Europe/Berlin:20080413T090000\n"
            "DESCRIPTION:second instance modified\n"
            "END:VEVENT\n"
            "END:VCALENDAR\n";

	if (server == "funambol") {
	    // converts UNTIL into floating time - broken?!
	    config.m_linkedItems[0][0] =
	        "BEGIN:VCALENDAR\n"
                "PRODID:-//Ximian//NONSGML Evolution Calendar//EN\n"
                "VERSION:2.0\n"
                "BEGIN:VTIMEZONE\n"
                "TZID:/softwarestudio.org/Olson_20011030_5/Europe/Berlin\n"
                "X-LIC-LOCATION:Europe/Berlin\n"
                "BEGIN:DAYLIGHT\n"
                "TZOFFSETFROM:+0100\n"
                "TZOFFSETTO:+0200\n"
                "TZNAME:CEST\n"
                "DTSTART:19700329T020000\n"
                "RRULE:FREQ=YEARLY;INTERVAL=1;BYDAY=-1SU;BYMONTH=3\n"
                "END:DAYLIGHT\n"
                "BEGIN:STANDARD\n"
                "TZOFFSETFROM:+0200\n"
                "TZOFFSETTO:+0100\n"
                "TZNAME:CET\n"
                "DTSTART:19701025T030000\n"
                "RRULE:FREQ=YEARLY;INTERVAL=1;BYDAY=-1SU;BYMONTH=10\n"
                "END:STANDARD\n"
                "END:VTIMEZONE\n"
                "BEGIN:VEVENT\n"
                "UID:20080407T193125Z-19554-727-1-50@gollum\n"
                "DTSTAMP:20080407T193125Z\n"
                "DTSTART;TZID=/softwarestudio.org/Olson_20011030_5/Europe/Berlin:20080406T090000\n"
                "DTEND;TZID=/softwarestudio.org/Olson_20011030_5/Europe/Berlin:20080406T093000\n"
                "TRANSP:OPAQUE\n"
                "SEQUENCE:XXX\n"
                "SUMMARY:Recurring\n"
                "DESCRIPTION:recurs each Monday\\, 10 times\n"
                "CLASS:PUBLIC\n"
                "RRULE:FREQ=WEEKLY;UNTIL=20080608T090000;INTERVAL=1;BYDAY=SU\n"
                "CREATED:20080407T193241Z\n"
                "LAST-MODIFIED:20080407T193241Z\n"
                "END:VEVENT\n"
                "END:VCALENDAR\n";
	} else if (server == "mobical") {
	    // UTC time
	    config.m_linkedItems[0][0] =
	        "BEGIN:VCALENDAR\n"
                "PRODID:-//Ximian//NONSGML Evolution Calendar//EN\n"
                "VERSION:2.0\n"
                "BEGIN:VEVENT\n"
                "UID:20080407T193125Z-19554-727-1-50@gollum\n"
                "DTSTAMP:20080407T193125Z\n"
                "DTSTART:20080406T070000Z\n"
                "DTEND:20080406T073000Z\n"
                "TRANSP:OPAQUE\n"
                "SEQUENCE:XXX\n"
                "SUMMARY:Recurring\n"
                "DESCRIPTION:recurs each Monday\\, 10 times\n"
                "CLASS:PUBLIC\n"
                "RRULE:FREQ=WEEKLY;UNTIL=20080608T070000Z;INTERVAL=1;BYDAY=SU\n"
                "CREATED:20080407T193241Z\n"
                "LAST-MODIFIED:20080407T193241Z\n"
                "END:VEVENT\n"
                "END:VCALENDAR\n";
            config.m_linkedItems[0][1] =
                "BEGIN:VCALENDAR\n"
                "PRODID:-//Ximian//NONSGML Evolution Calendar//EN\n"
                "VERSION:2.0\n"
                "BEGIN:VEVENT\n"
                "UID:20080407T193125Z-19554-727-1-50@gollum\n"
                "DTSTAMP:20080407T193125Z\n"
                "DTSTART:20080413T070000Z\n"
                "DTEND:20080413T073000Z\n"
                "TRANSP:OPAQUE\n"
                "SEQUENCE:XXX\n"
                "SUMMARY:Recurring: Modified\n"
                "CLASS:PUBLIC\n"
                "CREATED:20080407T193241Z\n"
                "LAST-MODIFIED:20080407T193647Z\n"
                "RECURRENCE-ID:20080413T070000Z\n"
                "DESCRIPTION:second instance modified\n"
                "END:VEVENT\n"
                "END:VCALENDAR\n";
	} else if (server == "memotoo") {
	    // local time, except for detached recurrence
	    config.m_linkedItems[0][0] =
	        "BEGIN:VCALENDAR\n"
                "PRODID:-//Ximian//NONSGML Evolution Calendar//EN\n"
                "VERSION:2.0\n"
                "BEGIN:VEVENT\n"
                "UID:20080407T193125Z-19554-727-1-50@gollum\n"
                "DTSTAMP:20080407T193125Z\n"
                "DTSTART:20080406T070000\n"
                "DTEND:20080406T073000\n"
                "TRANSP:OPAQUE\n"
                "SEQUENCE:XXX\n"
                "SUMMARY:Recurring\n"
                "DESCRIPTION:recurs each Monday\\, 10 times\n"
                "CLASS:PUBLIC\n"
                "RRULE:FREQ=WEEKLY;UNTIL=20080608T070000;INTERVAL=1;BYDAY=SU\n"
                "CREATED:20080407T193241Z\n"
                "LAST-MODIFIED:20080407T193241Z\n"
                "END:VEVENT\n"
                "END:VCALENDAR\n";
            config.m_linkedItems[0][1] =
                "BEGIN:VCALENDAR\n"
                "PRODID:-//Ximian//NONSGML Evolution Calendar//EN\n"
                "VERSION:2.0\n"
                "BEGIN:VEVENT\n"
                "UID:20080407T193125Z-19554-727-1-50@gollum\n"
                "DTSTAMP:20080407T193125Z\n"
                "DTSTART:20080413T050000Z\n"
                "DTEND:20080413T053000Z\n"
                "TRANSP:OPAQUE\n"
                "SEQUENCE:XXX\n"
                "SUMMARY:Recurring: Modified\n"
                "CLASS:PUBLIC\n"
                "CREATED:20080407T193241Z\n"
                "LAST-MODIFIED:20080407T193647Z\n"
                "RECURRENCE-ID:20080413T070000\n"
                "DESCRIPTION:second instance modified\n"
                "END:VEVENT\n"
                "END:VCALENDAR\n";
        } else if (server == "exchange") {
            BOOST_FOREACH(std::string &item, config.m_linkedItems[0]) {
                // time zone name changes on server to "Standard Timezone",
                // with some information stripped
                boost::replace_all(item,
                                   "/softwarestudio.org/Olson_20011030_5/Europe/Berlin",
                                   "Standard Timezone");
                // some properties are not stored/supported
                boost::replace_all(item, "TZNAME:CET\n", "");
                boost::replace_all(item, "TZNAME:CEST\n", "");
                boost::replace_all(item, "X-LIC-LOCATION:Europe/Berlin\n", "");
            }

            // also test recurring all-day events with exceptions
            config.m_linkedItems.resize(2);
            config.m_linkedItems[1].resize(2);
            config.m_linkedItems[1][0] =
                "BEGIN:VCALENDAR\n"
                "PRODID:-//Ximian//NONSGML Evolution Calendar//EN\n"
                "VERSION:2.0\n"
                "BEGIN:VEVENT\n"
                "UID:20110829T130000Z-19554-727-1-50@gollum\n"
                "DTSTAMP:20080407T193125Z\n"
                "DTSTART;VALUE=DATE:20080406\n"
                "DTEND;VALUE=DATE:20080407\n"
                "TRANSP:OPAQUE\n"
                "SEQUENCE:XXX\n"
                "SUMMARY:Recurring all day event\n"
                "DESCRIPTION:recurs each Monday\\, 3 times\n"
                "CLASS:PUBLIC\n"
                "RRULE:FREQ=WEEKLY;UNTIL=20080420;INTERVAL=1;BYDAY=SU\n"
                "CREATED:20080407T193241Z\n"
                "LAST-MODIFIED:20080407T193241Z\n"
                "END:VEVENT\n"
                "END:VCALENDAR\n";
            config.m_linkedItems[1][1] =
                "BEGIN:VCALENDAR\n"
                "PRODID:-//Ximian//NONSGML Evolution Calendar//EN\n"
                "VERSION:2.0\n"
                "BEGIN:VEVENT\n"
                "UID:20110829T130000Z-19554-727-1-50@gollum\n"
                "DTSTAMP:20080407T193125Z\n"
                "DTSTART;VALUE=DATE:20080413\n"
                "DTEND;VALUE=DATE:20080414\n"
                "TRANSP:OPAQUE\n"
                "SEQUENCE:XXX\n"
                "SUMMARY:Recurring: Modified second instance\n"
                "CLASS:PUBLIC\n"
                "CREATED:20080407T193241Z\n"
                "LAST-MODIFIED:20080407T193647Z\n"
                "RECURRENCE-ID;VALUE=DATE:20080413\n"
                "DESCRIPTION:second instance modified\n"
                "END:VEVENT\n"
                "END:VCALENDAR\n";
	} else {
            // in particular for Google Calendar: also try with
            // VALARM, because testing showed that the server works
            // differently with and without VALARM data included
            config.m_linkedItems.resize(2);
            config.m_linkedItems[1].resize(2);
            const std::string valarm =
                "BEGIN:VALARM\n"
                "ACTION:DISPLAY\n"
                "DESCRIPTION:This is an event reminder\n"
                "TRIGGER;VALUE=DURATION;RELATED=START:-PT1H\n"
                "X-EVOLUTION-ALARM-UID:foo@bar\n"
                "END:VALARM\nEND:VEVENT";
            config.m_linkedItems[1][0] = config.m_linkedItems[0][0];
            boost::replace_first(config.m_linkedItems[1][0], "END:VEVENT", valarm);
            config.m_linkedItems[1][1] = config.m_linkedItems[0][1];
            boost::replace_first(config.m_linkedItems[1][1], "END:VEVENT", valarm);
        }

        config.m_templateItem = config.m_insertItem;
        config.m_uniqueProperties = "SUMMARY:UID:LOCATION";
        config.m_sizeProperty = "DESCRIPTION";
        config.m_testcases = "testcases/eds_event.ics";
    } else if (!strcmp(type, "eds_event_noutc") ||
               (!strcmp(type, "eds_event") && noutc)) {
        config.m_sourceName = "eds_event";
        config.m_sourceNameServerTemplate = "calendar";
        config.m_uri = "cal2"; // ScheduleWorld
        config.m_type = "text/x-vcalendar";
        config.m_mangleItem = mangleICalendar20;
        config.m_insertItem =
            "BEGIN:VCALENDAR\n"
            "PRODID:-//Ximian//NONSGML Evolution Calendar//EN\n"
            "VERSION:2.0\n"
            "BEGIN:VTIMEZONE\n"
            "TZID:Asia/Shanghai\n"
            "BEGIN:STANDARD\n"
            "DTSTART:19670101T000000\n"
            "TZOFFSETFROM:+0800\n"
            "TZOFFSETTO:+0800\n"
            "END:STANDARD\n"
            "END:VTIMEZONE\n"
            "BEGIN:VTIMEZONE\n"
            "TZID:/freeassociation.sourceforge.net/Tzfile/Asia/Shanghai\n"
            "X-LIC-LOCATION:Asia/Shanghai\n"
            "BEGIN:STANDARD\n"
            "TZNAME:CST\n"
            "DTSTART:19700914T230000\n"
            "TZOFFSETFROM:+0800\n"
            "TZOFFSETTO:+0800\n"
            "END:STANDARD\n"
            "END:VTIMEZONE\n"
            "BEGIN:VEVENT\n"
            "SUMMARY:phone meeting\n"
            "DTEND;TZID=/freeassociation.sourceforge.net/Tzfile/Asia/Shanghai:20060406T163000\n"
            "DTSTART;TZID=/freeassociation.sourceforge.net/Tzfile/Asia/Shanghai:20060406T160000\n"
            "UID:1234567890!@#$%^&*()<>@dummy\n"
            "DTSTAMP:20060406T211449Z\n"
            "LAST-MODIFIED:20060409T213201Z\n"
            "CREATED:20060409T213201Z\n"
            "LOCATION:my office\n"
            "DESCRIPTION:let's talk<<REVISION>>\n"
            "CLASS:PUBLIC\n"
            "TRANSP:OPAQUE\n"
            "SEQUENCE:XXX\n"
            "END:VEVENT\n"
            "END:VCALENDAR\n";
        config.m_updateItem =
            "BEGIN:VCALENDAR\n"
            "PRODID:-//Ximian//NONSGML Evolution Calendar//EN\n"
            "VERSION:2.0\n"
            "BEGIN:VTIMEZONE\n"
            "TZID:Asia/Shanghai\n"
            "BEGIN:STANDARD\n"
            "DTSTART:19670101T000000\n"
            "TZOFFSETFROM:+0800\n"
            "TZOFFSETTO:+0800\n"
            "END:STANDARD\n"
            "END:VTIMEZONE\n"
            "BEGIN:VTIMEZONE\n"
            "TZID:/freeassociation.sourceforge.net/Tzfile/Asia/Shanghai\n"
            "X-LIC-LOCATION:Asia/Shanghai\n"
            "BEGIN:STANDARD\n"
            "TZNAME:CST\n"
            "DTSTART:19700914T230000\n"
            "TZOFFSETFROM:+0800\n"
            "TZOFFSETTO:+0800\n"
            "END:STANDARD\n"
            "END:VTIMEZONE\n"
            "BEGIN:VEVENT\n"
            "SUMMARY:meeting on site\n"
            "DTEND;TZID=/freeassociation.sourceforge.net/Tzfile/Asia/Shanghai:20060406T163000\n"
            "DTSTART;TZID=/freeassociation.sourceforge.net/Tzfile/Asia/Shanghai:20060406T160000\n"
            "UID:1234567890!@#$%^&*()<>@dummy\n"
            "DTSTAMP:20060406T211449Z\n"
            "LAST-MODIFIED:20060409T213201Z\n"
            "CREATED:20060409T213201Z\n"
            "LOCATION:big meeting room\n"
            "DESCRIPTION:nice to see you\n"
            "CLASS:PUBLIC\n"
            "TRANSP:OPAQUE\n"
            "SEQUENCE:XXX\n"
            "END:VEVENT\n"
            "END:VCALENDAR\n";
        /* change location and description of insertItem in testMerge(), add alarm */
        config.m_mergeItem1 = "";
        config.m_mergeItem2 = "";
        config.m_templateItem = config.m_insertItem;
        config.m_uniqueProperties = "SUMMARY:UID:LOCATION";
        config.m_sizeProperty = "DESCRIPTION";
        config.m_testcases = "testcases/eds_event.ics";
    } else if(!strcmp(type, "eds_task")) {
        config.m_sourceName = "eds_task";
        config.m_sourceNameServerTemplate = "todo";
        config.m_uri = "task2"; // ScheduleWorld
        config.m_type = "text/x-vcalendar";
        config.m_mangleItem = mangleICalendar20;
        config.m_insertItem =
            "BEGIN:VCALENDAR\n"
            "PRODID:-//Ximian//NONSGML Evolution Calendar//EN\n"
            "VERSION:2.0\n"
            "BEGIN:VTODO\n"
            "UID:20060417T173712Z-4360-727-1-2730@gollum\n"
            "DTSTAMP:20060417T173712Z\n"
            "SUMMARY:do me\n"
            "DESCRIPTION:to be done<<REVISION>>\n"
            "PRIORITY:0\n"
            "STATUS:NEEDS-ACTION\n"
            "CREATED:20060417T173712Z\n"
            "LAST-MODIFIED:20060417T173712Z\n"
            "END:VTODO\n"
            "END:VCALENDAR\n";
        config.m_updateItem =
            "BEGIN:VCALENDAR\n"
            "PRODID:-//Ximian//NONSGML Evolution Calendar//EN\n"
            "VERSION:2.0\n"
            "BEGIN:VTODO\n"
            "UID:20060417T173712Z-4360-727-1-2730@gollum\n"
            "DTSTAMP:20060417T173712Z\n"
            "SUMMARY:do me ASAP\n"
            "DESCRIPTION:to be done\n"
            "PRIORITY:1\n"
            "STATUS:NEEDS-ACTION\n"
            "CREATED:20060417T173712Z\n"
            "LAST-MODIFIED:20060417T173712Z\n"
            "END:VTODO\n"
            "END:VCALENDAR\n";
        /* change summary in insertItem in testMerge() */
        config.m_mergeItem1 =
            "BEGIN:VCALENDAR\n"
            "PRODID:-//Ximian//NONSGML Evolution Calendar//EN\n"
            "VERSION:2.0\n"
            "BEGIN:VTODO\n"
            "UID:20060417T173712Z-4360-727-1-2730@gollum\n"
            "DTSTAMP:20060417T173712Z\n"
            "SUMMARY:do me please\\, please\n"
            "DESCRIPTION:to be done\n"
            "PRIORITY:0\n"
            "STATUS:NEEDS-ACTION\n"
            "CREATED:20060417T173712Z\n"
            "LAST-MODIFIED:20060417T173712Z\n"
            "END:VTODO\n"
            "END:VCALENDAR\n";
        config.m_mergeItem2 =
            "BEGIN:VCALENDAR\n"
            "PRODID:-//Ximian//NONSGML Evolution Calendar//EN\n"
            "VERSION:2.0\n"
            "BEGIN:VTODO\n"
            "UID:20060417T173712Z-4360-727-1-2730@gollum\n"
            "DTSTAMP:20060417T173712Z\n"
            "SUMMARY:do me\n"
            "DESCRIPTION:to be done\n"
            "PRIORITY:7\n"
            "STATUS:NEEDS-ACTION\n"
            "CREATED:20060417T173712Z\n"
            "LAST-MODIFIED:20060417T173712Z\n"
            "END:VTODO\n"
            "END:VCALENDAR\n";
        config.m_templateItem = config.m_insertItem;
        config.m_uniqueProperties = "SUMMARY:UID";
        config.m_sizeProperty = "DESCRIPTION";
        config.m_testcases = "testcases/eds_task.ics";
    } else if(!strcmp(type, "eds_memo")) {
        // The "eds_memo" test uses iCalendar 2.0 VJOURNAL
        // as format because synccompare doesn't handle
        // plain text. A backend which wants to use this
        // test data must support importing/exporting
        // the test data in that format, see EvolutionMemoSource
        // for an example.
        config.m_uri = "note"; // ScheduleWorld
        config.m_sourceName = "eds_memo";
        config.m_sourceNameServerTemplate = "memo";
        config.m_type = "memo";
        config.m_itemType = "text/calendar";
        config.m_mangleItem = mangleICalendar20;
        config.m_insertItem =
            "BEGIN:VCALENDAR\n"
            "PRODID:-//Ximian//NONSGML Evolution Calendar//EN\n"
            "VERSION:2.0\n"
            "BEGIN:VJOURNAL\n"
            "SUMMARY:Summary\n"
            "DESCRIPTION:Summary\\nBody text\n"
            "END:VJOURNAL\n"
            "END:VCALENDAR\n";
        config.m_updateItem =
            "BEGIN:VCALENDAR\n"
            "PRODID:-//Ximian//NONSGML Evolution Calendar//EN\n"
            "VERSION:2.0\n"
            "BEGIN:VJOURNAL\n"
            "SUMMARY:Summary Modified\n"
            "DESCRIPTION:Summary Modified\\nBody text\n"
            "END:VJOURNAL\n"
            "END:VCALENDAR\n";
        /* change summary, as in updateItem, and the body in the other merge item */
        config.m_mergeItem1 = config.m_updateItem;
        config.m_mergeItem2 =
            "BEGIN:VCALENDAR\n"
            "PRODID:-//Ximian//NONSGML Evolution Calendar//EN\n"
            "VERSION:2.0\n"
            "BEGIN:VJOURNAL\n"
            "SUMMARY:Summary\n"
            "DESCRIPTION:Summary\\nBody modified\n"
            "END:VJOURNAL\n"
            "END:VCALENDAR\n";                
        config.m_templateItem =
            "BEGIN:VCALENDAR\n"
            "PRODID:-//Ximian//NONSGML Evolution Calendar//EN\n"
            "VERSION:2.0\n"
            "BEGIN:VJOURNAL\n"
            "SUMMARY:Summary\n"
            "DESCRIPTION:Summary\\nBody text <<REVISION>>\n"
            "END:VJOURNAL\n"
            "END:VCALENDAR\n";
        config.m_uniqueProperties = "SUMMARY:DESCRIPTION";
        config.m_sizeProperty = "DESCRIPTION";
        config.m_testcases = "testcases/eds_memo.ics";
    }else if (!strcmp (type, "calendar+todo")) {
        config.m_uri="";
        config.m_sourceNameServerTemplate = "calendar+todo";
    }
}

void CheckSyncReport::check(SyncMLStatus status, SyncReport &report) const
{
    if (m_report) {
        *m_report = report;
    }

    stringstream str;

    str << report;
    str << "----------|--------CLIENT---------|--------SERVER---------|\n";
    str << "          |  NEW  |  MOD  |  DEL  |  NEW  |  MOD  |  DEL  |\n";
    str << "----------|-----------------------------------------------|\n";
    str << StringPrintf("Expected  |  %3d  |  %3d  |  %3d  |  %3d  |  %3d  |  %3d  |\n",
                        clientAdded, clientUpdated, clientDeleted,
                        serverAdded, serverUpdated, serverDeleted);
    str << "Expected sync mode: " << PrettyPrintSyncMode(syncMode) << "\n";
    SE_LOG_INFO(NULL, NULL, "sync report:\n%s\n", str.str().c_str());

    if (mustSucceed) {
        // both STATUS_OK and STATUS_HTTP_OK map to the same
        // string, so check the formatted status first, then
        // the numerical one
        CPPUNIT_ASSERT_EQUAL(string("no error (remote, status 0)"), Status2String(status));
        CPPUNIT_ASSERT_EQUAL(STATUS_OK, status);
    }

    // this code is intentionally duplicated to produce nicer CPPUNIT asserts
    BOOST_FOREACH(SyncReport::value_type &entry, report) {
        const std::string &name = entry.first;
        const SyncSourceReport &source = entry.second;

        SE_LOG_DEBUG(NULL, NULL, "Checking sync source %s...", name.c_str());
        if (mustSucceed) {
            CLIENT_TEST_EQUAL(name, STATUS_OK, source.getStatus());
        }
        CLIENT_TEST_EQUAL(name, 0, source.getItemStat(SyncSourceReport::ITEM_LOCAL,
                                                      SyncSourceReport::ITEM_ANY,
                                                      SyncSourceReport::ITEM_REJECT));
        CLIENT_TEST_EQUAL(name, 0, source.getItemStat(SyncSourceReport::ITEM_REMOTE,
                                                      SyncSourceReport::ITEM_ANY,
                                                      SyncSourceReport::ITEM_REJECT));

        const char* checkSyncModeStr = getenv("CLIENT_TEST_NOCHECK_SYNCMODE");
        bool checkSyncMode = true;
        bool checkSyncStats = getenv ("CLIENT_TEST_NOCHECK_SYNCSTATS") ? false : true;
        if (checkSyncModeStr && 
                (!strcmp(checkSyncModeStr, "1") || !strcasecmp(checkSyncModeStr, "t"))) {
            checkSyncMode = false;
        }

        if (syncMode != SYNC_NONE && checkSyncMode) {
            CLIENT_TEST_EQUAL(name, syncMode, source.getFinalSyncMode());
        }

        if (clientAdded != -1 && checkSyncStats) {
            CLIENT_TEST_EQUAL(name, clientAdded,
                              source.getItemStat(SyncSourceReport::ITEM_LOCAL,
                                                 SyncSourceReport::ITEM_ADDED,
                                                 SyncSourceReport::ITEM_TOTAL));
        }
        if (clientUpdated != -1 && checkSyncStats) {
            CLIENT_TEST_EQUAL(name, clientUpdated,
                              source.getItemStat(SyncSourceReport::ITEM_LOCAL,
                                                 SyncSourceReport::ITEM_UPDATED,
                                                 SyncSourceReport::ITEM_TOTAL));
        }
        if (clientDeleted != -1 && checkSyncStats) {
            CLIENT_TEST_EQUAL(name, clientDeleted,
                              source.getItemStat(SyncSourceReport::ITEM_LOCAL,
                                                 SyncSourceReport::ITEM_REMOVED,
                                                 SyncSourceReport::ITEM_TOTAL));
        }

        if (serverAdded != -1 && checkSyncStats) {
            CLIENT_TEST_EQUAL(name, serverAdded,
                              source.getItemStat(SyncSourceReport::ITEM_REMOTE,
                                                 SyncSourceReport::ITEM_ADDED,
                                                 SyncSourceReport::ITEM_TOTAL));
        }
        if (serverUpdated != -1 && checkSyncStats) {
            CLIENT_TEST_EQUAL(name, serverUpdated,
                              source.getItemStat(SyncSourceReport::ITEM_REMOTE,
                                                 SyncSourceReport::ITEM_UPDATED,
                                                 SyncSourceReport::ITEM_TOTAL));
        }
        if (serverDeleted != -1 && checkSyncStats) {
            CLIENT_TEST_EQUAL(name, serverDeleted,
                              source.getItemStat(SyncSourceReport::ITEM_REMOTE,
                                                 SyncSourceReport::ITEM_REMOVED,
                                                 SyncSourceReport::ITEM_TOTAL));
        }
    }
    SE_LOG_DEBUG(NULL, NULL, "Done with checking sync report.");
}

/** @} */
/** @endcond */
#endif // ENABLE_INTEGRATION_TESTS

SE_END_CXX<|MERGE_RESOLUTION|>--- conflicted
+++ resolved
@@ -414,12 +414,8 @@
     SOURCE_ASSERT_NO_FAILURE(source.get(), it = source->getAllItems().begin());
     CPPUNIT_ASSERT(it != source->getAllItems().end());
     string luid = *it;
-<<<<<<< HEAD
-    SOURCE_ASSERT_NO_FAILURE(source.get(), source->insertItemRaw(luid, config.m_mangleItem(data, true)));
-=======
     SyncSourceRaw::InsertItemResult res;
     SOURCE_ASSERT_NO_FAILURE(source.get(), res = source->insertItemRaw(luid, config.m_mangleItem(data, true)));
->>>>>>> 1138f4fb
     CPPUNIT_ASSERT_NO_THROW(source.reset());
     CPPUNIT_ASSERT_EQUAL(luid, res.m_luid);
     CPPUNIT_ASSERT_EQUAL(ITEM_OKAY, res.m_state);
@@ -757,12 +753,9 @@
 void LocalTests::testLocalUpdate() {
     // check additional requirements
     CPPUNIT_ASSERT(!config.m_updateItem.empty());
-<<<<<<< HEAD
-=======
     CPPUNIT_ASSERT(config.m_createSourceA);
 
     CPPUNIT_ASSERT_NO_THROW(deleteAll(createSourceA));
->>>>>>> 1138f4fb
 
     testSimpleInsert();
     CPPUNIT_ASSERT_NO_THROW(update(createSourceA, config.m_updateItem));
@@ -774,10 +767,7 @@
 
     // check additional requirements
     CPPUNIT_ASSERT(config.m_createSourceB);
-<<<<<<< HEAD
-=======
     CPPUNIT_ASSERT(config.m_createSourceA);
->>>>>>> 1138f4fb
 
     CPPUNIT_ASSERT_NO_THROW(deleteAll(createSourceA));
     testSimpleInsert();
@@ -898,10 +888,7 @@
     CPPUNIT_ASSERT(config.m_dump);
     CPPUNIT_ASSERT(config.m_compare);
     CPPUNIT_ASSERT(!config.m_testcases.empty());
-<<<<<<< HEAD
-=======
     CPPUNIT_ASSERT(config.m_createSourceA);
->>>>>>> 1138f4fb
 
     CPPUNIT_ASSERT_NO_THROW(deleteAll(createSourceA));
 
