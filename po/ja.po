msgid ""
msgstr ""
"Project-Id-Version: \n"
"Report-Msgid-Bugs-To: http://moblin.org/projects/syncevolution\n"
<<<<<<< HEAD
"POT-Creation-Date: 2010-05-03 09:24+0000\n"
"PO-Revision-Date: \n"
"Last-Translator: GLSJPN_Yukari <yukarix.yamashita@intel.com>\n"
=======
"POT-Creation-Date: 2010-05-12 09:27+0000\n"
"PO-Revision-Date: \n"
"Last-Translator: \n"
>>>>>>> 677e163d
"Language-Team: \n"
"MIME-Version: 1.0\n"
"Content-Type: text/plain; charset=UTF-8\n"
"Content-Transfer-Encoding: 8bit\n"
"X-Poedit-Language: Japanese\n"
"X-Poedit-SourceCharset: utf-8\n"
"Plural-Forms: nplurals=2; plural=n!=1;\n"

#. TRANSLATORS: this is the application name that may be used by e.g.
#. the windowmanager
#: ../src/gtk-ui/main.c:40
#: ../src/gtk-ui/ui.glade.h:38
#: ../src/gtk-ui/sync.desktop.in.h:1
#: ../src/gnome-bluetooth/syncevolution.c:112
msgid "Sync"
msgstr "同期化"

#: ../src/gtk-ui/sync-ui.c:266
msgid "Contacts"
msgstr "連絡先"

#: ../src/gtk-ui/sync-ui.c:268
msgid "Appointments"
msgstr "予定"

#: ../src/gtk-ui/sync-ui.c:270
#: ../src/gtk-ui/ui.glade.h:40
msgid "Tasks"
msgstr "タスク"

#: ../src/gtk-ui/sync-ui.c:272
msgid "Notes"
msgstr "メモ"

#. TRANSLATORS: This is a "combination source" for syncing with devices
#. * that combine appointments and tasks. the name should match the ones
#. * used for calendar and todo above
#: ../src/gtk-ui/sync-ui.c:277
msgid "Appointments & Tasks"
msgstr "予定とタスク"

# "sync process"
#: ../src/gtk-ui/sync-ui.c:349
msgid "Starting sync"
msgstr "同期化を開始しています"

#. TRANSLATORS: slow sync confirmation dialog message. Placeholder
#. * is service/device name
#: ../src/gtk-ui/sync-ui.c:387
#, c-format
msgid "Do you want to slow sync with %s?"
msgstr "%s で低速同期しますか?"

#: ../src/gtk-ui/sync-ui.c:391
msgid "Yes, do slow sync"
msgstr "はい、低速同期します"

# "sync process"
#: ../src/gtk-ui/sync-ui.c:391
msgid "No, cancel sync"
msgstr "いいえ、同期化をキャンセルする"

#. TRANSLATORS: confirmation dialog for refresh-from-server. Placeholder
#. * is service/device name
#: ../src/gtk-ui/sync-ui.c:424
#, c-format
msgid "Do you want to delete all local data and replace it with data from %s? This is not usually advised."
msgstr "ローカルデータをすべて削除して、%s のデータに置き換えますか？通常は推奨されません。"

#: ../src/gtk-ui/sync-ui.c:429
#: ../src/gtk-ui/sync-ui.c:460
msgid "Yes, delete and replace"
msgstr "はい、削除して置き換える"

#: ../src/gtk-ui/sync-ui.c:429
#: ../src/gtk-ui/sync-ui.c:460
<<<<<<< HEAD
#: ../src/gtk-ui/sync-ui.c:1580
=======
#: ../src/gtk-ui/sync-ui.c:1605
>>>>>>> 677e163d
msgid "No"
msgstr "いいえ"

#. TRANSLATORS: confirmation dialog for refresh-from-client. Placeholder
#. * is service/device name
#: ../src/gtk-ui/sync-ui.c:455
#, c-format
msgid "Do you want to delete all data in %s and replace it with your local data? This is not usually advised."
msgstr "%s のデータをすべて削除して、ローカルデータに置き換えますか？通常は推奨されません。"

#: ../src/gtk-ui/sync-ui.c:487
msgid "Trying to cancel sync"
msgstr "同期化のキャンセルを試行しています"

# "there is no space"
#: ../src/gtk-ui/sync-ui.c:529
msgid "No service or device selected"
msgstr "サービスまたはデバイスが選択されていません"

# last syncing happened few sedonds ago
#. TRANSLATORS: This is the title on main view. Placeholder is
#. * the service name. Example: "Google - synced just now"
#: ../src/gtk-ui/sync-ui.c:537
#, c-format
msgid "%s - synced just now"
msgstr "%s - 同期されました"

#: ../src/gtk-ui/sync-ui.c:541
#, c-format
msgid "%s - synced a minute ago"
msgstr "%s - 1 分前に同期されました"

#: ../src/gtk-ui/sync-ui.c:545
#, c-format
msgid "%s - synced %ld minutes ago"
msgstr "%s - %ld 分前に同期されました"

#: ../src/gtk-ui/sync-ui.c:550
#, c-format
msgid "%s - synced an hour ago"
msgstr "%s - 1 時間前に同期されました"

#: ../src/gtk-ui/sync-ui.c:554
#, c-format
msgid "%s - synced %ld hours ago"
msgstr "%s - %ld 時間前に同期されました"

#: ../src/gtk-ui/sync-ui.c:559
#, c-format
msgid "%s - synced a day ago"
msgstr "%s - 前日に同期されました"

#: ../src/gtk-ui/sync-ui.c:563
#, c-format
msgid "%s - synced %ld days ago"
msgstr "%s - %ld 日前に同期されました"

#. TRANSLATORS: Action button in info bar in main view. Shown with e.g.
#. * "You've just restored a backup. The changes have not been "
#. * "synced with %s yet"
#: ../src/gtk-ui/sync-ui.c:612
#: ../src/gtk-ui/sync-ui.c:726
msgid "Sync now"
msgstr "今、同期化する"

#. TRANSLATORS: Action button in info bar in main view. Shown with e.g.
#. * "A normal sync is not possible at this time..." message.
#. * "Other options" will open Emergency view
#: ../src/gtk-ui/sync-ui.c:618
#: ../src/gtk-ui/ui.glade.h:37
msgid "Slow sync"
msgstr "低速同期"

#: ../src/gtk-ui/sync-ui.c:619
msgid "Other options..."
msgstr "他のオプション"

#. TRANSLATORS: Action button in info bar in main view. Shown e.g.
#. * when no service is selected. Will open configuration view
#: ../src/gtk-ui/sync-ui.c:624
msgid "Select sync service"
msgstr "同期化サービスを選択"

#. TRANSLATORS: Action button in info bar in main view. Shown e.g.
#. * login to service fails. Will open configuration view for this service
#: ../src/gtk-ui/sync-ui.c:629
msgid "Edit service settings"
msgstr "サービス設定の編集"

# "sync service is not yet configured. With sync service, will sync data between netbook and web service."
#: ../src/gtk-ui/sync-ui.c:700
msgid "You haven't selected a sync service or device yet. Sync services let you synchronize your data between your netbook and a web service. You can also sync directly with some devices."
msgstr "同期化サービスまたはデバイスがまだ選択されていません。同期化サービスでネットブックと Web サービス間のデータを同期できます。また、他の一部のデバイスと直接同期することも可能です。"

# space limitation
#: ../src/gtk-ui/sync-ui.c:722
msgid "Sync again"
msgstr "もう1度同期化"

#: ../src/gtk-ui/sync-ui.c:743
msgid "Restoring"
msgstr "復元中"

#: ../src/gtk-ui/sync-ui.c:745
msgid "Syncing"
msgstr "同期化中"

#. TRANSLATORS: This is for the button in main view, right side.
#. Keep line length below ~20 characters, use two lines if needed
#: ../src/gtk-ui/sync-ui.c:757
<<<<<<< HEAD
#: ../src/gtk-ui/sync-ui.c:3373
=======
#: ../src/gtk-ui/sync-ui.c:3399
>>>>>>> 677e163d
msgid "Cancel sync"
msgstr "同期化のキャンセル"

#: ../src/gtk-ui/sync-ui.c:922
msgid "Back to sync"
msgstr "同期化に戻る"

# "sync process"
#. TRANSLATORS: label for checkbutton/toggle in main view.
#. * Please stick to similar length strings or break the line with
#. * "\n" if absolutely needed
<<<<<<< HEAD
#: ../src/gtk-ui/sync-ui.c:1223
=======
#: ../src/gtk-ui/sync-ui.c:1224
>>>>>>> 677e163d
msgid "Automatic sync"
msgstr "自動同期"

#. This is the expander label in emergency view. It summarizes the
#. * currently selected data sources. First placeholder is service/device
#. * name, second a comma separeted list of sources.
#. * E.g. "Affected data: Google Contacts, Appointments"
<<<<<<< HEAD
#: ../src/gtk-ui/sync-ui.c:1494
=======
#: ../src/gtk-ui/sync-ui.c:1519
>>>>>>> 677e163d
#, c-format
msgid "Affected data: %s %s"
msgstr "影響を受けたデータ: %s %s"

<<<<<<< HEAD
#: ../src/gtk-ui/sync-ui.c:1499
=======
#: ../src/gtk-ui/sync-ui.c:1524
>>>>>>> 677e163d
#, c-format
msgid "Affected data: none"
msgstr "影響を受けたデータ: なし"

#. TRANSLATORS: confirmation for restoring a backup. placeholder is the
#. * backup time string defined below
<<<<<<< HEAD
#: ../src/gtk-ui/sync-ui.c:1577
=======
#: ../src/gtk-ui/sync-ui.c:1602
>>>>>>> 677e163d
#, c-format
msgid "Do you want to restore the backup from %s? All changes you have made since then will be lost."
msgstr "%s からバックアップを復元しますか? これまでに変更した内容はすべて失われてしまいます。"

<<<<<<< HEAD
#: ../src/gtk-ui/sync-ui.c:1580
=======
#: ../src/gtk-ui/sync-ui.c:1605
>>>>>>> 677e163d
msgid "Yes, restore"
msgstr "はい、復元します"

#. TRANSLATORS: date/time for strftime(), used in emergency view backup
#. * label. Any time format that shows date and time is good.
<<<<<<< HEAD
#: ../src/gtk-ui/sync-ui.c:1612
=======
#: ../src/gtk-ui/sync-ui.c:1637
>>>>>>> 677e163d
#, c-format
msgid "%x %X"
msgstr "%x %X"

#. TRANSLATORS: label for a backup in emergency view. Placeholder is
#. * service or device name
<<<<<<< HEAD
#: ../src/gtk-ui/sync-ui.c:1631
=======
#: ../src/gtk-ui/sync-ui.c:1656
>>>>>>> 677e163d
#, c-format
msgid "Backed up before syncing with %s"
msgstr "%s で同期する前にバックアップされます"

<<<<<<< HEAD
#: ../src/gtk-ui/sync-ui.c:1648
=======
#: ../src/gtk-ui/sync-ui.c:1673
>>>>>>> 677e163d
msgid "Restore"
msgstr "復元"

#. TRANSLATORS: this is an explanation in Emergency view.
#. * Placeholder is a service/device name
<<<<<<< HEAD
#: ../src/gtk-ui/sync-ui.c:1755
=======
#: ../src/gtk-ui/sync-ui.c:1780
>>>>>>> 677e163d
#, c-format
msgid "A normal sync with %s is not possible at this time. You can do a slow two-way sync or start from scratch. You can also restore a backup, but a slow sync or starting from scratch will still be required before normal sync is possible."
msgstr "%s での通常同期は現在できません。低速で双方向同期するか、最初からやり直すことになります。また、バックアップを復元することもできますが、通常の同期を行う前に低速同期を行うか、最初からやり直す必要があります。"

<<<<<<< HEAD
#: ../src/gtk-ui/sync-ui.c:1765
=======
#: ../src/gtk-ui/sync-ui.c:1790
>>>>>>> 677e163d
#, c-format
msgid "If something has gone horribly wrong, you can try a slow sync, start from scratch or restore from backup."
msgstr "深刻な問題が生じた場合は、低速同期を行うか、最初からやり直すか、バックアップから復元できます。"

#. TRANSLATORS: These are a buttons in Emergency view. Placeholder is a
#. * service/device name. Please don't use too long lines, but feel free to
#. * use several lines.
<<<<<<< HEAD
#: ../src/gtk-ui/sync-ui.c:1774
=======
#: ../src/gtk-ui/sync-ui.c:1799
>>>>>>> 677e163d
#, c-format
msgid ""
"Delete all your local\n"
"data and replace with\n"
"data from %s"
msgstr ""
"ローカルデータをすべて\n"
"削除して、%s のデータに\n"
"置き換えます"

<<<<<<< HEAD
#: ../src/gtk-ui/sync-ui.c:1780
=======
#: ../src/gtk-ui/sync-ui.c:1805
>>>>>>> 677e163d
#, c-format
msgid ""
"Delete all data on\n"
"%s and replace\n"
"with your local data"
msgstr ""
"%s のデータをすべて削除\n"
"して、ローカルデータに\n"
"置き換えます"

<<<<<<< HEAD
#: ../src/gtk-ui/sync-ui.c:2241
msgid "Failed to get list of supported services from SyncEvolution"
msgstr "サポートされているサービスのリストを SyncEvolution から入手するのに失敗しました"

#: ../src/gtk-ui/sync-ui.c:2295
msgid "There was a problem communicating with the sync process. Please try again later."
msgstr "同期化プロセスへの通信に問題がありました。時間を置いてからもう一度試してみてください。"

#: ../src/gtk-ui/sync-ui.c:2354
=======
#: ../src/gtk-ui/sync-ui.c:2267
msgid "Failed to get list of supported services from SyncEvolution"
msgstr "サポートされているサービスのリストを SyncEvolution から入手するのに失敗しました"

#: ../src/gtk-ui/sync-ui.c:2321
msgid "There was a problem communicating with the sync process. Please try again later."
msgstr "同期化プロセスへの通信に問題がありました。時間を置いてからもう一度試してみてください。"

#: ../src/gtk-ui/sync-ui.c:2380
>>>>>>> 677e163d
msgid "Restore failed"
msgstr "復元に失敗しました"

# space limitation
<<<<<<< HEAD
#: ../src/gtk-ui/sync-ui.c:2357
#: ../src/gtk-ui/sync-ui.c:3242
=======
#: ../src/gtk-ui/sync-ui.c:2383
#: ../src/gtk-ui/sync-ui.c:3268
>>>>>>> 677e163d
msgid "Sync failed"
msgstr "同期に失敗しました"

# space limitation
<<<<<<< HEAD
#: ../src/gtk-ui/sync-ui.c:2363
=======
#: ../src/gtk-ui/sync-ui.c:2389
>>>>>>> 677e163d
msgid "Restore complete"
msgstr "復元の完了"

# space limitation
<<<<<<< HEAD
#: ../src/gtk-ui/sync-ui.c:2366
=======
#: ../src/gtk-ui/sync-ui.c:2392
>>>>>>> 677e163d
msgid "Sync complete"
msgstr "同期化の完了"

# added colon to separate
<<<<<<< HEAD
#: ../src/gtk-ui/sync-ui.c:2458
=======
#: ../src/gtk-ui/sync-ui.c:2484
>>>>>>> 677e163d
#, c-format
msgid "Preparing '%s'"
msgstr "待機中です：%s"

# added colon to separate
<<<<<<< HEAD
#: ../src/gtk-ui/sync-ui.c:2461
=======
#: ../src/gtk-ui/sync-ui.c:2487
>>>>>>> 677e163d
#, c-format
msgid "Receiving '%s'"
msgstr "受信中です：%s"

# added colon to separate
<<<<<<< HEAD
#: ../src/gtk-ui/sync-ui.c:2464
=======
#: ../src/gtk-ui/sync-ui.c:2490
>>>>>>> 677e163d
#, c-format
msgid "Sending '%s'"
msgstr "送信中です：%s"

<<<<<<< HEAD
#: ../src/gtk-ui/sync-ui.c:2585
=======
#: ../src/gtk-ui/sync-ui.c:2611
>>>>>>> 677e163d
#, c-format
msgid "There was one remote rejection."
msgid_plural "There were %ld remote rejections."
msgstr[0] "リモートで接続拒否が 1 件ありました。"
msgstr[1] "リモートで接続拒否が %ld 件ありました。"

<<<<<<< HEAD
#: ../src/gtk-ui/sync-ui.c:2590
=======
#: ../src/gtk-ui/sync-ui.c:2616
>>>>>>> 677e163d
#, c-format
msgid "There was one local rejection."
msgid_plural "There were %ld local rejections."
msgstr[0] "ローカルで接続拒否が 1 件ありました。"
msgstr[1] "ローカルで接続拒否が %ld 件ありました。"

<<<<<<< HEAD
#: ../src/gtk-ui/sync-ui.c:2595
=======
#: ../src/gtk-ui/sync-ui.c:2621
>>>>>>> 677e163d
#, c-format
msgid "There were %ld local rejections and %ld remote rejections."
msgstr "ローカルの接続拒否が %ld 件、およびリモートの接続拒否が %ld 件あります。"

<<<<<<< HEAD
#: ../src/gtk-ui/sync-ui.c:2600
=======
#: ../src/gtk-ui/sync-ui.c:2626
>>>>>>> 677e163d
#, c-format
msgid "Last time: No changes."
msgstr "前回：変更なし。"

<<<<<<< HEAD
#: ../src/gtk-ui/sync-ui.c:2602
=======
#: ../src/gtk-ui/sync-ui.c:2628
>>>>>>> 677e163d
#, c-format
msgid "Last time: Sent one change."
msgid_plural "Last time: Sent %ld changes."
msgstr[0] "前回：1 箇所の変更が送信されました。"
msgstr[1] "前回：%ld 箇所の変更が送信されました。"

#. This is about changes made to the local data. Not all of these
#. changes were requested by the remote server, so "applied"
#. is a better word than "received" (bug #5185).
<<<<<<< HEAD
#: ../src/gtk-ui/sync-ui.c:2610
=======
#: ../src/gtk-ui/sync-ui.c:2636
>>>>>>> 677e163d
#, c-format
msgid "Last time: Applied one change."
msgid_plural "Last time: Applied %ld changes."
msgstr[0] "前回：1 箇所の変更を適用しました。"
msgstr[1] "前回：%ld 箇所の変更を受信しました。"

<<<<<<< HEAD
#: ../src/gtk-ui/sync-ui.c:2615
=======
#: ../src/gtk-ui/sync-ui.c:2641
>>>>>>> 677e163d
#, c-format
msgid "Last time: Applied %ld changes and sent %ld changes."
msgstr "前回：%ld 箇所の変更を適用し、%ld 箇所の変更を送信しました。"

#. TRANSLATORS: the placeholder is a error message (hopefully)
#. * explaining the problem
<<<<<<< HEAD
#: ../src/gtk-ui/sync-ui.c:2822
=======
#: ../src/gtk-ui/sync-ui.c:2848
>>>>>>> 677e163d
#, c-format
msgid ""
"There was a problem with last sync:\n"
"%s"
msgstr ""
"前回の同期化に次の問題がありました:\n"
"%s"

<<<<<<< HEAD
#: ../src/gtk-ui/sync-ui.c:2832
=======
#: ../src/gtk-ui/sync-ui.c:2858
>>>>>>> 677e163d
#, c-format
msgid "You've just restored a backup. The changes have not been synced with %s yet"
msgstr "バックアップの復元が完了しました。変更内容はまだ %s と同期されていませｎ"

<<<<<<< HEAD
#: ../src/gtk-ui/sync-ui.c:3120
=======
#: ../src/gtk-ui/sync-ui.c:3146
>>>>>>> 677e163d
msgid "Waiting for current operation to finish..."
msgstr "実行中の操作の終了を待機しています..."

#. TRANSLATORS: next strings are error messages.
<<<<<<< HEAD
#: ../src/gtk-ui/sync-ui.c:3154
msgid "A normal sync is not possible at this time. The server suggests a slow sync, but this might not always be what you want if both ends already have data."
msgstr "通常同期は現在できません。サーバーは低速同期を推奨していますが、双方に既にデータがある場合は期待通りの結果にならない場合があります。"

#: ../src/gtk-ui/sync-ui.c:3158
msgid "The sync process died unexpectedly."
msgstr "同期サービスが突然終了しました。"

#: ../src/gtk-ui/sync-ui.c:3163
=======
#: ../src/gtk-ui/sync-ui.c:3180
msgid "A normal sync is not possible at this time. The server suggests a slow sync, but this might not always be what you want if both ends already have data."
msgstr "通常同期は現在できません。サーバーは低速同期を推奨していますが、双方に既にデータがある場合は期待通りの結果にならない場合があります。"

#: ../src/gtk-ui/sync-ui.c:3184
msgid "The sync process died unexpectedly."
msgstr "同期サービスが突然終了しました。"

#: ../src/gtk-ui/sync-ui.c:3189
>>>>>>> 677e163d
msgid "Password request was not answered. You can save the password in the settings to prevent the request."
msgstr "パスワード要求に答えていません。設定でパスワードを保存すると、パスワードが要求されなようにできます。"

#. TODO use the service device name here, this is a remote problem
<<<<<<< HEAD
#: ../src/gtk-ui/sync-ui.c:3167
msgid "There was a problem processing sync request. Trying again may help."
msgstr "同期化要求の処理に問題がありました。もう一度試してみてください。"

#: ../src/gtk-ui/sync-ui.c:3173
=======
#: ../src/gtk-ui/sync-ui.c:3193
msgid "There was a problem processing sync request. Trying again may help."
msgstr "同期化要求の処理に問題がありました。もう一度試してみてください。"

#: ../src/gtk-ui/sync-ui.c:3199
>>>>>>> 677e163d
msgid "Failed to login. Could there be a problem with your username or password?"
msgstr "ログインに失敗しました。ユーザー名またはパスワードに問題がある可能性があります。"

# "access is forbidden"
<<<<<<< HEAD
#: ../src/gtk-ui/sync-ui.c:3176
=======
#: ../src/gtk-ui/sync-ui.c:3202
>>>>>>> 677e163d
msgid "Forbidden"
msgstr "アクセスが禁止されています"

#. TRANSLATORS: data source means e.g. calendar or addressbook
<<<<<<< HEAD
#: ../src/gtk-ui/sync-ui.c:3182
msgid "A data source could not be found. Could there be a problem with the settings?"
msgstr "データのソースが見つかりません。設定に問題がある可能性があります。"

#: ../src/gtk-ui/sync-ui.c:3186
=======
#: ../src/gtk-ui/sync-ui.c:3208
msgid "A data source could not be found. Could there be a problem with the settings?"
msgstr "データのソースが見つかりません。設定に問題がある可能性があります。"

#: ../src/gtk-ui/sync-ui.c:3212
>>>>>>> 677e163d
msgid "Remote database error"
msgstr "リモート データベースのエラー"

#. This can happen when EDS is borked, restart it may help...
<<<<<<< HEAD
#: ../src/gtk-ui/sync-ui.c:3189
=======
#: ../src/gtk-ui/sync-ui.c:3215
>>>>>>> 677e163d
msgid "There is a problem with the local database. Syncing again or rebooting may help."
msgstr "ローカル データベースに問題があります。再度同期を行うか、再起動で解決できるかも知れません。"

# "there is no space"
<<<<<<< HEAD
#: ../src/gtk-ui/sync-ui.c:3192
msgid "No space on disk"
msgstr "ディスクに空き領域がありません"

#: ../src/gtk-ui/sync-ui.c:3194
msgid "Failed to process SyncML"
msgstr "SyncML プロセスに失敗しました"

#: ../src/gtk-ui/sync-ui.c:3196
msgid "Server authorization failed"
msgstr "サーバー認証に失敗しました"

#: ../src/gtk-ui/sync-ui.c:3198
msgid "Failed to parse configuration file"
msgstr "設定ファイルの中断に失敗しました"

#: ../src/gtk-ui/sync-ui.c:3200
=======
#: ../src/gtk-ui/sync-ui.c:3218
msgid "No space on disk"
msgstr "ディスクに空き領域がありません"

#: ../src/gtk-ui/sync-ui.c:3220
msgid "Failed to process SyncML"
msgstr "SyncML プロセスに失敗しました"

#: ../src/gtk-ui/sync-ui.c:3222
msgid "Server authorization failed"
msgstr "サーバー認証に失敗しました"

#: ../src/gtk-ui/sync-ui.c:3224
msgid "Failed to parse configuration file"
msgstr "設定ファイルの中断に失敗しました"

#: ../src/gtk-ui/sync-ui.c:3226
>>>>>>> 677e163d
msgid "Failed to read configuration file"
msgstr "設定ファイルの読み込みに失敗しました"

# "configuration entries (items) are not found"
<<<<<<< HEAD
#: ../src/gtk-ui/sync-ui.c:3202
=======
#: ../src/gtk-ui/sync-ui.c:3228
>>>>>>> 677e163d
msgid "No configuration found"
msgstr "設定項目が見つかりません"

# "configuration file is not found"
<<<<<<< HEAD
#: ../src/gtk-ui/sync-ui.c:3204
msgid "No configuration file found"
msgstr "設定ファイルが見つかりません"

#: ../src/gtk-ui/sync-ui.c:3206
msgid "Server sent bad content"
msgstr "サーバーが悪いコンテンツを送信しました"

#: ../src/gtk-ui/sync-ui.c:3208
msgid "Connection certificate has expired"
msgstr "接続証明書の期限が切れています"

#: ../src/gtk-ui/sync-ui.c:3210
msgid "Connection certificate is invalid"
msgstr "接続証明書が無効です"

#: ../src/gtk-ui/sync-ui.c:3218
=======
#: ../src/gtk-ui/sync-ui.c:3230
msgid "No configuration file found"
msgstr "設定ファイルが見つかりません"

#: ../src/gtk-ui/sync-ui.c:3232
msgid "Server sent bad content"
msgstr "サーバーが悪いコンテンツを送信しました"

#: ../src/gtk-ui/sync-ui.c:3234
msgid "Connection certificate has expired"
msgstr "接続証明書の期限が切れています"

#: ../src/gtk-ui/sync-ui.c:3236
msgid "Connection certificate is invalid"
msgstr "接続証明書が無効です"

#: ../src/gtk-ui/sync-ui.c:3244
>>>>>>> 677e163d
msgid "We were unable to connect to the server. The problem could be temporary or there could be something wrong with the settings."
msgstr "サーバーに接続できません。障害は一時的である可能性もありますが、サーバーの設定に問題がある可能性もあります。"

# "URL is not appropriate"
<<<<<<< HEAD
#: ../src/gtk-ui/sync-ui.c:3225
msgid "The server URL is bad"
msgstr "サーバーの URL が正しくありません"

#: ../src/gtk-ui/sync-ui.c:3230
=======
#: ../src/gtk-ui/sync-ui.c:3251
msgid "The server URL is bad"
msgstr "サーバーの URL が正しくありません"

#: ../src/gtk-ui/sync-ui.c:3256
>>>>>>> 677e163d
msgid "The server was not found"
msgstr "サーバーが見つかりませんでした"

# in case the error message is in JPN, added colon
<<<<<<< HEAD
#: ../src/gtk-ui/sync-ui.c:3232
=======
#: ../src/gtk-ui/sync-ui.c:3258
>>>>>>> 677e163d
#, c-format
msgid "Error %d"
msgstr "エラー：%d"

#. TRANSLATORS: password request dialog contents: title, cancel button
#. * and ok button
<<<<<<< HEAD
#: ../src/gtk-ui/sync-ui.c:3370
msgid "Password is required for sync"
msgstr "同期にはパスワードが必要です"

#: ../src/gtk-ui/sync-ui.c:3374
=======
#: ../src/gtk-ui/sync-ui.c:3396
msgid "Password is required for sync"
msgstr "同期にはパスワードが必要です"

#: ../src/gtk-ui/sync-ui.c:3400
>>>>>>> 677e163d
msgid "Sync with password"
msgstr "パスワード付き同期"

#. TRANSLATORS: password request dialog message, placeholder is service name
<<<<<<< HEAD
#: ../src/gtk-ui/sync-ui.c:3384
=======
#: ../src/gtk-ui/sync-ui.c:3410
>>>>>>> 677e163d
#, c-format
msgid "Please enter password for syncing with %s:"
msgstr "%s と同期するためのパスワードを入力してください:"

#. title for the buttons on the right side of main view
#: ../src/gtk-ui/ui.glade.h:2
msgid "<b>Actions</b>"
msgstr "<b>操作</b>"

#. text between the two "start from scratch" buttons in emergency view
#: ../src/gtk-ui/ui.glade.h:4
msgid "<b>or</b>"
msgstr "<b>または</b>"

#: ../src/gtk-ui/ui.glade.h:5
msgid "<big>Direct sync</big>"
msgstr "<big>直接同期</big>"

#: ../src/gtk-ui/ui.glade.h:6
msgid "<big>Network sync</big>"
msgstr "<big>ネットワーク同期</big>"

#. a title in emergency view
#: ../src/gtk-ui/ui.glade.h:8
msgid "<big>Restore from backup</big>"
msgstr "<big>バックアップから復元</big>"

#. a title in emergency view
#: ../src/gtk-ui/ui.glade.h:10
msgid "<big>Slow sync</big>"
msgstr "<big>低速同期</big>"

#. a title in emergency view
#: ../src/gtk-ui/ui.glade.h:12
msgid "<big>Start from scratch</big>"
msgstr "<big>最初からやり直す</big>"

#: ../src/gtk-ui/ui.glade.h:13
msgid ""
"A slow sync compares items from both sides and tries to merge them. \n"
"This may fail in some cases, leading to duplicates or lost information."
msgstr ""
"低速同期では双方のアイテムが比較され、マージが試行されます。\n"
"失敗した場合、情報の重複や損失が起きる可能性があります。"

# space limitation
# omitted "Add" from JPN as it creates truncation
#: ../src/gtk-ui/ui.glade.h:15
msgid "Add new device"
msgstr "新規デバイス"

# space limitation
# omitted "Add" from JPN as it creates truncation
#: ../src/gtk-ui/ui.glade.h:16
msgid "Add new service"
msgstr "新規サービス"

#. explanation of "Restore backup" function
#: ../src/gtk-ui/ui.glade.h:18
msgid "Backups are made before every time we Sync. Choose a backup to restore. Any changes you have made since then will be lost."
msgstr "バックアップは同期を実行する前に必ず実行されます。バックアップの復元を選択してください。バックアップ時以降の変更内容は失われます。"

#: ../src/gtk-ui/ui.glade.h:19
msgid "Calendar"
msgstr "カレンダー"

#. Button in main view, right side. Keep to below 20 chars per line, feel free to use two lines
#: ../src/gtk-ui/ui.glade.h:21
msgid ""
"Change or edit\n"
"sync service"
msgstr ""
"同期化サービスの\n"
"変更または編集"

#. close button for settings window
#: ../src/gtk-ui/ui.glade.h:24
msgid "Close"
msgstr "閉じる"

#: ../src/gtk-ui/ui.glade.h:25
msgid ""
"Delete all data on Zyb \n"
"and replace with your\n"
"local information"
msgstr ""
"Zyb 上のデータをすべて\n"
"削除して、ローカル情報\n"
"に置き換えます"

#: ../src/gtk-ui/ui.glade.h:28
msgid ""
"Delete all your local\n"
"information and replace\n"
"with data from Zyb"
msgstr ""
"ローカル情報をすべてl\n"
"削除して、Zyb のデータl\n"
"に置き換えます"

#. button in main view, right side. Keep length to 20 characters or so, use two lines if needed
#: ../src/gtk-ui/ui.glade.h:32
msgid ""
"Fix a sync\n"
"emergency"
msgstr ""
"緊急同期化\n"
"を修正"

#: ../src/gtk-ui/ui.glade.h:34
msgid ""
"If you don't see your service above but know that your sync provider uses SyncML\n"
"you can setup a service manually."
msgstr ""
"ご利用の同期化プロバイダーが SyncML を使用していてるのにサービスが上に\n"
"表示されない場合は、サービスを手動で設定してください。"

#: ../src/gtk-ui/ui.glade.h:36
msgid "Settings"
msgstr "設定"

#: ../src/gtk-ui/ui.glade.h:39
msgid "Sync Emergency"
msgstr "緊急同期化"

#: ../src/gtk-ui/ui.glade.h:41
msgid ""
"To sync you'll need a network connection and an account with a sync service.\n"
"We support the following services: "
msgstr ""
"同期化機能を使用するには、ネットワーク接続と同期化サービスのアカウントが\n"
"必要です。以下が、サポートされているサービスです。"

#: ../src/gtk-ui/ui.glade.h:43
msgid "Use Bluetooth to Sync your data from one device to another."
msgstr "Bluetooth を使用してデバイス同士のデータを同期します。"

#: ../src/gtk-ui/ui.glade.h:44
msgid "You will need to add Bluetooth devices before they can be synced."
msgstr "同期を行う前に Bluetooth デバイスを追加する必要があります。"

#: ../src/gtk-ui/sync.desktop.in.h:2
#: ../src/gtk-ui/sync-gtk.desktop.in.h:2
msgid "Up to date"
msgstr "最新の情報に更新"

#: ../src/gtk-ui/sync-gtk.desktop.in.h:1
msgid "Sync (GTK)"
msgstr "同期化 (GTK)"

#: ../src/gtk-ui/sync-config-widget.c:78
msgid "ScheduleWorld enables you to keep your contacts, events, tasks, and notes in sync."
msgstr "ScheduleWorld では、連絡先、イベント、タスク、メモを同期させておくことができます。"

#: ../src/gtk-ui/sync-config-widget.c:81
msgid "Google Sync can backup and synchronize your contacts with your Gmail contacts."
msgstr "Google Sync では、連絡先をバックアップし、Gmail の連絡先と同期できます。"

#. TRANSLATORS: Please include the word "demo" (or the equivalent in
#. your language): Funambol is going to be a 90 day demo service
#. in the future
#: ../src/gtk-ui/sync-config-widget.c:87
msgid "Backup your contacts and calendar. Sync with a single click, anytime, anywhere (DEMO)."
msgstr "連絡先とカレンダーをバックアップします。いつでも、どこでも、クリック 1 つで同期します (デモ)。"

#: ../src/gtk-ui/sync-config-widget.c:90
msgid "Mobical Backup and Restore service allows you to securely backup your personal mobile data for free."
msgstr "Mobical のバックアップおよび復元サービスを使用すると、無料で個人の携帯電話データを安全にバックアップできます。"

#: ../src/gtk-ui/sync-config-widget.c:93
msgid "ZYB is a simple way for people to store and share mobile information online."
msgstr "ZYB を使用すると携帯電話の情報をオンラインで簡単に保存したり共有できます。"

#: ../src/gtk-ui/sync-config-widget.c:96
msgid "Memotoo lets you access your personal data from any computer connected to the Internet."
msgstr "Memotoo を使用すると、インターネットに接続したコンピュータから自分の個人データにアクセスできるようになります。"

#: ../src/gtk-ui/sync-config-widget.c:192
msgid "Sorry, failed to save the configuration"
msgstr "設置の保存に失敗しました"

#: ../src/gtk-ui/sync-config-widget.c:381
msgid "Service must have a name and server URL"
msgstr "サービスには名前とサーバーの URL が必要です"

#: ../src/gtk-ui/sync-config-widget.c:422
#, c-format
msgid "Do you want to reset the settings for %s? This will not remove any synced information on either end."
msgstr "%s の設定内容をリセットしますか? この操作を行っても双方の同期された情報は一切削除されません。"

#. TRANSLATORS: buttons in reset-service warning dialog
#: ../src/gtk-ui/sync-config-widget.c:426
msgid "Yes, reset"
msgstr "はい、リセットします"

#: ../src/gtk-ui/sync-config-widget.c:427
#: ../src/gtk-ui/sync-config-widget.c:438
msgid "No, keep settings"
msgstr "いいえ、設定をそのままにします"

#: ../src/gtk-ui/sync-config-widget.c:432
#, c-format
msgid "Do you want to delete the settings for %s? This will not remove any synced information on either end but it will remove these settings."
msgstr "%s の設定を削除しますか? この操作を行っても双方の同期した情報は一切削除されませんが、どちら側の設定も削除されます。"

#. TRANSLATORS: buttons in delete-service warning dialog
#: ../src/gtk-ui/sync-config-widget.c:437
msgid "Yes, delete"
msgstr "はい、削除します"

#: ../src/gtk-ui/sync-config-widget.c:467
msgid "Reset settings"
msgstr "設定のリセット"

#: ../src/gtk-ui/sync-config-widget.c:470
msgid "Delete settings"
msgstr "設定の削除"

#: ../src/gtk-ui/sync-config-widget.c:480
msgid "Save and use"
msgstr "保存して使用します"

#: ../src/gtk-ui/sync-config-widget.c:483
msgid ""
"Save and replace\n"
"current service"
msgstr ""
"保存してこのサービス\n"
"を置き換えます"

#: ../src/gtk-ui/sync-config-widget.c:493
msgid "Stop using device"
msgstr "デバイスの使用を中止する"

#: ../src/gtk-ui/sync-config-widget.c:496
msgid "Stop using service"
msgstr "サービスの使用を中止する"

#. TRANSLATORS: label for an entry in service configuration form.
#. * Placeholder is a source  name.
#. * Example: "Appointments URI"
#: ../src/gtk-ui/sync-config-widget.c:679
#, c-format
msgid "%s URI"
msgstr "%s の URI"

#. TRANSLATORS: toggles in service configuration form, placeholder is service
#. * or device name
#: ../src/gtk-ui/sync-config-widget.c:854
#, c-format
msgid "Send changes to %s"
msgstr "%s に変更を送信します"

#: ../src/gtk-ui/sync-config-widget.c:859
#, c-format
msgid "Receive changes from %s"
msgstr "%s から変更を受信します"

#: ../src/gtk-ui/sync-config-widget.c:875
msgid "<b>Sync</b>"
msgstr "<b>同期化</b>"

#. TRANSLATORS: label of a entry in service configuration
#: ../src/gtk-ui/sync-config-widget.c:891
msgid "Server address"
msgstr "サーバー・アドレス"

#. TRANSLATORS: explanation before a device template combobox.
#. * Placeholder is a device name like 'Nokia N85' or 'Syncevolution
#. * Client'
#: ../src/gtk-ui/sync-config-widget.c:967
#, c-format
msgid "This device looks like it might be a '%s'. If this is not correct, please take a look at the list of supported devices and pick yours if it is listed"
msgstr "このデバイスは「%s」と判断されました。正しくない場合は、サポートされているデバイスのリストからご利用のデバイスを選択してください。"

#: ../src/gtk-ui/sync-config-widget.c:973
msgid "We don't know what this device is exactly. Please take a look at the list of supported devices and pick yours if it is listed"
msgstr "このデバイスを判別できません。サポートされているデバイスのリストからご利用のデバイスを選択してください。"

#: ../src/gtk-ui/sync-config-widget.c:1126
#, c-format
msgid "%s - Bluetooth device"
msgstr "%s - Bluetooth デバイス"

#. TRANSLATORS: service title for services that are not based on a
#. * template in service list, the placeholder is the name of the service
#: ../src/gtk-ui/sync-config-widget.c:1132
#, c-format
msgid "%s - manually setup"
msgstr "%s - 手動設定"

# Access Web site
#. TRANSLATORS: link button in service configuration form
#: ../src/gtk-ui/sync-config-widget.c:1807
msgid "Launch website"
msgstr "Web サイトにアクセス"

#. TRANSLATORS: button in service configuration form
#: ../src/gtk-ui/sync-config-widget.c:1816
msgid "Setup now"
msgstr "すぐに設定する"

#. TRANSLATORS: labels of entries in service configuration form
#: ../src/gtk-ui/sync-config-widget.c:1912
msgid "Username"
msgstr "ユーザー名"

#: ../src/gtk-ui/sync-config-widget.c:1927
msgid "Password"
msgstr "パスワード"

#. TRANSLATORS: warning in service configuration form for people
#. who have modified the configuration via other means.
#: ../src/gtk-ui/sync-config-widget.c:1950
msgid "Current configuration is more complex than what can be shown here. Changes to sync mode or synced data types will overwrite that configuration."
msgstr "現在のサービス設定はここに表示できる内容よりも複雑です。同期モードまたは同期データへの変更は、その設定内容を上書きします。"

#. TRANSLATORS: this is the epander label for server settings
#. in service configuration form
#: ../src/gtk-ui/sync-config-widget.c:1969
msgid "Hide server settings"
msgstr "サーバの設定を隠す"

#. TRANSLATORS: this is the epander label for server settings
#. in service configuration form
#: ../src/gtk-ui/sync-config-widget.c:1989
msgid "Show server settings"
msgstr "サーバの設定を表示する"

#: ../src/gnome-bluetooth/syncevolution.c:110
msgid "Sync in the Sync application"
msgstr "同期化アプリケーション内の同期"

#: ../src/syncevo-dbus-server.cpp:5664
#, c-format
msgid "%s is syncing"
msgstr "%s は同期中です。"

#: ../src/syncevo-dbus-server.cpp:5665
#, c-format
msgid "We have just started to sync your computer with the %s sync service."
msgstr "お使いのデバイスと %s 同期化サービスの同期を開始しました。"

# space limitation
#. if sync is successfully started and done
#: ../src/syncevo-dbus-server.cpp:5679
#, c-format
msgid "%s sync complete"
msgstr "%s の同期化が完了しました"

#: ../src/syncevo-dbus-server.cpp:5680
#, c-format
msgid "We have just finished syncing your computer with the %s sync service."
msgstr "ご利用のデバイスと %s 同期化サービスの同期が完了しました。"

# space limitation
#. if sync is successfully started and has errors, or not started successful with a fatal problem
#: ../src/syncevo-dbus-server.cpp:5685
msgid "Sync problem."
msgstr "同期化に問題があります。"

#: ../src/syncevo-dbus-server.cpp:5686
msgid "Sorry, there's a problem with your sync that you need to attend to."
msgstr "接続対象の同期化サービスに問題があります。"

#: ../src/syncevo-dbus-server.cpp:5759
msgid "View"
msgstr "表示"

#. Use "default" as ID because that is what mutter-moblin
#. recognizes: it then skips the action instead of adding it
#. in addition to its own "Dismiss" button (always added).
#: ../src/syncevo-dbus-server.cpp:5763
msgid "Dismiss"
msgstr "閉じる"

#~ msgid "Database error"
#~ msgstr "データベース・エラー"
#~ msgid ""
#~ "Do you want to replace %s with %s? This will not remove any synced "
#~ "information on either end but you will no longer be able to sync with %s."
#~ msgstr ""
#~ "%s を %s に入れ替えますか? この操作を行っても、双方の同期した情報は一切削"
#~ "除されませんが、%s とは同期できなくなります。"
#~ msgid "Yes, use %s"
#~ msgstr "はい、%s を使用します"
#~ msgid "No, use %s"
#~ msgstr "いいえ、%s を使用します"
#~ msgid "Reset service"
#~ msgstr "サービスをリセットします"
#~ msgid "Addressbook"
#~ msgstr "アドレスブック"
<|MERGE_RESOLUTION|>--- conflicted
+++ resolved
@@ -2,15 +2,9 @@
 msgstr ""
 "Project-Id-Version: \n"
 "Report-Msgid-Bugs-To: http://moblin.org/projects/syncevolution\n"
-<<<<<<< HEAD
-"POT-Creation-Date: 2010-05-03 09:24+0000\n"
-"PO-Revision-Date: \n"
-"Last-Translator: GLSJPN_Yukari <yukarix.yamashita@intel.com>\n"
-=======
 "POT-Creation-Date: 2010-05-12 09:27+0000\n"
 "PO-Revision-Date: \n"
 "Last-Translator: \n"
->>>>>>> 677e163d
 "Language-Team: \n"
 "MIME-Version: 1.0\n"
 "Content-Type: text/plain; charset=UTF-8\n"
@@ -87,11 +81,7 @@
 
 #: ../src/gtk-ui/sync-ui.c:429
 #: ../src/gtk-ui/sync-ui.c:460
-<<<<<<< HEAD
-#: ../src/gtk-ui/sync-ui.c:1580
-=======
 #: ../src/gtk-ui/sync-ui.c:1605
->>>>>>> 677e163d
 msgid "No"
 msgstr "いいえ"
 
@@ -202,11 +192,7 @@
 #. TRANSLATORS: This is for the button in main view, right side.
 #. Keep line length below ~20 characters, use two lines if needed
 #: ../src/gtk-ui/sync-ui.c:757
-<<<<<<< HEAD
-#: ../src/gtk-ui/sync-ui.c:3373
-=======
 #: ../src/gtk-ui/sync-ui.c:3399
->>>>>>> 677e163d
 msgid "Cancel sync"
 msgstr "同期化のキャンセル"
 
@@ -218,11 +204,7 @@
 #. TRANSLATORS: label for checkbutton/toggle in main view.
 #. * Please stick to similar length strings or break the line with
 #. * "\n" if absolutely needed
-<<<<<<< HEAD
-#: ../src/gtk-ui/sync-ui.c:1223
-=======
 #: ../src/gtk-ui/sync-ui.c:1224
->>>>>>> 677e163d
 msgid "Automatic sync"
 msgstr "自動同期"
 
@@ -230,89 +212,53 @@
 #. * currently selected data sources. First placeholder is service/device
 #. * name, second a comma separeted list of sources.
 #. * E.g. "Affected data: Google Contacts, Appointments"
-<<<<<<< HEAD
-#: ../src/gtk-ui/sync-ui.c:1494
-=======
 #: ../src/gtk-ui/sync-ui.c:1519
->>>>>>> 677e163d
 #, c-format
 msgid "Affected data: %s %s"
 msgstr "影響を受けたデータ: %s %s"
 
-<<<<<<< HEAD
-#: ../src/gtk-ui/sync-ui.c:1499
-=======
 #: ../src/gtk-ui/sync-ui.c:1524
->>>>>>> 677e163d
 #, c-format
 msgid "Affected data: none"
 msgstr "影響を受けたデータ: なし"
 
 #. TRANSLATORS: confirmation for restoring a backup. placeholder is the
 #. * backup time string defined below
-<<<<<<< HEAD
-#: ../src/gtk-ui/sync-ui.c:1577
-=======
 #: ../src/gtk-ui/sync-ui.c:1602
->>>>>>> 677e163d
 #, c-format
 msgid "Do you want to restore the backup from %s? All changes you have made since then will be lost."
 msgstr "%s からバックアップを復元しますか? これまでに変更した内容はすべて失われてしまいます。"
 
-<<<<<<< HEAD
-#: ../src/gtk-ui/sync-ui.c:1580
-=======
 #: ../src/gtk-ui/sync-ui.c:1605
->>>>>>> 677e163d
 msgid "Yes, restore"
 msgstr "はい、復元します"
 
 #. TRANSLATORS: date/time for strftime(), used in emergency view backup
 #. * label. Any time format that shows date and time is good.
-<<<<<<< HEAD
-#: ../src/gtk-ui/sync-ui.c:1612
-=======
 #: ../src/gtk-ui/sync-ui.c:1637
->>>>>>> 677e163d
 #, c-format
 msgid "%x %X"
 msgstr "%x %X"
 
 #. TRANSLATORS: label for a backup in emergency view. Placeholder is
 #. * service or device name
-<<<<<<< HEAD
-#: ../src/gtk-ui/sync-ui.c:1631
-=======
 #: ../src/gtk-ui/sync-ui.c:1656
->>>>>>> 677e163d
 #, c-format
 msgid "Backed up before syncing with %s"
 msgstr "%s で同期する前にバックアップされます"
 
-<<<<<<< HEAD
-#: ../src/gtk-ui/sync-ui.c:1648
-=======
 #: ../src/gtk-ui/sync-ui.c:1673
->>>>>>> 677e163d
 msgid "Restore"
 msgstr "復元"
 
 #. TRANSLATORS: this is an explanation in Emergency view.
 #. * Placeholder is a service/device name
-<<<<<<< HEAD
-#: ../src/gtk-ui/sync-ui.c:1755
-=======
 #: ../src/gtk-ui/sync-ui.c:1780
->>>>>>> 677e163d
 #, c-format
 msgid "A normal sync with %s is not possible at this time. You can do a slow two-way sync or start from scratch. You can also restore a backup, but a slow sync or starting from scratch will still be required before normal sync is possible."
 msgstr "%s での通常同期は現在できません。低速で双方向同期するか、最初からやり直すことになります。また、バックアップを復元することもできますが、通常の同期を行う前に低速同期を行うか、最初からやり直す必要があります。"
 
-<<<<<<< HEAD
-#: ../src/gtk-ui/sync-ui.c:1765
-=======
 #: ../src/gtk-ui/sync-ui.c:1790
->>>>>>> 677e163d
 #, c-format
 msgid "If something has gone horribly wrong, you can try a slow sync, start from scratch or restore from backup."
 msgstr "深刻な問題が生じた場合は、低速同期を行うか、最初からやり直すか、バックアップから復元できます。"
@@ -320,11 +266,7 @@
 #. TRANSLATORS: These are a buttons in Emergency view. Placeholder is a
 #. * service/device name. Please don't use too long lines, but feel free to
 #. * use several lines.
-<<<<<<< HEAD
-#: ../src/gtk-ui/sync-ui.c:1774
-=======
 #: ../src/gtk-ui/sync-ui.c:1799
->>>>>>> 677e163d
 #, c-format
 msgid ""
 "Delete all your local\n"
@@ -335,11 +277,7 @@
 "削除して、%s のデータに\n"
 "置き換えます"
 
-<<<<<<< HEAD
-#: ../src/gtk-ui/sync-ui.c:1780
-=======
 #: ../src/gtk-ui/sync-ui.c:1805
->>>>>>> 677e163d
 #, c-format
 msgid ""
 "Delete all data on\n"
@@ -350,17 +288,6 @@
 "して、ローカルデータに\n"
 "置き換えます"
 
-<<<<<<< HEAD
-#: ../src/gtk-ui/sync-ui.c:2241
-msgid "Failed to get list of supported services from SyncEvolution"
-msgstr "サポートされているサービスのリストを SyncEvolution から入手するのに失敗しました"
-
-#: ../src/gtk-ui/sync-ui.c:2295
-msgid "There was a problem communicating with the sync process. Please try again later."
-msgstr "同期化プロセスへの通信に問題がありました。時間を置いてからもう一度試してみてください。"
-
-#: ../src/gtk-ui/sync-ui.c:2354
-=======
 #: ../src/gtk-ui/sync-ui.c:2267
 msgid "Failed to get list of supported services from SyncEvolution"
 msgstr "サポートされているサービスのリストを SyncEvolution から入手するのに失敗しました"
@@ -370,114 +297,68 @@
 msgstr "同期化プロセスへの通信に問題がありました。時間を置いてからもう一度試してみてください。"
 
 #: ../src/gtk-ui/sync-ui.c:2380
->>>>>>> 677e163d
 msgid "Restore failed"
 msgstr "復元に失敗しました"
 
 # space limitation
-<<<<<<< HEAD
-#: ../src/gtk-ui/sync-ui.c:2357
-#: ../src/gtk-ui/sync-ui.c:3242
-=======
 #: ../src/gtk-ui/sync-ui.c:2383
 #: ../src/gtk-ui/sync-ui.c:3268
->>>>>>> 677e163d
 msgid "Sync failed"
 msgstr "同期に失敗しました"
 
 # space limitation
-<<<<<<< HEAD
-#: ../src/gtk-ui/sync-ui.c:2363
-=======
 #: ../src/gtk-ui/sync-ui.c:2389
->>>>>>> 677e163d
 msgid "Restore complete"
 msgstr "復元の完了"
 
 # space limitation
-<<<<<<< HEAD
-#: ../src/gtk-ui/sync-ui.c:2366
-=======
 #: ../src/gtk-ui/sync-ui.c:2392
->>>>>>> 677e163d
 msgid "Sync complete"
 msgstr "同期化の完了"
 
 # added colon to separate
-<<<<<<< HEAD
-#: ../src/gtk-ui/sync-ui.c:2458
-=======
 #: ../src/gtk-ui/sync-ui.c:2484
->>>>>>> 677e163d
 #, c-format
 msgid "Preparing '%s'"
 msgstr "待機中です：%s"
 
 # added colon to separate
-<<<<<<< HEAD
-#: ../src/gtk-ui/sync-ui.c:2461
-=======
 #: ../src/gtk-ui/sync-ui.c:2487
->>>>>>> 677e163d
 #, c-format
 msgid "Receiving '%s'"
 msgstr "受信中です：%s"
 
 # added colon to separate
-<<<<<<< HEAD
-#: ../src/gtk-ui/sync-ui.c:2464
-=======
 #: ../src/gtk-ui/sync-ui.c:2490
->>>>>>> 677e163d
 #, c-format
 msgid "Sending '%s'"
 msgstr "送信中です：%s"
 
-<<<<<<< HEAD
-#: ../src/gtk-ui/sync-ui.c:2585
-=======
 #: ../src/gtk-ui/sync-ui.c:2611
->>>>>>> 677e163d
 #, c-format
 msgid "There was one remote rejection."
 msgid_plural "There were %ld remote rejections."
 msgstr[0] "リモートで接続拒否が 1 件ありました。"
 msgstr[1] "リモートで接続拒否が %ld 件ありました。"
 
-<<<<<<< HEAD
-#: ../src/gtk-ui/sync-ui.c:2590
-=======
 #: ../src/gtk-ui/sync-ui.c:2616
->>>>>>> 677e163d
 #, c-format
 msgid "There was one local rejection."
 msgid_plural "There were %ld local rejections."
 msgstr[0] "ローカルで接続拒否が 1 件ありました。"
 msgstr[1] "ローカルで接続拒否が %ld 件ありました。"
 
-<<<<<<< HEAD
-#: ../src/gtk-ui/sync-ui.c:2595
-=======
 #: ../src/gtk-ui/sync-ui.c:2621
->>>>>>> 677e163d
 #, c-format
 msgid "There were %ld local rejections and %ld remote rejections."
 msgstr "ローカルの接続拒否が %ld 件、およびリモートの接続拒否が %ld 件あります。"
 
-<<<<<<< HEAD
-#: ../src/gtk-ui/sync-ui.c:2600
-=======
 #: ../src/gtk-ui/sync-ui.c:2626
->>>>>>> 677e163d
 #, c-format
 msgid "Last time: No changes."
 msgstr "前回：変更なし。"
 
-<<<<<<< HEAD
-#: ../src/gtk-ui/sync-ui.c:2602
-=======
 #: ../src/gtk-ui/sync-ui.c:2628
->>>>>>> 677e163d
 #, c-format
 msgid "Last time: Sent one change."
 msgid_plural "Last time: Sent %ld changes."
@@ -487,33 +368,21 @@
 #. This is about changes made to the local data. Not all of these
 #. changes were requested by the remote server, so "applied"
 #. is a better word than "received" (bug #5185).
-<<<<<<< HEAD
-#: ../src/gtk-ui/sync-ui.c:2610
-=======
 #: ../src/gtk-ui/sync-ui.c:2636
->>>>>>> 677e163d
 #, c-format
 msgid "Last time: Applied one change."
 msgid_plural "Last time: Applied %ld changes."
 msgstr[0] "前回：1 箇所の変更を適用しました。"
 msgstr[1] "前回：%ld 箇所の変更を受信しました。"
 
-<<<<<<< HEAD
-#: ../src/gtk-ui/sync-ui.c:2615
-=======
 #: ../src/gtk-ui/sync-ui.c:2641
->>>>>>> 677e163d
 #, c-format
 msgid "Last time: Applied %ld changes and sent %ld changes."
 msgstr "前回：%ld 箇所の変更を適用し、%ld 箇所の変更を送信しました。"
 
 #. TRANSLATORS: the placeholder is a error message (hopefully)
 #. * explaining the problem
-<<<<<<< HEAD
-#: ../src/gtk-ui/sync-ui.c:2822
-=======
 #: ../src/gtk-ui/sync-ui.c:2848
->>>>>>> 677e163d
 #, c-format
 msgid ""
 "There was a problem with last sync:\n"
@@ -522,35 +391,16 @@
 "前回の同期化に次の問題がありました:\n"
 "%s"
 
-<<<<<<< HEAD
-#: ../src/gtk-ui/sync-ui.c:2832
-=======
 #: ../src/gtk-ui/sync-ui.c:2858
->>>>>>> 677e163d
 #, c-format
 msgid "You've just restored a backup. The changes have not been synced with %s yet"
 msgstr "バックアップの復元が完了しました。変更内容はまだ %s と同期されていませｎ"
 
-<<<<<<< HEAD
-#: ../src/gtk-ui/sync-ui.c:3120
-=======
 #: ../src/gtk-ui/sync-ui.c:3146
->>>>>>> 677e163d
 msgid "Waiting for current operation to finish..."
 msgstr "実行中の操作の終了を待機しています..."
 
 #. TRANSLATORS: next strings are error messages.
-<<<<<<< HEAD
-#: ../src/gtk-ui/sync-ui.c:3154
-msgid "A normal sync is not possible at this time. The server suggests a slow sync, but this might not always be what you want if both ends already have data."
-msgstr "通常同期は現在できません。サーバーは低速同期を推奨していますが、双方に既にデータがある場合は期待通りの結果にならない場合があります。"
-
-#: ../src/gtk-ui/sync-ui.c:3158
-msgid "The sync process died unexpectedly."
-msgstr "同期サービスが突然終了しました。"
-
-#: ../src/gtk-ui/sync-ui.c:3163
-=======
 #: ../src/gtk-ui/sync-ui.c:3180
 msgid "A normal sync is not possible at this time. The server suggests a slow sync, but this might not always be what you want if both ends already have data."
 msgstr "通常同期は現在できません。サーバーは低速同期を推奨していますが、双方に既にデータがある場合は期待通りの結果にならない場合があります。"
@@ -560,82 +410,38 @@
 msgstr "同期サービスが突然終了しました。"
 
 #: ../src/gtk-ui/sync-ui.c:3189
->>>>>>> 677e163d
 msgid "Password request was not answered. You can save the password in the settings to prevent the request."
 msgstr "パスワード要求に答えていません。設定でパスワードを保存すると、パスワードが要求されなようにできます。"
 
 #. TODO use the service device name here, this is a remote problem
-<<<<<<< HEAD
-#: ../src/gtk-ui/sync-ui.c:3167
-msgid "There was a problem processing sync request. Trying again may help."
-msgstr "同期化要求の処理に問題がありました。もう一度試してみてください。"
-
-#: ../src/gtk-ui/sync-ui.c:3173
-=======
 #: ../src/gtk-ui/sync-ui.c:3193
 msgid "There was a problem processing sync request. Trying again may help."
 msgstr "同期化要求の処理に問題がありました。もう一度試してみてください。"
 
 #: ../src/gtk-ui/sync-ui.c:3199
->>>>>>> 677e163d
 msgid "Failed to login. Could there be a problem with your username or password?"
 msgstr "ログインに失敗しました。ユーザー名またはパスワードに問題がある可能性があります。"
 
 # "access is forbidden"
-<<<<<<< HEAD
-#: ../src/gtk-ui/sync-ui.c:3176
-=======
 #: ../src/gtk-ui/sync-ui.c:3202
->>>>>>> 677e163d
 msgid "Forbidden"
 msgstr "アクセスが禁止されています"
 
 #. TRANSLATORS: data source means e.g. calendar or addressbook
-<<<<<<< HEAD
-#: ../src/gtk-ui/sync-ui.c:3182
-msgid "A data source could not be found. Could there be a problem with the settings?"
-msgstr "データのソースが見つかりません。設定に問題がある可能性があります。"
-
-#: ../src/gtk-ui/sync-ui.c:3186
-=======
 #: ../src/gtk-ui/sync-ui.c:3208
 msgid "A data source could not be found. Could there be a problem with the settings?"
 msgstr "データのソースが見つかりません。設定に問題がある可能性があります。"
 
 #: ../src/gtk-ui/sync-ui.c:3212
->>>>>>> 677e163d
 msgid "Remote database error"
 msgstr "リモート データベースのエラー"
 
 #. This can happen when EDS is borked, restart it may help...
-<<<<<<< HEAD
-#: ../src/gtk-ui/sync-ui.c:3189
-=======
 #: ../src/gtk-ui/sync-ui.c:3215
->>>>>>> 677e163d
 msgid "There is a problem with the local database. Syncing again or rebooting may help."
 msgstr "ローカル データベースに問題があります。再度同期を行うか、再起動で解決できるかも知れません。"
 
 # "there is no space"
-<<<<<<< HEAD
-#: ../src/gtk-ui/sync-ui.c:3192
-msgid "No space on disk"
-msgstr "ディスクに空き領域がありません"
-
-#: ../src/gtk-ui/sync-ui.c:3194
-msgid "Failed to process SyncML"
-msgstr "SyncML プロセスに失敗しました"
-
-#: ../src/gtk-ui/sync-ui.c:3196
-msgid "Server authorization failed"
-msgstr "サーバー認証に失敗しました"
-
-#: ../src/gtk-ui/sync-ui.c:3198
-msgid "Failed to parse configuration file"
-msgstr "設定ファイルの中断に失敗しました"
-
-#: ../src/gtk-ui/sync-ui.c:3200
-=======
 #: ../src/gtk-ui/sync-ui.c:3218
 msgid "No space on disk"
 msgstr "ディスクに空き領域がありません"
@@ -653,39 +459,15 @@
 msgstr "設定ファイルの中断に失敗しました"
 
 #: ../src/gtk-ui/sync-ui.c:3226
->>>>>>> 677e163d
 msgid "Failed to read configuration file"
 msgstr "設定ファイルの読み込みに失敗しました"
 
 # "configuration entries (items) are not found"
-<<<<<<< HEAD
-#: ../src/gtk-ui/sync-ui.c:3202
-=======
 #: ../src/gtk-ui/sync-ui.c:3228
->>>>>>> 677e163d
 msgid "No configuration found"
 msgstr "設定項目が見つかりません"
 
 # "configuration file is not found"
-<<<<<<< HEAD
-#: ../src/gtk-ui/sync-ui.c:3204
-msgid "No configuration file found"
-msgstr "設定ファイルが見つかりません"
-
-#: ../src/gtk-ui/sync-ui.c:3206
-msgid "Server sent bad content"
-msgstr "サーバーが悪いコンテンツを送信しました"
-
-#: ../src/gtk-ui/sync-ui.c:3208
-msgid "Connection certificate has expired"
-msgstr "接続証明書の期限が切れています"
-
-#: ../src/gtk-ui/sync-ui.c:3210
-msgid "Connection certificate is invalid"
-msgstr "接続証明書が無効です"
-
-#: ../src/gtk-ui/sync-ui.c:3218
-=======
 #: ../src/gtk-ui/sync-ui.c:3230
 msgid "No configuration file found"
 msgstr "設定ファイルが見つかりません"
@@ -703,61 +485,36 @@
 msgstr "接続証明書が無効です"
 
 #: ../src/gtk-ui/sync-ui.c:3244
->>>>>>> 677e163d
 msgid "We were unable to connect to the server. The problem could be temporary or there could be something wrong with the settings."
 msgstr "サーバーに接続できません。障害は一時的である可能性もありますが、サーバーの設定に問題がある可能性もあります。"
 
 # "URL is not appropriate"
-<<<<<<< HEAD
-#: ../src/gtk-ui/sync-ui.c:3225
-msgid "The server URL is bad"
-msgstr "サーバーの URL が正しくありません"
-
-#: ../src/gtk-ui/sync-ui.c:3230
-=======
 #: ../src/gtk-ui/sync-ui.c:3251
 msgid "The server URL is bad"
 msgstr "サーバーの URL が正しくありません"
 
 #: ../src/gtk-ui/sync-ui.c:3256
->>>>>>> 677e163d
 msgid "The server was not found"
 msgstr "サーバーが見つかりませんでした"
 
 # in case the error message is in JPN, added colon
-<<<<<<< HEAD
-#: ../src/gtk-ui/sync-ui.c:3232
-=======
 #: ../src/gtk-ui/sync-ui.c:3258
->>>>>>> 677e163d
 #, c-format
 msgid "Error %d"
 msgstr "エラー：%d"
 
 #. TRANSLATORS: password request dialog contents: title, cancel button
 #. * and ok button
-<<<<<<< HEAD
-#: ../src/gtk-ui/sync-ui.c:3370
-msgid "Password is required for sync"
-msgstr "同期にはパスワードが必要です"
-
-#: ../src/gtk-ui/sync-ui.c:3374
-=======
 #: ../src/gtk-ui/sync-ui.c:3396
 msgid "Password is required for sync"
 msgstr "同期にはパスワードが必要です"
 
 #: ../src/gtk-ui/sync-ui.c:3400
->>>>>>> 677e163d
 msgid "Sync with password"
 msgstr "パスワード付き同期"
 
 #. TRANSLATORS: password request dialog message, placeholder is service name
-<<<<<<< HEAD
-#: ../src/gtk-ui/sync-ui.c:3384
-=======
 #: ../src/gtk-ui/sync-ui.c:3410
->>>>>>> 677e163d
 #, c-format
 msgid "Please enter password for syncing with %s:"
 msgstr "%s と同期するためのパスワードを入力してください:"
