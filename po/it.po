# Italian translations for syncevolution package.
# Copyright (C) 2009 syncevolution copyright package holder.
# This file is distributed under the same license as the syncevolution package.
# Milo Casagrande <milo@ubuntu.com>, 2009.
#
msgid ""
msgstr ""
"Project-Id-Version: syncevolution\n"
"Report-Msgid-Bugs-To: http://moblin.org/projects/syncevolution\n"
<<<<<<< HEAD
"POT-Creation-Date: 2010-05-05 09:24+0000\n"
"PO-Revision-Date: 2010-05-06 18:06-0800\n"
"Last-Translator: Clara Steiner-Jay <csteiner@aracnet.com>\n"
=======
"POT-Creation-Date: 2010-05-17 21:48+0000\n"
"PO-Revision-Date: 2010-05-18 10:32-0800\n"
"Last-Translator: francesca godani <francesca.godani@ptiglobal.net>\n"
>>>>>>> 677e163d
"Language-Team: Italian <tp@lists.linux.it>\n"
"MIME-Version: 1.0\n"
"Content-Type: text/plain; charset=UTF-8\n"
"Content-Transfer-Encoding: 8bit\n"
"Plural-Forms: nplurals=2; plural=(n != 1);\n"
"X-Poedit-Language: Italian\n"
"X-Poedit-SourceCharset: utf-8\n"

# (ndt) titolo finestra
#. TRANSLATORS: this is the application name that may be used by e.g.
#. the windowmanager
#: ../src/gtk-ui/main.c:40
#: ../src/gtk-ui/ui.glade.h:38
#: ../src/gtk-ui/sync.desktop.in.h:1
#: ../src/gnome-bluetooth/syncevolution.c:112
msgid "Sync"
msgstr "Sincronizzazione"

#: ../src/gtk-ui/sync-ui.c:266
msgid "Contacts"
msgstr "Contatti"

#: ../src/gtk-ui/sync-ui.c:268
msgid "Appointments"
msgstr "Appuntamenti"

#: ../src/gtk-ui/sync-ui.c:270
#: ../src/gtk-ui/ui.glade.h:40
msgid "Tasks"
msgstr "Compiti"

#: ../src/gtk-ui/sync-ui.c:272
msgid "Notes"
msgstr "Note"

#. TRANSLATORS: This is a "combination source" for syncing with devices
#. * that combine appointments and tasks. the name should match the ones
#. * used for calendar and todo above
#: ../src/gtk-ui/sync-ui.c:277
msgid "Appointments & Tasks"
msgstr "Appuntamenti e compiti"

#: ../src/gtk-ui/sync-ui.c:349
msgid "Starting sync"
msgstr "Avvio sincronizzazione"

#. TRANSLATORS: slow sync confirmation dialog message. Placeholder
#. * is service/device name
#: ../src/gtk-ui/sync-ui.c:387
#, c-format
msgid "Do you want to slow sync with %s?"
msgstr "Vuoi effettuare la sincronizzazione lenta con %s?"

#: ../src/gtk-ui/sync-ui.c:391
msgid "Yes, do slow sync"
msgstr "Sì, effettua la sincronizzazione lenta"

# (ndt) pulsante
#: ../src/gtk-ui/sync-ui.c:391
msgid "No, cancel sync"
msgstr "Annulla sincronizzazione"

#. TRANSLATORS: confirmation dialog for refresh-from-server. Placeholder
#. * is service/device name
#: ../src/gtk-ui/sync-ui.c:424
#, c-format
msgid "Do you want to delete all local data and replace it with data from %s? This is not usually advised."
msgstr "Eliminare i dati locali e sostituirli con quelli da %s? Solitamente questo non è consigliato."

# (ndt) pulsante
#: ../src/gtk-ui/sync-ui.c:429
#: ../src/gtk-ui/sync-ui.c:460
msgid "Yes, delete and replace"
msgstr "Elimina e sostituisci"

#: ../src/gtk-ui/sync-ui.c:429
#: ../src/gtk-ui/sync-ui.c:460
<<<<<<< HEAD
#: ../src/gtk-ui/sync-ui.c:1580
=======
#: ../src/gtk-ui/sync-ui.c:1605
>>>>>>> 677e163d
msgid "No"
msgstr "No"

#. TRANSLATORS: confirmation dialog for refresh-from-client. Placeholder
#. * is service/device name
#: ../src/gtk-ui/sync-ui.c:455
#, c-format
msgid "Do you want to delete all data in %s and replace it with your local data? This is not usually advised."
msgstr "Eliminare i dati in %s e sostituirli con quelli locali? Solitamente questo non è consigliato."

#: ../src/gtk-ui/sync-ui.c:487
msgid "Trying to cancel sync"
msgstr "Tentativo di annullare la sincronizzazione"

#: ../src/gtk-ui/sync-ui.c:529
msgid "No service or device selected"
msgstr "Nessun servizio o dispositivo selezionato"

#. TRANSLATORS: This is the title on main view. Placeholder is
#. * the service name. Example: "Google - synced just now"
#: ../src/gtk-ui/sync-ui.c:537
#, c-format
msgid "%s - synced just now"
msgstr "%s - Ultima sincronizzazione pochi secondi fa"

#: ../src/gtk-ui/sync-ui.c:541
#, c-format
msgid "%s - synced a minute ago"
msgstr "%s - Ultima sincronizzazione un minuto fa"

#: ../src/gtk-ui/sync-ui.c:545
#, c-format
msgid "%s - synced %ld minutes ago"
msgstr "%s - Ultima sincronizzazione %ld minuti fa"

#: ../src/gtk-ui/sync-ui.c:550
#, c-format
msgid "%s - synced an hour ago"
msgstr "%s - Ultima sincronizzazione un'ora fa"

#: ../src/gtk-ui/sync-ui.c:554
#, c-format
msgid "%s - synced %ld hours ago"
msgstr "%s - Ultima sincronizzazione %ld ore fa"

#: ../src/gtk-ui/sync-ui.c:559
#, c-format
msgid "%s - synced a day ago"
msgstr "%s - Ultima sincronizzazione un giorno fa"

#: ../src/gtk-ui/sync-ui.c:563
#, c-format
msgid "%s - synced %ld days ago"
msgstr "%s - Ultima sincronizzazione %ld giorni fa"

# (ndt) pulsante
#. TRANSLATORS: Action button in info bar in main view. Shown with e.g.
#. * "You've just restored a backup. The changes have not been "
#. * "synced with %s yet"
#: ../src/gtk-ui/sync-ui.c:612
#: ../src/gtk-ui/sync-ui.c:726
msgid "Sync now"
msgstr "Sincronizza ora"

# (ndt) titolo finestra
#. TRANSLATORS: Action button in info bar in main view. Shown with e.g.
#. * "A normal sync is not possible at this time..." message.
#. * "Other options" will open Emergency view
#: ../src/gtk-ui/sync-ui.c:618
#: ../src/gtk-ui/ui.glade.h:37
msgid "Slow sync"
msgstr "Sincronizzazione lenta"

#: ../src/gtk-ui/sync-ui.c:619
msgid "Other options..."
msgstr "Altre opzioni..."

#. TRANSLATORS: Action button in info bar in main view. Shown e.g.
#. * when no service is selected. Will open configuration view
#: ../src/gtk-ui/sync-ui.c:624
msgid "Select sync service"
msgstr "Seleziona servizio di sincronizzazione"

# (ndt) pulsante, sto sul corto
#. TRANSLATORS: Action button in info bar in main view. Shown e.g.
#. * login to service fails. Will open configuration view for this service
#: ../src/gtk-ui/sync-ui.c:629
msgid "Edit service settings"
msgstr "Modifica impostazioni"

#: ../src/gtk-ui/sync-ui.c:700
msgid "You haven't selected a sync service or device yet. Sync services let you synchronize your data between your netbook and a web service. You can also sync directly with some devices."
msgstr "Non è ancora stato selezionato un servizio di sincronizzazione. Questi servizi consentono di sincronizzare i dati tra il proprio netbook e un servizio web. E' anche possibile sincronizzare direttamente con alcuni dispositivi."

# (ndt) pulsante
#: ../src/gtk-ui/sync-ui.c:722
msgid "Sync again"
msgstr "Sincronizza ancora"

#: ../src/gtk-ui/sync-ui.c:743
msgid "Restoring"
msgstr "Ripristino"

#: ../src/gtk-ui/sync-ui.c:745
msgid "Syncing"
msgstr "Sincronizzazione"

# (ndt) pulsante
#. TRANSLATORS: This is for the button in main view, right side.
#. Keep line length below ~20 characters, use two lines if needed
#: ../src/gtk-ui/sync-ui.c:757
<<<<<<< HEAD
#: ../src/gtk-ui/sync-ui.c:3374
=======
#: ../src/gtk-ui/sync-ui.c:3399
>>>>>>> 677e163d
msgid "Cancel sync"
msgstr "Annulla sincronizzazione"

# (ndt) pulsante, dovrebbe tornare alla finestra principale
#: ../src/gtk-ui/sync-ui.c:922
msgid "Back to sync"
msgstr "Torna indietro"

#. TRANSLATORS: label for checkbutton/toggle in main view.
#. * Please stick to similar length strings or break the line with
#. * "\n" if absolutely needed
<<<<<<< HEAD
#: ../src/gtk-ui/sync-ui.c:1223
=======
#: ../src/gtk-ui/sync-ui.c:1224
>>>>>>> 677e163d
msgid "Automatic sync"
msgstr "Sincronizzazione automatica"

#. This is the expander label in emergency view. It summarizes the
#. * currently selected data sources. First placeholder is service/device
#. * name, second a comma separeted list of sources.
#. * E.g. "Affected data: Google Contacts, Appointments"
<<<<<<< HEAD
#: ../src/gtk-ui/sync-ui.c:1494
=======
#: ../src/gtk-ui/sync-ui.c:1519
>>>>>>> 677e163d
#, c-format
msgid "Affected data: %s %s"
msgstr "Dati interessati: %s %s"

<<<<<<< HEAD
#: ../src/gtk-ui/sync-ui.c:1499
=======
#: ../src/gtk-ui/sync-ui.c:1524
>>>>>>> 677e163d
#, c-format
msgid "Affected data: none"
msgstr "Dati interessati: nessuno"

#. TRANSLATORS: confirmation for restoring a backup. placeholder is the
#. * backup time string defined below
<<<<<<< HEAD
#: ../src/gtk-ui/sync-ui.c:1577
=======
#: ../src/gtk-ui/sync-ui.c:1602
>>>>>>> 677e163d
#, c-format
msgid "Do you want to restore the backup from %s? All changes you have made since then will be lost."
msgstr "Vuoi ripristinare il backup da %s? Tutte le modifiche apportate da allora saranno perse."

<<<<<<< HEAD
#: ../src/gtk-ui/sync-ui.c:1580
=======
#: ../src/gtk-ui/sync-ui.c:1605
>>>>>>> 677e163d
msgid "Yes, restore"
msgstr "Sì, ripristina"

#. TRANSLATORS: date/time for strftime(), used in emergency view backup
#. * label. Any time format that shows date and time is good.
<<<<<<< HEAD
#: ../src/gtk-ui/sync-ui.c:1612
=======
#: ../src/gtk-ui/sync-ui.c:1637
>>>>>>> 677e163d
#, c-format
msgid "%x %X"
msgstr "%x %X"

#. TRANSLATORS: label for a backup in emergency view. Placeholder is
#. * service or device name
<<<<<<< HEAD
#: ../src/gtk-ui/sync-ui.c:1631
=======
#: ../src/gtk-ui/sync-ui.c:1656
>>>>>>> 677e163d
#, c-format
msgid "Backed up before syncing with %s"
msgstr "Back up effettuato prima della sincronizzazione con %s"

<<<<<<< HEAD
#: ../src/gtk-ui/sync-ui.c:1648
=======
#: ../src/gtk-ui/sync-ui.c:1673
>>>>>>> 677e163d
msgid "Restore"
msgstr "Ripristina"

#. TRANSLATORS: this is an explanation in Emergency view.
#. * Placeholder is a service/device name
<<<<<<< HEAD
#: ../src/gtk-ui/sync-ui.c:1755
=======
#: ../src/gtk-ui/sync-ui.c:1780
>>>>>>> 677e163d
#, c-format
msgid "A normal sync with %s is not possible at this time. You can do a slow two-way sync or start from scratch. You can also restore a backup, but a slow sync or starting from scratch will still be required before normal sync is possible."
msgstr "Una sincronizzazione normale con %s non è possibile in questo momento. Si può fare una sincronizzazione lenta a due vie o iniziare da zero. Si può anche ripristinare dal backup, ma una sincronizzazione lenta o un inizio da zero saranno comunque richiesti prima che sia possibile una sincronizzazione normale."

<<<<<<< HEAD
#: ../src/gtk-ui/sync-ui.c:1765
=======
#: ../src/gtk-ui/sync-ui.c:1790
>>>>>>> 677e163d
#, c-format
msgid "If something has gone horribly wrong, you can try a slow sync, start from scratch or restore from backup."
msgstr "Se qualcosa è andato terribilmente storto, puoi provare una sincronizzazione lenta, iniziare da zero o ripristinare dal backup"

#. TRANSLATORS: These are a buttons in Emergency view. Placeholder is a
#. * service/device name. Please don't use too long lines, but feel free to
#. * use several lines.
<<<<<<< HEAD
#: ../src/gtk-ui/sync-ui.c:1774
=======
#: ../src/gtk-ui/sync-ui.c:1799
>>>>>>> 677e163d
#, c-format
msgid ""
"Delete all your local\n"
"data and replace with\n"
"data from %s"
msgstr ""
"Eliminare i dati locali\n"
"e sostituirli con\n"
"quelli da %s"

<<<<<<< HEAD
#: ../src/gtk-ui/sync-ui.c:1780
=======
#: ../src/gtk-ui/sync-ui.c:1805
>>>>>>> 677e163d
#, c-format
msgid ""
"Delete all data on\n"
"%s and replace\n"
"with your local data"
msgstr ""
"Eliminare i dati su\n"
"%s e sostituirli\n"
"con quelli locali"

<<<<<<< HEAD
#: ../src/gtk-ui/sync-ui.c:2242
msgid "Failed to get list of supported services from SyncEvolution"
msgstr "Recupero elenco dei servizi supportati da SyncEvolution non riuscito"

#: ../src/gtk-ui/sync-ui.c:2296
msgid "There was a problem communicating with the sync process. Please try again later."
msgstr "Si è verificato un problema di comunicazione con il processo di sincronizzazione. Si prega di riprovare più tardi."

#: ../src/gtk-ui/sync-ui.c:2355
msgid "Restore failed"
msgstr "Ripristino non riuscito"

#: ../src/gtk-ui/sync-ui.c:2358
#: ../src/gtk-ui/sync-ui.c:3243
msgid "Sync failed"
msgstr "Sincronizzazione non riuscita"

#: ../src/gtk-ui/sync-ui.c:2364
msgid "Restore complete"
msgstr "Ripristino completato"

#: ../src/gtk-ui/sync-ui.c:2367
msgid "Sync complete"
msgstr "Sincronizzazione completata"

#: ../src/gtk-ui/sync-ui.c:2459
=======
#: ../src/gtk-ui/sync-ui.c:2267
msgid "Failed to get list of supported services from SyncEvolution"
msgstr "Recupero elenco dei servizi supportati da SyncEvolution non riuscito"

#: ../src/gtk-ui/sync-ui.c:2321
msgid "There was a problem communicating with the sync process. Please try again later."
msgstr "Si è verificato un problema di comunicazione con il processo di sincronizzazione. Si prega di riprovare più tardi."

#: ../src/gtk-ui/sync-ui.c:2380
msgid "Restore failed"
msgstr "Ripristino non riuscito"

#: ../src/gtk-ui/sync-ui.c:2383
#: ../src/gtk-ui/sync-ui.c:3268
msgid "Sync failed"
msgstr "Sincronizzazione non riuscita"

#: ../src/gtk-ui/sync-ui.c:2389
msgid "Restore complete"
msgstr "Ripristino completato"

#: ../src/gtk-ui/sync-ui.c:2392
msgid "Sync complete"
msgstr "Sincronizzazione completata"

#: ../src/gtk-ui/sync-ui.c:2484
>>>>>>> 677e163d
#, c-format
msgid "Preparing '%s'"
msgstr "Preparazione di '%s'"

<<<<<<< HEAD
#: ../src/gtk-ui/sync-ui.c:2462
=======
#: ../src/gtk-ui/sync-ui.c:2487
>>>>>>> 677e163d
#, c-format
msgid "Receiving '%s'"
msgstr "Ricezione di '%s'"

<<<<<<< HEAD
#: ../src/gtk-ui/sync-ui.c:2465
=======
#: ../src/gtk-ui/sync-ui.c:2490
>>>>>>> 677e163d
#, c-format
msgid "Sending '%s'"
msgstr "Invio di '%s'"

<<<<<<< HEAD
#: ../src/gtk-ui/sync-ui.c:2586
=======
#: ../src/gtk-ui/sync-ui.c:2611
>>>>>>> 677e163d
#, c-format
msgid "There was one remote rejection."
msgid_plural "There were %ld remote rejections."
msgstr[0] "Si è verificato un rifiuto remoto."
msgstr[1] "Si sono verificati %ld rifiuti remoti."

<<<<<<< HEAD
#: ../src/gtk-ui/sync-ui.c:2591
=======
#: ../src/gtk-ui/sync-ui.c:2616
>>>>>>> 677e163d
#, c-format
msgid "There was one local rejection."
msgid_plural "There were %ld local rejections."
msgstr[0] "Si è verificato un rifiuto locale."
msgstr[1] "Si sono verificati %ld rifiuti locali."

<<<<<<< HEAD
#: ../src/gtk-ui/sync-ui.c:2596
=======
#: ../src/gtk-ui/sync-ui.c:2621
>>>>>>> 677e163d
#, c-format
msgid "There were %ld local rejections and %ld remote rejections."
msgstr "Si sono verificati %ld rifiuti locali e %ld remoti."

<<<<<<< HEAD
#: ../src/gtk-ui/sync-ui.c:2601
=======
#: ../src/gtk-ui/sync-ui.c:2626
>>>>>>> 677e163d
#, c-format
msgid "Last time: No changes."
msgstr "Ultima volta: nessuna modifica."

<<<<<<< HEAD
#: ../src/gtk-ui/sync-ui.c:2603
=======
#: ../src/gtk-ui/sync-ui.c:2628
>>>>>>> 677e163d
#, c-format
msgid "Last time: Sent one change."
msgid_plural "Last time: Sent %ld changes."
msgstr[0] "Ultima volta: inviata una modifica."
msgstr[1] "Ultima volta: inviate %ld modifiche."

#. This is about changes made to the local data. Not all of these
#. changes were requested by the remote server, so "applied"
#. is a better word than "received" (bug #5185).
<<<<<<< HEAD
#: ../src/gtk-ui/sync-ui.c:2611
=======
#: ../src/gtk-ui/sync-ui.c:2636
>>>>>>> 677e163d
#, c-format
msgid "Last time: Applied one change."
msgid_plural "Last time: Applied %ld changes."
msgstr[0] "Ultima volta: applicata una modifica."
msgstr[1] "Ultima volta: applicate %ld modifiche."

<<<<<<< HEAD
#: ../src/gtk-ui/sync-ui.c:2616
=======
#: ../src/gtk-ui/sync-ui.c:2641
>>>>>>> 677e163d
#, c-format
msgid "Last time: Applied %ld changes and sent %ld changes."
msgstr "Ultima volta: applicate %ld modifiche e inviate %ld."

#. TRANSLATORS: the placeholder is a error message (hopefully)
#. * explaining the problem
<<<<<<< HEAD
#: ../src/gtk-ui/sync-ui.c:2823
=======
#: ../src/gtk-ui/sync-ui.c:2848
>>>>>>> 677e163d
#, c-format
msgid ""
"There was a problem with last sync:\n"
"%s"
msgstr ""
"Si è verificato un problema con l'ultima sincronizzazione:\n"
"%s"

<<<<<<< HEAD
#: ../src/gtk-ui/sync-ui.c:2833
=======
#: ../src/gtk-ui/sync-ui.c:2858
>>>>>>> 677e163d
#, c-format
msgid "You've just restored a backup. The changes have not been synced with %s yet"
msgstr "Hai appena ripristinato un backup. I cambiamenti non sono ancora stati sincronizzati con %s"

<<<<<<< HEAD
#: ../src/gtk-ui/sync-ui.c:3121
=======
#: ../src/gtk-ui/sync-ui.c:3146
>>>>>>> 677e163d
msgid "Waiting for current operation to finish..."
msgstr "In attesa che termini l'operazione..."

#. TRANSLATORS: next strings are error messages.
<<<<<<< HEAD
#: ../src/gtk-ui/sync-ui.c:3155
msgid "A normal sync is not possible at this time. The server suggests a slow sync, but this might not always be what you want if both ends already have data."
msgstr "Una sincronizzazione normale non è possibile in questo momento. Il server suggerisce una sincronizzazione lenta, ma questo potrebbe non essere sempre quello che vuoi, se entrambe le estremità hanno dati."

#: ../src/gtk-ui/sync-ui.c:3159
msgid "The sync process died unexpectedly."
msgstr "Il servizio di sincronizzazione è terminato inaspettatamente."

#: ../src/gtk-ui/sync-ui.c:3164
=======
#: ../src/gtk-ui/sync-ui.c:3180
msgid "A normal sync is not possible at this time. The server suggests a slow sync, but this might not always be what you want if both ends already have data."
msgstr "Una sincronizzazione normale non è possibile in questo momento. Il server suggerisce una sincronizzazione lenta, ma questo potrebbe non essere sempre quello che vuoi, se entrambe le estremità hanno dati."

#: ../src/gtk-ui/sync-ui.c:3184
msgid "The sync process died unexpectedly."
msgstr "Il servizio di sincronizzazione è terminato inaspettatamente."

#: ../src/gtk-ui/sync-ui.c:3189
>>>>>>> 677e163d
msgid "Password request was not answered. You can save the password in the settings to prevent the request."
msgstr "La richiesta della password ha ricevuto risposta. È possibile salvare la password nelle impostazioni per evitare la richiesta."

#. TODO use the service device name here, this is a remote problem
<<<<<<< HEAD
#: ../src/gtk-ui/sync-ui.c:3168
msgid "There was a problem processing sync request. Trying again may help."
msgstr "C'è stato un problema di elaborazione delle richieste di sincronizzazione. Riprovare potrebbe risolvere il problema."

#: ../src/gtk-ui/sync-ui.c:3174
msgid "Failed to login. Could there be a problem with your username or password?"
msgstr "Impossibile effettuare il login. Ci potrebbe essere un problema con il tuo nome utente o la password?"

#: ../src/gtk-ui/sync-ui.c:3177
=======
#: ../src/gtk-ui/sync-ui.c:3193
msgid "There was a problem processing sync request. Trying again may help."
msgstr "C'è stato un problema di elaborazione delle richieste di sincronizzazione. Riprovare potrebbe risolvere il problema."

#: ../src/gtk-ui/sync-ui.c:3199
msgid "Failed to login. Could there be a problem with your username or password?"
msgstr "Impossibile effettuare il login. Ci potrebbe essere un problema con il tuo nome utente o la password?"

#: ../src/gtk-ui/sync-ui.c:3202
>>>>>>> 677e163d
msgid "Forbidden"
msgstr "Proibito"

#. TRANSLATORS: data source means e.g. calendar or addressbook
<<<<<<< HEAD
#: ../src/gtk-ui/sync-ui.c:3183
msgid "A data source could not be found. Could there be a problem with the settings?"
msgstr "Impossibile trovare la sorgente. Ci potrebbe essere un problema con le impostazioni?"

#: ../src/gtk-ui/sync-ui.c:3187
=======
#: ../src/gtk-ui/sync-ui.c:3208
msgid "A data source could not be found. Could there be a problem with the settings?"
msgstr "Impossibile trovare la sorgente. Ci potrebbe essere un problema con le impostazioni?"

#: ../src/gtk-ui/sync-ui.c:3212
>>>>>>> 677e163d
msgid "Remote database error"
msgstr "Errore remoto nel database"

#. This can happen when EDS is borked, restart it may help...
<<<<<<< HEAD
#: ../src/gtk-ui/sync-ui.c:3190
msgid "There is a problem with the local database. Syncing again or rebooting may help."
msgstr "C'è un problema con il database locale. Sincronizzare di nuovo o riavviare."

#: ../src/gtk-ui/sync-ui.c:3193
msgid "No space on disk"
msgstr "Spazio esaurito sul disco"

#: ../src/gtk-ui/sync-ui.c:3195
msgid "Failed to process SyncML"
msgstr "Elaborazione SyncML non riuscita"

#: ../src/gtk-ui/sync-ui.c:3197
msgid "Server authorization failed"
msgstr "Autorizzazione server non riuscita"

#: ../src/gtk-ui/sync-ui.c:3199
msgid "Failed to parse configuration file"
msgstr "Analisi del file di configurazione non riuscita"

#: ../src/gtk-ui/sync-ui.c:3201
msgid "Failed to read configuration file"
msgstr "Lettura del file di configurazione non riuscita"

#: ../src/gtk-ui/sync-ui.c:3203
msgid "No configuration found"
msgstr "Non è stata trovata alcuna configurazione"

#: ../src/gtk-ui/sync-ui.c:3205
msgid "No configuration file found"
msgstr "Non è stato trovato alcun file di configurazione"

#: ../src/gtk-ui/sync-ui.c:3207
msgid "Server sent bad content"
msgstr "Il server ha inviato dei contenuti errati"

#: ../src/gtk-ui/sync-ui.c:3209
msgid "Connection certificate has expired"
msgstr "Il certificato della connessione è scaduto"

#: ../src/gtk-ui/sync-ui.c:3211
msgid "Connection certificate is invalid"
msgstr "Il certificato della connessione non è valido"

#: ../src/gtk-ui/sync-ui.c:3219
msgid "We were unable to connect to the server. The problem could be temporary or there could be something wrong with the settings."
msgstr "Non siamo stati in grado di connetterci al server. Il problema potrebbe essere temporaneo o ci potrebbe essere qualcosa di sbagliato con le impostazioni."

#: ../src/gtk-ui/sync-ui.c:3226
msgid "The server URL is bad"
msgstr "L'URLdel server non è corretto"

#: ../src/gtk-ui/sync-ui.c:3231
msgid "The server was not found"
msgstr "Il server non è stato trovato"

#: ../src/gtk-ui/sync-ui.c:3233
=======
#: ../src/gtk-ui/sync-ui.c:3215
msgid "There is a problem with the local database. Syncing again or rebooting may help."
msgstr "C'è un problema con il database locale. Sincronizzare di nuovo o riavviare."

#: ../src/gtk-ui/sync-ui.c:3218
msgid "No space on disk"
msgstr "Spazio esaurito sul disco"

#: ../src/gtk-ui/sync-ui.c:3220
msgid "Failed to process SyncML"
msgstr "Elaborazione SyncML non riuscita"

#: ../src/gtk-ui/sync-ui.c:3222
msgid "Server authorization failed"
msgstr "Autorizzazione server non riuscita"

#: ../src/gtk-ui/sync-ui.c:3224
msgid "Failed to parse configuration file"
msgstr "Analisi del file di configurazione non riuscita"

#: ../src/gtk-ui/sync-ui.c:3226
msgid "Failed to read configuration file"
msgstr "Lettura del file di configurazione non riuscita"

#: ../src/gtk-ui/sync-ui.c:3228
msgid "No configuration found"
msgstr "Non è stata trovata alcuna configurazione"

#: ../src/gtk-ui/sync-ui.c:3230
msgid "No configuration file found"
msgstr "Non è stato trovato alcun file di configurazione"

#: ../src/gtk-ui/sync-ui.c:3232
msgid "Server sent bad content"
msgstr "Il server ha inviato dei contenuti errati"

#: ../src/gtk-ui/sync-ui.c:3234
msgid "Connection certificate has expired"
msgstr "Il certificato della connessione è scaduto"

#: ../src/gtk-ui/sync-ui.c:3236
msgid "Connection certificate is invalid"
msgstr "Il certificato della connessione non è valido"

#: ../src/gtk-ui/sync-ui.c:3244
msgid "We were unable to connect to the server. The problem could be temporary or there could be something wrong with the settings."
msgstr "Non siamo stati in grado di connetterci al server. Il problema potrebbe essere temporaneo o ci potrebbe essere qualcosa di sbagliato con le impostazioni."

#: ../src/gtk-ui/sync-ui.c:3251
msgid "The server URL is bad"
msgstr "L'URLdel server non è corretto"

#: ../src/gtk-ui/sync-ui.c:3256
msgid "The server was not found"
msgstr "Il server non è stato trovato"

#: ../src/gtk-ui/sync-ui.c:3258
>>>>>>> 677e163d
#, c-format
msgid "Error %d"
msgstr "Errore %d"

#. TRANSLATORS: password request dialog contents: title, cancel button
#. * and ok button
<<<<<<< HEAD
#: ../src/gtk-ui/sync-ui.c:3371
msgid "Password is required for sync"
msgstr "Password necessaria per la sincronizzazione"

#: ../src/gtk-ui/sync-ui.c:3375
=======
#: ../src/gtk-ui/sync-ui.c:3396
msgid "Password is required for sync"
msgstr "Password necessaria per la sincronizzazione"

#: ../src/gtk-ui/sync-ui.c:3400
>>>>>>> 677e163d
msgid "Sync with password"
msgstr "Sincronizza con password"

#. TRANSLATORS: password request dialog message, placeholder is service name
<<<<<<< HEAD
#: ../src/gtk-ui/sync-ui.c:3385
=======
#: ../src/gtk-ui/sync-ui.c:3410
>>>>>>> 677e163d
#, c-format
msgid "Please enter password for syncing with %s:"
msgstr "Inserire la passoword per la sincronizzazione con %s:"

#. title for the buttons on the right side of main view
#: ../src/gtk-ui/ui.glade.h:2
msgid "<b>Actions</b>"
msgstr "<b>Azioni</b>"

#. text between the two "start from scratch" buttons in emergency view
#: ../src/gtk-ui/ui.glade.h:4
msgid "<b>or</b>"
msgstr "<b>oppure</b>"

#: ../src/gtk-ui/ui.glade.h:5
msgid "<big>Direct sync</big>"
msgstr "<big>Sincronizzazione diretta</big>"

#: ../src/gtk-ui/ui.glade.h:6
msgid "<big>Network sync</big>"
msgstr "<big>Sincronizzazione di rete</big>"

#. a title in emergency view
#: ../src/gtk-ui/ui.glade.h:8
msgid "<big>Restore from backup</big>"
msgstr "<big>Ripristina dal backup</big>"

#. a title in emergency view
#: ../src/gtk-ui/ui.glade.h:10
msgid "<big>Slow sync</big>"
msgstr "<big>Sincronizzazione lenta</big>"

#. a title in emergency view
#: ../src/gtk-ui/ui.glade.h:12
msgid "<big>Start from scratch</big>"
msgstr "<big>Inizia da zero</big>"

#: ../src/gtk-ui/ui.glade.h:13
msgid ""
"A slow sync compares items from both sides and tries to merge them. \n"
"This may fail in some cases, leading to duplicates or lost information."
msgstr ""
"Una sincronizzazione lenta compara gli elementi da entrambe le parti e tenta di metterli insieme. \n"
"Questo potrebbe non riuscire in alcuni casi, portando a duplicati o a informazioni perse."

# (ndt) pulsante
#: ../src/gtk-ui/ui.glade.h:15
msgid "Add new device"
msgstr "Aggiungi un nuovo dispositivo"

# (ndt) pulsante
#: ../src/gtk-ui/ui.glade.h:16
msgid "Add new service"
msgstr "Aggiungi servizio"

#. explanation of "Restore backup" function
#: ../src/gtk-ui/ui.glade.h:18
msgid "Backups are made before every time we Sync. Choose a backup to restore. Any changes you have made since then will be lost."
msgstr "I backup sono effettuati prima di ogni sincronizzazione. Scegli un backup da ripristinare. Ogni modifica fatta da allora andrà persa."

#: ../src/gtk-ui/ui.glade.h:19
msgid "Calendar"
msgstr "Calendario"

# (ndt) pulsante
#. Button in main view, right side. Keep to below 20 chars per line, feel free to use two lines
#: ../src/gtk-ui/ui.glade.h:21
msgid ""
"Change or edit\n"
"sync service"
msgstr ""
"Cambia o modifica\n"
"sincronizzazione"

#. close button for settings window
#: ../src/gtk-ui/ui.glade.h:24
msgid "Close"
msgstr "Chiudi"

#: ../src/gtk-ui/ui.glade.h:25
msgid ""
"Delete all data on Zyb \n"
"and replace with your\n"
"local information"
msgstr ""
"Eliminare i dati su Zyb \n"
"e sostituirli con quelli locali"

#: ../src/gtk-ui/ui.glade.h:28
msgid ""
"Delete all your local\n"
"information and replace\n"
"with data from Zyb"
msgstr ""
"Eliminare i dati locali\n"
"e sostituirli con quelli da Zyb"

#. button in main view, right side. Keep length to 20 characters or so, use two lines if needed
#: ../src/gtk-ui/ui.glade.h:32
msgid ""
"Fix a sync\n"
"emergency"
msgstr ""
<<<<<<< HEAD
"Risolvi urgencia in\n"
"sincronizzazione"
=======
"Risolvi una\n"
"sincronizzazione di\n"
"emergenza"
>>>>>>> 677e163d

# (ndt) segnalare SyncML?
#: ../src/gtk-ui/ui.glade.h:34
msgid ""
"If you don't see your service above but know that your sync provider uses SyncML\n"
"you can setup a service manually."
msgstr ""
"Se non vengono visualizzati i propri servizi, ma si è certi che il proprio provider\n"
"usa SyncML, è possibile impostare un servizio manualmente."

#: ../src/gtk-ui/ui.glade.h:36
msgid "Settings"
msgstr "Impostazioni"

#: ../src/gtk-ui/ui.glade.h:39
msgid "Sync Emergency"
msgstr "Sincronizzazione di emergenza"

#: ../src/gtk-ui/ui.glade.h:41
msgid ""
"To sync you'll need a network connection and an account with a sync service.\n"
"We support the following services: "
msgstr ""
"Per effettuare la sincronizzazione sono necessari una connessione e un account con un servizio di sincronizzazione.\n"
"I servizi supportati sono: "

#: ../src/gtk-ui/ui.glade.h:43
msgid "Use Bluetooth to Sync your data from one device to another."
msgstr "Usa Blootooth per sincronizzare i dati da un dispositivo all'altro."

#: ../src/gtk-ui/ui.glade.h:44
msgid "You will need to add Bluetooth devices before they can be synced."
msgstr "Devi aggiungere i dispositivi Bluetooth prima che possano essere sincronizzati."

#: ../src/gtk-ui/sync.desktop.in.h:2
#: ../src/gtk-ui/sync-gtk.desktop.in.h:2
msgid "Up to date"
msgstr "Aggiornato"

#: ../src/gtk-ui/sync-gtk.desktop.in.h:1
msgid "Sync (GTK)"
msgstr "Sync (GTK)"

#: ../src/gtk-ui/sync-config-widget.c:78
msgid "ScheduleWorld enables you to keep your contacts, events, tasks, and notes in sync."
msgstr "ScheduleWorld consente di tenere sincronizzati contatti, eventi, attività e note."

#: ../src/gtk-ui/sync-config-widget.c:81
msgid "Google Sync can backup and synchronize your contacts with your Gmail contacts."
msgstr "Google Sync è in grado di eseguire backup di sicurezza e di sincronizzare la propria rubrica con i contatti di Gmail."

#. TRANSLATORS: Please include the word "demo" (or the equivalent in
#. your language): Funambol is going to be a 90 day demo service
#. in the future
#: ../src/gtk-ui/sync-config-widget.c:87
msgid "Backup your contacts and calendar. Sync with a single click, anytime, anywhere (DEMO)."
msgstr "Eseguire una copia di sicurezza dei propri contatti e del proprio calendario. Sincronizzare con un solo clic, sempre e ovunque (dimostrativo)."

#: ../src/gtk-ui/sync-config-widget.c:90
msgid "Mobical Backup and Restore service allows you to securely backup your personal mobile data for free."
msgstr "Il servizio Mobical Backup and Restore ti permette di effettuare backup dei tuoi mobile data gratuitamente e in tutta sicurezza."

#: ../src/gtk-ui/sync-config-widget.c:93
msgid "ZYB is a simple way for people to store and share mobile information online."
msgstr "ZYB è un modo semplice di memorizzare e condividere le tue informazioni mobili online."

#: ../src/gtk-ui/sync-config-widget.c:96
msgid "Memotoo lets you access your personal data from any computer connected to the Internet."
msgstr "Memotoo ti permettere di accedere ai tuoi dati personali da qualsiasi computer connesso a internet."

#: ../src/gtk-ui/sync-config-widget.c:192
msgid "Sorry, failed to save the configuration"
msgstr "Siamo spiacenti, impossibile salvare la configurazione"

#: ../src/gtk-ui/sync-config-widget.c:381
msgid "Service must have a name and server URL"
msgstr "Il servizio deve avere un nome e un indirizzo del server"

#: ../src/gtk-ui/sync-config-widget.c:422
#, c-format
msgid "Do you want to reset the settings for %s? This will not remove any synced information on either end."
msgstr "Vuoi ripristinare le impostazioni per %s? Questa operazione non rimuoverà nessuna informazione sincronizzata."

#. TRANSLATORS: buttons in reset-service warning dialog
#: ../src/gtk-ui/sync-config-widget.c:426
msgid "Yes, reset"
msgstr "Sì, ripristina"

#: ../src/gtk-ui/sync-config-widget.c:427
#: ../src/gtk-ui/sync-config-widget.c:438
msgid "No, keep settings"
msgstr "No, mantieni le impostazioni"

#: ../src/gtk-ui/sync-config-widget.c:432
#, c-format
msgid "Do you want to delete the settings for %s? This will not remove any synced information on either end but it will remove these settings."
msgstr "Vuoi eliminare le impostazioni per %s? Questa operazione non rimuoverà nessuna informazione sincronizzata ma rimuoverà le configurazioni per questo servizio."

# (ndt) pulsante
#. TRANSLATORS: buttons in delete-service warning dialog
#: ../src/gtk-ui/sync-config-widget.c:437
msgid "Yes, delete"
msgstr "Sì, elimina"

#: ../src/gtk-ui/sync-config-widget.c:467
msgid "Reset settings"
msgstr "Reimposta le impostazioni"

# (ndt) pulsante
#: ../src/gtk-ui/sync-config-widget.c:470
msgid "Delete settings"
msgstr "Elimina le impostazioni"

# (ndt) pulsante
#: ../src/gtk-ui/sync-config-widget.c:480
msgid "Save and use"
msgstr "Salva e usa"

# (ndt) pulsante
#: ../src/gtk-ui/sync-config-widget.c:483
msgid ""
"Save and replace\n"
"current service"
msgstr ""
"Salva e sostituisci\n"
" il servizio"

# (ndt) pulsante
#: ../src/gtk-ui/sync-config-widget.c:493
msgid "Stop using device"
msgstr "Non usare il servizio"

# (ndt) pulsante
#: ../src/gtk-ui/sync-config-widget.c:496
msgid "Stop using service"
msgstr "Non usare il servizio"

#. TRANSLATORS: label for an entry in service configuration form.
#. * Placeholder is a source  name.
#. * Example: "Appointments URI"
#: ../src/gtk-ui/sync-config-widget.c:679
#, c-format
msgid "%s URI"
msgstr "URI di %s"

#. TRANSLATORS: toggles in service configuration form, placeholder is service
#. * or device name
#: ../src/gtk-ui/sync-config-widget.c:854
#, c-format
msgid "Send changes to %s"
msgstr "Invia modifiche a %s"

#: ../src/gtk-ui/sync-config-widget.c:859
#, c-format
msgid "Receive changes from %s"
msgstr "Ricevi le modifiche per %s"

#: ../src/gtk-ui/sync-config-widget.c:875
msgid "<b>Sync</b>"
msgstr "<b>Sincronizzazione</b>"

#. TRANSLATORS: label of a entry in service configuration
#: ../src/gtk-ui/sync-config-widget.c:891
msgid "Server address"
msgstr "Indirizzo server"

#. TRANSLATORS: explanation before a device template combobox.
#. * Placeholder is a device name like 'Nokia N85' or 'Syncevolution
#. * Client'
#: ../src/gtk-ui/sync-config-widget.c:967
#, c-format
msgid "This device looks like it might be a '%s'. If this is not correct, please take a look at the list of supported devices and pick yours if it is listed"
msgstr "Il dispositivo sembra essere un '%s'. Se questo non è corretto, si prega di dare un'occhiata alla lista dei dispositivi supportati e scegliere quello più appropriato"

#: ../src/gtk-ui/sync-config-widget.c:973
msgid "We don't know what this device is exactly. Please take a look at the list of supported devices and pick yours if it is listed"
msgstr "Non sappiamo che sia esattamente questo dispositivo. Si prega di dare un'occhiata alla lista delle periferiche supportate e scegliere quella appropriata se è elencata"

#: ../src/gtk-ui/sync-config-widget.c:1126
#, c-format
msgid "%s - Bluetooth device"
msgstr "%s - Dispositivo Bluetooth"

#. TRANSLATORS: service title for services that are not based on a
#. * template in service list, the placeholder is the name of the service
#: ../src/gtk-ui/sync-config-widget.c:1132
#, c-format
msgid "%s - manually setup"
msgstr "%s - configura manualmente"

# (ndt) è un collegamento
#. TRANSLATORS: link button in service configuration form
#: ../src/gtk-ui/sync-config-widget.c:1807
msgid "Launch website"
msgstr "Visita il sito web"

# (ndt) pulsante
#. TRANSLATORS: button in service configuration form
#: ../src/gtk-ui/sync-config-widget.c:1816
msgid "Setup now"
msgstr "Configura adesso"

#. TRANSLATORS: labels of entries in service configuration form
#: ../src/gtk-ui/sync-config-widget.c:1912
msgid "Username"
msgstr "Nome utente"

#: ../src/gtk-ui/sync-config-widget.c:1927
msgid "Password"
msgstr "Password"

#. TRANSLATORS: warning in service configuration form for people
#. who have modified the configuration via other means.
#: ../src/gtk-ui/sync-config-widget.c:1950
msgid "Current configuration is more complex than what can be shown here. Changes to sync mode or synced data types will overwrite that configuration."
msgstr "La configurazione del servizio attuale è più complessa di quello che può essere mostrato qui. Le modifiche alla modalità di sincronizzazione o ai tipi di dati sincronizzati sovrascriveranno quella configurazione."

#. TRANSLATORS: this is the epander label for server settings
#. in service configuration form
#: ../src/gtk-ui/sync-config-widget.c:1969
msgid "Hide server settings"
msgstr "Nascondi impostazioni server"

#. TRANSLATORS: this is the epander label for server settings
#. in service configuration form
#: ../src/gtk-ui/sync-config-widget.c:1989
msgid "Show server settings"
msgstr "Mostra impostazioni server"

#: ../src/gnome-bluetooth/syncevolution.c:110
msgid "Sync in the Sync application"
msgstr "Sincronizza nell'applicazione di sincronizzazione"

#: ../src/syncevo-dbus-server.cpp:5664
#, c-format
msgid "%s is syncing"
msgstr "%s è in fase di sincronizzazione"

#: ../src/syncevo-dbus-server.cpp:5665
#, c-format
msgid "We have just started to sync your computer with the %s sync service."
msgstr "Abbiamo appena iniziato a sincronizzare il computer con il servizio di sincronizzazione %s."

#. if sync is successfully started and done
#: ../src/syncevo-dbus-server.cpp:5679
#, c-format
msgid "%s sync complete"
msgstr "Sincronizzazione di %s completata"

#: ../src/syncevo-dbus-server.cpp:5680
#, c-format
msgid "We have just finished syncing your computer with the %s sync service."
msgstr "Abbiamo finito di sincronizzare il computer con il servizio di sincronizzazione %s."

#. if sync is successfully started and has errors, or not started successful with a fatal problem
#: ../src/syncevo-dbus-server.cpp:5685
msgid "Sync problem."
msgstr "Problema di sincronizzazione."

#: ../src/syncevo-dbus-server.cpp:5686
msgid "Sorry, there's a problem with your sync that you need to attend to."
msgstr "C'è un problema con la sincronizzazione che richiede attenzione."

#: ../src/syncevo-dbus-server.cpp:5759
msgid "View"
msgstr "Visualizza"

#. Use "default" as ID because that is what mutter-moblin
#. recognizes: it then skips the action instead of adding it
#. in addition to its own "Dismiss" button (always added).
#: ../src/syncevo-dbus-server.cpp:5763
msgid "Dismiss"
msgstr "Scarta"

#~ msgid "Database error"
#~ msgstr "Errore nel database"

#~ msgid ""
#~ "Do you want to replace %s with %s? This will not remove any synced "
#~ "information on either end but you will no longer be able to sync with %s."
#~ msgstr ""
#~ "Vuoi sostituire %s con %s? Questa operazione non rimuoverà nessuna "
#~ "informazione sincronizzata ma non sarai più in grado di sincronizzare con "
#~ "%s."

#~ msgid "Yes, use %s"
#~ msgstr "Sì, utilizza %s"

#~ msgid "No, use %s"
#~ msgstr "No, utilizza %s"

#~ msgid "Reset service"
#~ msgstr "Servizio di ripristino"

#~ msgid "Addressbook"
#~ msgstr "Rubrica"

#~ msgid "Todo"
#~ msgstr "Attività"

#~ msgid "Memo"
#~ msgstr "Memo"

#~ msgid "Failed to save current service in GConf configuration system"
#~ msgstr ""
#~ "Salvataggio del servizio attuale nel sistema di configurazione GConf non "
#~ "riuscito"

#~ msgid "Failed to save service configuration to SyncEvolution"
#~ msgstr ""
#~ "Salvataggio della configurazione del servizio in SyncEvolution non "
#~ "riuscito"

#~ msgid "Failed to get service configuration from SyncEvolution"
#~ msgstr ""
#~ "Recupero della configurazione del servizio da SyncEvolution non riuscito"

#~ msgid "Failed to remove service configuration from SyncEvolution"
#~ msgstr ""
#~ "Rimozione della configurazione del servizio da SyncEvolution non riuscita"

#~ msgid "Failed to cancel: sync was no longer in progress"
#~ msgstr "Annullamento non riuscito: la sincronizzazione non era più in corso"

#~ msgid "Failed to cancel sync"
#~ msgstr "Annullamento sincronizzazione non riuscito"

#~ msgid "Canceling sync"
#~ msgstr "Annullamento sincronizzazione"

#~ msgid "No sources are enabled, not syncing"
#~ msgstr "Nessuna sorgente è abilitata, niente da sincronizzare"

#~ msgid "A sync is already in progress"
#~ msgstr "È già in corso una sincronizzazione"

#~ msgid "Failed to start sync"
#~ msgstr "Avvio della sincronizzazione non riuscito"

#~ msgid "%s (not supported by this service)"
#~ msgstr "%s (non supportato da questo servizio)"

#~ msgid "Failed to get server configuration from SyncEvolution"
#~ msgstr ""
#~ "Recupero della configurazione del server da SyncEvolution non riuscito"

#~ msgid "Server URL"
#~ msgstr "URL del server"

#~ msgid "Failed to get list of manually setup services from SyncEvolution"
#~ msgstr ""
#~ "Recupero elenco dei servizi configurati manualmente da SyncEvolution non "
#~ "riuscito"

#~ msgid "Service configuration not found"
#~ msgstr "Configurazione del servizio non trovata"

#~ msgid "Not authorized"
#~ msgstr "Non autorizzato"

#~ msgid "Not found"
#~ msgstr "Non trovato"

#~ msgid "Transport failure (no connection?)"
#~ msgstr "Errore nel trasporto dei dati (connessione assente?)"

#~ msgid "Connection timed out"
#~ msgstr "La connessione è terminata"

#~ msgid "Connection failed"
#~ msgstr "La connessione non è stata stabilita"

#~ msgid "Sync canceled"
#~ msgstr "Sincronizzazione annullata"

#~ msgid "Ending sync"
#~ msgstr "Termine sincronizzazione"

#~ msgid "<b>No sync service in use</b>"
#~ msgstr "<b>Nessun servizio di sincronizzazione in uso</b>"

#~ msgid "<big>Manual setup</big>"
#~ msgstr "<big>Configurazione manuale</big>"

#~ msgid "Merge local and remote data (recommended)"
#~ msgstr "Unire i dati locali e remoti (raccomandato)"<|MERGE_RESOLUTION|>--- conflicted
+++ resolved
@@ -7,15 +7,9 @@
 msgstr ""
 "Project-Id-Version: syncevolution\n"
 "Report-Msgid-Bugs-To: http://moblin.org/projects/syncevolution\n"
-<<<<<<< HEAD
-"POT-Creation-Date: 2010-05-05 09:24+0000\n"
-"PO-Revision-Date: 2010-05-06 18:06-0800\n"
-"Last-Translator: Clara Steiner-Jay <csteiner@aracnet.com>\n"
-=======
 "POT-Creation-Date: 2010-05-17 21:48+0000\n"
 "PO-Revision-Date: 2010-05-18 10:32-0800\n"
 "Last-Translator: francesca godani <francesca.godani@ptiglobal.net>\n"
->>>>>>> 677e163d
 "Language-Team: Italian <tp@lists.linux.it>\n"
 "MIME-Version: 1.0\n"
 "Content-Type: text/plain; charset=UTF-8\n"
@@ -93,11 +87,7 @@
 
 #: ../src/gtk-ui/sync-ui.c:429
 #: ../src/gtk-ui/sync-ui.c:460
-<<<<<<< HEAD
-#: ../src/gtk-ui/sync-ui.c:1580
-=======
 #: ../src/gtk-ui/sync-ui.c:1605
->>>>>>> 677e163d
 msgid "No"
 msgstr "No"
 
@@ -209,11 +199,7 @@
 #. TRANSLATORS: This is for the button in main view, right side.
 #. Keep line length below ~20 characters, use two lines if needed
 #: ../src/gtk-ui/sync-ui.c:757
-<<<<<<< HEAD
-#: ../src/gtk-ui/sync-ui.c:3374
-=======
 #: ../src/gtk-ui/sync-ui.c:3399
->>>>>>> 677e163d
 msgid "Cancel sync"
 msgstr "Annulla sincronizzazione"
 
@@ -225,11 +211,7 @@
 #. TRANSLATORS: label for checkbutton/toggle in main view.
 #. * Please stick to similar length strings or break the line with
 #. * "\n" if absolutely needed
-<<<<<<< HEAD
-#: ../src/gtk-ui/sync-ui.c:1223
-=======
 #: ../src/gtk-ui/sync-ui.c:1224
->>>>>>> 677e163d
 msgid "Automatic sync"
 msgstr "Sincronizzazione automatica"
 
@@ -237,89 +219,53 @@
 #. * currently selected data sources. First placeholder is service/device
 #. * name, second a comma separeted list of sources.
 #. * E.g. "Affected data: Google Contacts, Appointments"
-<<<<<<< HEAD
-#: ../src/gtk-ui/sync-ui.c:1494
-=======
 #: ../src/gtk-ui/sync-ui.c:1519
->>>>>>> 677e163d
 #, c-format
 msgid "Affected data: %s %s"
 msgstr "Dati interessati: %s %s"
 
-<<<<<<< HEAD
-#: ../src/gtk-ui/sync-ui.c:1499
-=======
 #: ../src/gtk-ui/sync-ui.c:1524
->>>>>>> 677e163d
 #, c-format
 msgid "Affected data: none"
 msgstr "Dati interessati: nessuno"
 
 #. TRANSLATORS: confirmation for restoring a backup. placeholder is the
 #. * backup time string defined below
-<<<<<<< HEAD
-#: ../src/gtk-ui/sync-ui.c:1577
-=======
 #: ../src/gtk-ui/sync-ui.c:1602
->>>>>>> 677e163d
 #, c-format
 msgid "Do you want to restore the backup from %s? All changes you have made since then will be lost."
 msgstr "Vuoi ripristinare il backup da %s? Tutte le modifiche apportate da allora saranno perse."
 
-<<<<<<< HEAD
-#: ../src/gtk-ui/sync-ui.c:1580
-=======
 #: ../src/gtk-ui/sync-ui.c:1605
->>>>>>> 677e163d
 msgid "Yes, restore"
 msgstr "Sì, ripristina"
 
 #. TRANSLATORS: date/time for strftime(), used in emergency view backup
 #. * label. Any time format that shows date and time is good.
-<<<<<<< HEAD
-#: ../src/gtk-ui/sync-ui.c:1612
-=======
 #: ../src/gtk-ui/sync-ui.c:1637
->>>>>>> 677e163d
 #, c-format
 msgid "%x %X"
 msgstr "%x %X"
 
 #. TRANSLATORS: label for a backup in emergency view. Placeholder is
 #. * service or device name
-<<<<<<< HEAD
-#: ../src/gtk-ui/sync-ui.c:1631
-=======
 #: ../src/gtk-ui/sync-ui.c:1656
->>>>>>> 677e163d
 #, c-format
 msgid "Backed up before syncing with %s"
 msgstr "Back up effettuato prima della sincronizzazione con %s"
 
-<<<<<<< HEAD
-#: ../src/gtk-ui/sync-ui.c:1648
-=======
 #: ../src/gtk-ui/sync-ui.c:1673
->>>>>>> 677e163d
 msgid "Restore"
 msgstr "Ripristina"
 
 #. TRANSLATORS: this is an explanation in Emergency view.
 #. * Placeholder is a service/device name
-<<<<<<< HEAD
-#: ../src/gtk-ui/sync-ui.c:1755
-=======
 #: ../src/gtk-ui/sync-ui.c:1780
->>>>>>> 677e163d
 #, c-format
 msgid "A normal sync with %s is not possible at this time. You can do a slow two-way sync or start from scratch. You can also restore a backup, but a slow sync or starting from scratch will still be required before normal sync is possible."
 msgstr "Una sincronizzazione normale con %s non è possibile in questo momento. Si può fare una sincronizzazione lenta a due vie o iniziare da zero. Si può anche ripristinare dal backup, ma una sincronizzazione lenta o un inizio da zero saranno comunque richiesti prima che sia possibile una sincronizzazione normale."
 
-<<<<<<< HEAD
-#: ../src/gtk-ui/sync-ui.c:1765
-=======
 #: ../src/gtk-ui/sync-ui.c:1790
->>>>>>> 677e163d
 #, c-format
 msgid "If something has gone horribly wrong, you can try a slow sync, start from scratch or restore from backup."
 msgstr "Se qualcosa è andato terribilmente storto, puoi provare una sincronizzazione lenta, iniziare da zero o ripristinare dal backup"
@@ -327,11 +273,7 @@
 #. TRANSLATORS: These are a buttons in Emergency view. Placeholder is a
 #. * service/device name. Please don't use too long lines, but feel free to
 #. * use several lines.
-<<<<<<< HEAD
-#: ../src/gtk-ui/sync-ui.c:1774
-=======
 #: ../src/gtk-ui/sync-ui.c:1799
->>>>>>> 677e163d
 #, c-format
 msgid ""
 "Delete all your local\n"
@@ -342,11 +284,7 @@
 "e sostituirli con\n"
 "quelli da %s"
 
-<<<<<<< HEAD
-#: ../src/gtk-ui/sync-ui.c:1780
-=======
 #: ../src/gtk-ui/sync-ui.c:1805
->>>>>>> 677e163d
 #, c-format
 msgid ""
 "Delete all data on\n"
@@ -357,34 +295,6 @@
 "%s e sostituirli\n"
 "con quelli locali"
 
-<<<<<<< HEAD
-#: ../src/gtk-ui/sync-ui.c:2242
-msgid "Failed to get list of supported services from SyncEvolution"
-msgstr "Recupero elenco dei servizi supportati da SyncEvolution non riuscito"
-
-#: ../src/gtk-ui/sync-ui.c:2296
-msgid "There was a problem communicating with the sync process. Please try again later."
-msgstr "Si è verificato un problema di comunicazione con il processo di sincronizzazione. Si prega di riprovare più tardi."
-
-#: ../src/gtk-ui/sync-ui.c:2355
-msgid "Restore failed"
-msgstr "Ripristino non riuscito"
-
-#: ../src/gtk-ui/sync-ui.c:2358
-#: ../src/gtk-ui/sync-ui.c:3243
-msgid "Sync failed"
-msgstr "Sincronizzazione non riuscita"
-
-#: ../src/gtk-ui/sync-ui.c:2364
-msgid "Restore complete"
-msgstr "Ripristino completato"
-
-#: ../src/gtk-ui/sync-ui.c:2367
-msgid "Sync complete"
-msgstr "Sincronizzazione completata"
-
-#: ../src/gtk-ui/sync-ui.c:2459
-=======
 #: ../src/gtk-ui/sync-ui.c:2267
 msgid "Failed to get list of supported services from SyncEvolution"
 msgstr "Recupero elenco dei servizi supportati da SyncEvolution non riuscito"
@@ -411,74 +321,45 @@
 msgstr "Sincronizzazione completata"
 
 #: ../src/gtk-ui/sync-ui.c:2484
->>>>>>> 677e163d
 #, c-format
 msgid "Preparing '%s'"
 msgstr "Preparazione di '%s'"
 
-<<<<<<< HEAD
-#: ../src/gtk-ui/sync-ui.c:2462
-=======
 #: ../src/gtk-ui/sync-ui.c:2487
->>>>>>> 677e163d
 #, c-format
 msgid "Receiving '%s'"
 msgstr "Ricezione di '%s'"
 
-<<<<<<< HEAD
-#: ../src/gtk-ui/sync-ui.c:2465
-=======
 #: ../src/gtk-ui/sync-ui.c:2490
->>>>>>> 677e163d
 #, c-format
 msgid "Sending '%s'"
 msgstr "Invio di '%s'"
 
-<<<<<<< HEAD
-#: ../src/gtk-ui/sync-ui.c:2586
-=======
 #: ../src/gtk-ui/sync-ui.c:2611
->>>>>>> 677e163d
 #, c-format
 msgid "There was one remote rejection."
 msgid_plural "There were %ld remote rejections."
 msgstr[0] "Si è verificato un rifiuto remoto."
 msgstr[1] "Si sono verificati %ld rifiuti remoti."
 
-<<<<<<< HEAD
-#: ../src/gtk-ui/sync-ui.c:2591
-=======
 #: ../src/gtk-ui/sync-ui.c:2616
->>>>>>> 677e163d
 #, c-format
 msgid "There was one local rejection."
 msgid_plural "There were %ld local rejections."
 msgstr[0] "Si è verificato un rifiuto locale."
 msgstr[1] "Si sono verificati %ld rifiuti locali."
 
-<<<<<<< HEAD
-#: ../src/gtk-ui/sync-ui.c:2596
-=======
 #: ../src/gtk-ui/sync-ui.c:2621
->>>>>>> 677e163d
 #, c-format
 msgid "There were %ld local rejections and %ld remote rejections."
 msgstr "Si sono verificati %ld rifiuti locali e %ld remoti."
 
-<<<<<<< HEAD
-#: ../src/gtk-ui/sync-ui.c:2601
-=======
 #: ../src/gtk-ui/sync-ui.c:2626
->>>>>>> 677e163d
 #, c-format
 msgid "Last time: No changes."
 msgstr "Ultima volta: nessuna modifica."
 
-<<<<<<< HEAD
-#: ../src/gtk-ui/sync-ui.c:2603
-=======
 #: ../src/gtk-ui/sync-ui.c:2628
->>>>>>> 677e163d
 #, c-format
 msgid "Last time: Sent one change."
 msgid_plural "Last time: Sent %ld changes."
@@ -488,33 +369,21 @@
 #. This is about changes made to the local data. Not all of these
 #. changes were requested by the remote server, so "applied"
 #. is a better word than "received" (bug #5185).
-<<<<<<< HEAD
-#: ../src/gtk-ui/sync-ui.c:2611
-=======
 #: ../src/gtk-ui/sync-ui.c:2636
->>>>>>> 677e163d
 #, c-format
 msgid "Last time: Applied one change."
 msgid_plural "Last time: Applied %ld changes."
 msgstr[0] "Ultima volta: applicata una modifica."
 msgstr[1] "Ultima volta: applicate %ld modifiche."
 
-<<<<<<< HEAD
-#: ../src/gtk-ui/sync-ui.c:2616
-=======
 #: ../src/gtk-ui/sync-ui.c:2641
->>>>>>> 677e163d
 #, c-format
 msgid "Last time: Applied %ld changes and sent %ld changes."
 msgstr "Ultima volta: applicate %ld modifiche e inviate %ld."
 
 #. TRANSLATORS: the placeholder is a error message (hopefully)
 #. * explaining the problem
-<<<<<<< HEAD
-#: ../src/gtk-ui/sync-ui.c:2823
-=======
 #: ../src/gtk-ui/sync-ui.c:2848
->>>>>>> 677e163d
 #, c-format
 msgid ""
 "There was a problem with last sync:\n"
@@ -523,35 +392,16 @@
 "Si è verificato un problema con l'ultima sincronizzazione:\n"
 "%s"
 
-<<<<<<< HEAD
-#: ../src/gtk-ui/sync-ui.c:2833
-=======
 #: ../src/gtk-ui/sync-ui.c:2858
->>>>>>> 677e163d
 #, c-format
 msgid "You've just restored a backup. The changes have not been synced with %s yet"
 msgstr "Hai appena ripristinato un backup. I cambiamenti non sono ancora stati sincronizzati con %s"
 
-<<<<<<< HEAD
-#: ../src/gtk-ui/sync-ui.c:3121
-=======
 #: ../src/gtk-ui/sync-ui.c:3146
->>>>>>> 677e163d
 msgid "Waiting for current operation to finish..."
 msgstr "In attesa che termini l'operazione..."
 
 #. TRANSLATORS: next strings are error messages.
-<<<<<<< HEAD
-#: ../src/gtk-ui/sync-ui.c:3155
-msgid "A normal sync is not possible at this time. The server suggests a slow sync, but this might not always be what you want if both ends already have data."
-msgstr "Una sincronizzazione normale non è possibile in questo momento. Il server suggerisce una sincronizzazione lenta, ma questo potrebbe non essere sempre quello che vuoi, se entrambe le estremità hanno dati."
-
-#: ../src/gtk-ui/sync-ui.c:3159
-msgid "The sync process died unexpectedly."
-msgstr "Il servizio di sincronizzazione è terminato inaspettatamente."
-
-#: ../src/gtk-ui/sync-ui.c:3164
-=======
 #: ../src/gtk-ui/sync-ui.c:3180
 msgid "A normal sync is not possible at this time. The server suggests a slow sync, but this might not always be what you want if both ends already have data."
 msgstr "Una sincronizzazione normale non è possibile in questo momento. Il server suggerisce una sincronizzazione lenta, ma questo potrebbe non essere sempre quello che vuoi, se entrambe le estremità hanno dati."
@@ -561,22 +411,10 @@
 msgstr "Il servizio di sincronizzazione è terminato inaspettatamente."
 
 #: ../src/gtk-ui/sync-ui.c:3189
->>>>>>> 677e163d
 msgid "Password request was not answered. You can save the password in the settings to prevent the request."
 msgstr "La richiesta della password ha ricevuto risposta. È possibile salvare la password nelle impostazioni per evitare la richiesta."
 
 #. TODO use the service device name here, this is a remote problem
-<<<<<<< HEAD
-#: ../src/gtk-ui/sync-ui.c:3168
-msgid "There was a problem processing sync request. Trying again may help."
-msgstr "C'è stato un problema di elaborazione delle richieste di sincronizzazione. Riprovare potrebbe risolvere il problema."
-
-#: ../src/gtk-ui/sync-ui.c:3174
-msgid "Failed to login. Could there be a problem with your username or password?"
-msgstr "Impossibile effettuare il login. Ci potrebbe essere un problema con il tuo nome utente o la password?"
-
-#: ../src/gtk-ui/sync-ui.c:3177
-=======
 #: ../src/gtk-ui/sync-ui.c:3193
 msgid "There was a problem processing sync request. Trying again may help."
 msgstr "C'è stato un problema di elaborazione delle richieste di sincronizzazione. Riprovare potrebbe risolvere il problema."
@@ -586,87 +424,19 @@
 msgstr "Impossibile effettuare il login. Ci potrebbe essere un problema con il tuo nome utente o la password?"
 
 #: ../src/gtk-ui/sync-ui.c:3202
->>>>>>> 677e163d
 msgid "Forbidden"
 msgstr "Proibito"
 
 #. TRANSLATORS: data source means e.g. calendar or addressbook
-<<<<<<< HEAD
-#: ../src/gtk-ui/sync-ui.c:3183
-msgid "A data source could not be found. Could there be a problem with the settings?"
-msgstr "Impossibile trovare la sorgente. Ci potrebbe essere un problema con le impostazioni?"
-
-#: ../src/gtk-ui/sync-ui.c:3187
-=======
 #: ../src/gtk-ui/sync-ui.c:3208
 msgid "A data source could not be found. Could there be a problem with the settings?"
 msgstr "Impossibile trovare la sorgente. Ci potrebbe essere un problema con le impostazioni?"
 
 #: ../src/gtk-ui/sync-ui.c:3212
->>>>>>> 677e163d
 msgid "Remote database error"
 msgstr "Errore remoto nel database"
 
 #. This can happen when EDS is borked, restart it may help...
-<<<<<<< HEAD
-#: ../src/gtk-ui/sync-ui.c:3190
-msgid "There is a problem with the local database. Syncing again or rebooting may help."
-msgstr "C'è un problema con il database locale. Sincronizzare di nuovo o riavviare."
-
-#: ../src/gtk-ui/sync-ui.c:3193
-msgid "No space on disk"
-msgstr "Spazio esaurito sul disco"
-
-#: ../src/gtk-ui/sync-ui.c:3195
-msgid "Failed to process SyncML"
-msgstr "Elaborazione SyncML non riuscita"
-
-#: ../src/gtk-ui/sync-ui.c:3197
-msgid "Server authorization failed"
-msgstr "Autorizzazione server non riuscita"
-
-#: ../src/gtk-ui/sync-ui.c:3199
-msgid "Failed to parse configuration file"
-msgstr "Analisi del file di configurazione non riuscita"
-
-#: ../src/gtk-ui/sync-ui.c:3201
-msgid "Failed to read configuration file"
-msgstr "Lettura del file di configurazione non riuscita"
-
-#: ../src/gtk-ui/sync-ui.c:3203
-msgid "No configuration found"
-msgstr "Non è stata trovata alcuna configurazione"
-
-#: ../src/gtk-ui/sync-ui.c:3205
-msgid "No configuration file found"
-msgstr "Non è stato trovato alcun file di configurazione"
-
-#: ../src/gtk-ui/sync-ui.c:3207
-msgid "Server sent bad content"
-msgstr "Il server ha inviato dei contenuti errati"
-
-#: ../src/gtk-ui/sync-ui.c:3209
-msgid "Connection certificate has expired"
-msgstr "Il certificato della connessione è scaduto"
-
-#: ../src/gtk-ui/sync-ui.c:3211
-msgid "Connection certificate is invalid"
-msgstr "Il certificato della connessione non è valido"
-
-#: ../src/gtk-ui/sync-ui.c:3219
-msgid "We were unable to connect to the server. The problem could be temporary or there could be something wrong with the settings."
-msgstr "Non siamo stati in grado di connetterci al server. Il problema potrebbe essere temporaneo o ci potrebbe essere qualcosa di sbagliato con le impostazioni."
-
-#: ../src/gtk-ui/sync-ui.c:3226
-msgid "The server URL is bad"
-msgstr "L'URLdel server non è corretto"
-
-#: ../src/gtk-ui/sync-ui.c:3231
-msgid "The server was not found"
-msgstr "Il server non è stato trovato"
-
-#: ../src/gtk-ui/sync-ui.c:3233
-=======
 #: ../src/gtk-ui/sync-ui.c:3215
 msgid "There is a problem with the local database. Syncing again or rebooting may help."
 msgstr "C'è un problema con il database locale. Sincronizzare di nuovo o riavviare."
@@ -724,35 +494,22 @@
 msgstr "Il server non è stato trovato"
 
 #: ../src/gtk-ui/sync-ui.c:3258
->>>>>>> 677e163d
 #, c-format
 msgid "Error %d"
 msgstr "Errore %d"
 
 #. TRANSLATORS: password request dialog contents: title, cancel button
 #. * and ok button
-<<<<<<< HEAD
-#: ../src/gtk-ui/sync-ui.c:3371
-msgid "Password is required for sync"
-msgstr "Password necessaria per la sincronizzazione"
-
-#: ../src/gtk-ui/sync-ui.c:3375
-=======
 #: ../src/gtk-ui/sync-ui.c:3396
 msgid "Password is required for sync"
 msgstr "Password necessaria per la sincronizzazione"
 
 #: ../src/gtk-ui/sync-ui.c:3400
->>>>>>> 677e163d
 msgid "Sync with password"
 msgstr "Sincronizza con password"
 
 #. TRANSLATORS: password request dialog message, placeholder is service name
-<<<<<<< HEAD
-#: ../src/gtk-ui/sync-ui.c:3385
-=======
 #: ../src/gtk-ui/sync-ui.c:3410
->>>>>>> 677e163d
 #, c-format
 msgid "Please enter password for syncing with %s:"
 msgstr "Inserire la passoword per la sincronizzazione con %s:"
@@ -856,14 +613,9 @@
 "Fix a sync\n"
 "emergency"
 msgstr ""
-<<<<<<< HEAD
-"Risolvi urgencia in\n"
-"sincronizzazione"
-=======
 "Risolvi una\n"
 "sincronizzazione di\n"
 "emergenza"
->>>>>>> 677e163d
 
 # (ndt) segnalare SyncML?
 #: ../src/gtk-ui/ui.glade.h:34
