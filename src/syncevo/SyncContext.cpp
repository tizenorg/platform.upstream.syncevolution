--- conflicted
+++ resolved
@@ -3498,22 +3498,6 @@
         // (not needed for OBEX)
     }
 
-<<<<<<< HEAD
-#ifndef ENABLE_MAEMO_CALENDAR
-    // Choosing between comparing UID/RECURRENCE-ID vs. other
-    // iCalendar 2.0 properties is a hack: in local sync mode, the
-    // iCalendar 2.0 semantic is always picked.
-    if (m_serverMode && m_localSync) {
-        SharedKey sessionKey = m_engine.OpenSessionKey(session);
-        SharedKey contextKey = m_engine.OpenKeyByPath(sessionKey, "/sessionvars");
-        m_engine.SetInt32Value(contextKey,
-                               "VCALENDAR_COMPARE_UID",
-                               true);
-    }
-#endif
-
-=======
->>>>>>> 4a7988ad
     // Sync main loop: runs until SessionStep() signals end or error.
     // Exceptions are caught and lead to a call of SessionStep() with
     // parameter STEPCMD_ABORT -> abort session as soon as possible.
