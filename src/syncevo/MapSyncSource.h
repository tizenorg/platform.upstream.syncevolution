/*
 * Copyright (C) 2010 Intel Corporation
 *
 * This library is free software; you can redistribute it and/or
 * modify it under the terms of the GNU Lesser General Public
 * License as published by the Free Software Foundation; either
 * version 2.1 of the License, or (at your option) version 3.
 *
 * This library is distributed in the hope that it will be useful,
 * but WITHOUT ANY WARRANTY; without even the implied warranty of
 * MERCHANTABILITY or FITNESS FOR A PARTICULAR PURPOSE.  See the GNU
 * Lesser General Public License for more details.
 *
 * You should have received a copy of the GNU Lesser General Public
 * License along with this library; if not, write to the Free Software
 * Foundation, Inc., 51 Franklin Street, Fifth Floor, Boston, MA
 * 02110-1301  USA
 */

#ifndef INCL_MAPSYNCSOURCE
#define INCL_MAPSYNCSOURCE

#include <syncevo/TrackingSyncSource.h>
#include <syncevo/util.h>

#include <syncevo/declarations.h>
SE_BEGIN_CXX

class MapSyncSource;

/**
 * rev + uid + list of subid; mainid is part of the context
 */
struct SubRevisionEntry {
    std::string m_revision;
    std::string m_uid;
    set<string> m_subids;
};

/**
 * mainid to rev + uid + list of subid
 *
 * List must contain an empty entry for the main item, if and only
 * if one exists.
 */
typedef map<string, SubRevisionEntry> SubRevisionMap_t;

/**
 * This is the API that must be implemented in addition to
 * TrackingSyncSource and SyncSourceLogging by a source to
 * be wrapped by MapSyncSource.
 *
 * The original interface will only be used in "raw" mode, which
 * should bypass any kind of cache used by the implementation.
 * They are guaranteed to be passed merged items.
 *
 * The new methods with mainid and subid are using during a sync
 * and should use the cache. They work on single items but modify
 * merged items. Thus the revision string of all sub items in
 * the same merged item will get modified when manipulating
 * one of its sub items.
 */
class SubSyncSource : virtual public SyncSourceBase
{
 public:
    class SubItemResult {
    public:
        SubItemResult() :
            m_state(ITEM_OKAY)
        {}
        
        /**
         * @param mainid    the ID used to access a set of items; may be different
         *                  from a (iCalendar 2.0) UID; during an update the mainid must
         *                  not be changed, so return the original one here
         * @param subid     optional subid, same rules as for mainid
         * @param revision  the revision string of the merged item after the operation; leave empty if not used
         * @param uid       an arbitrary string, stored, but not used by MapSyncSource;
         *                  used in the CalDAV backend to associate mainid (= resource path)
         *                  with UID (= part of the item content, but with special semantic)
         * @param state     report about what was done with the data
         */
        SubItemResult(const string &mainid,
                      const string &subid,
                      const string &revision,
                      const string &uid,
                      InsertItemResultState state) :
            m_mainid(mainid),
            m_subid(subid),
            m_revision(revision),
            m_uid(uid),
            m_state(state)
        {}

        string m_mainid;
        string m_subid;
        string m_revision;
        string m_uid;
        InsertItemResultState m_state;
    };

    SubSyncSource() : m_parent(NULL) {}

    /**
     * tells SubSyncSource about MapSyncSource which wraps it,
     * for getSynthesisAPI()
     */
    void setParent(MapSyncSource *parent) { m_parent = parent; }
    MapSyncSource *getParent() const { return m_parent; }

    virtual SDKInterface *getSynthesisAPI() const;

    /** called after open() and before any of the following methods */
    virtual void begin() = 0;

    /** called after a sync */
    virtual void endSubSync(bool success) = 0;

    /**
     * A unique identifier for the current state of the complete database.
     * The semantic is the following:
     * - empty string implies "state unknown" or "identifier not supported"
     * - id not empty and ID1 == ID2 implies "nothing has changed";
     *   the inverse is not true (ids may be different although nothing has changed)
     *
     * Matches TrackingSyncSource::databaseRevision().
     */
    virtual std::string subDatabaseRevision() { return ""; }

    /**
     * Either listAllSubItems(), setAllSubItems(), or updateAllSubitems()
     * will be called after begin().
     *
     * In the first case, the sub source is expected to provide a full list
     * of its items. In the second case, the caller was able to determine
     * that its cached copy of that list is still correct and provides it
     * the the source. In the third case, some revision information is know,
     * but it may be obsolete (revision string and/or subids changed or removed)
     * or incomplete (new items missing). The callee then must update the
     * information, possibly by falling back to listAllSubItems().
     */
    virtual void listAllSubItems(SubRevisionMap_t &revisions) = 0;

    /**
     * Called instead of listAllSubItems().
     */
    virtual void updateAllSubItems(SubRevisionMap_t &revisions) {
        revisions.clear();
        listAllSubItems(revisions);
    }

    /**
     * Called instead of listAllSubItems().
     */
    virtual void setAllSubItems(const SubRevisionMap_t &revisions) = 0;

    virtual SubItemResult insertSubItem(const std::string &mainid, const std::string &subid,
                                        const std::string &item) = 0;
    virtual void readSubItem(const std::string &mainid, const std::string &subid, std::string &item) = 0;

    /**
     * Ensure that the sub-item does not exist. It is not an error to be called
     * for a non-existent sub-item or item.
     *
     * @return empty string if item is empty after removal, otherwise new revision string
     */
    virtual std::string removeSubItem(const string &mainid, const std::string &subid) = 0;

    /**
     * Remove all sub-items belonging to mainid.
     */
    virtual void removeMergedItem(const std::string &mainid) = 0;

    /**
     * Called whenever this class thinks that the item may no longer be
     * needed. Might be wrong...
     */
    virtual void flushItem(const string &mainid) = 0;

    /**
     * Describe sub-item. Might be called for item which does not exist and
     * must not throw an error in that case. Providing a description is optional
     * and should only be done when it is reasonably cheap.
     */
    virtual std::string getSubDescription(const string &mainid, const string &subid) = 0;

    /**
     * Called after MapSyncSource already populated the info structure.
     */
    virtual void updateSynthesisInfo(SynthesisInfo &info,
                                     XMLConfigFragments &fragments) {}

 private:
    MapSyncSource *m_parent;
};

/**
 * This class wraps an underlying SyncSource and maps each of the
 * underlying items into one or more items in this class. The main use case
 * are CalDAV and Exchange Web Services, where each item is a set
 * of all events with the same UID, whereas SyncEvolution and SyncML
 * treat each individual event as one item.
 *
 * Terminology:
 * - single item = item as presented by this class (VEVENT)
 * - merged item = combination of all items sharing the same luid/uid (VCALENDAR)
 * - luid = SyncEvolution locally unique ID (VEVENT), mapped to mainid+subid
 * - mainid = ID for accessing the set of items (WebDAV resource path)
 * - subid = unique ID (RECURRENCE-ID) for sub-items (VEVENT) inside underlying item (VCALENDAR)
 * - uid = another unique ID shared by underlying items (iCalendar 2.0 UID),
 *         not used by this class
 *
 * "luid" is composed from "mainid" and "subid" by backslash-escaping a
 * slash (/), then concatenating the results with a slash as
 * separator. If the subid is empty, no slash is added. The main
 * advantage of this scheme is that it works well with sub sources
 * which use URI escaping.
 *
 * This class expects an extended TrackingSyncSource (=
 * SubSyncSource) merely because that interface is the most convenient
 * to work with. If necessary, the logic may be refactored later on.
 *
 * This class uses much of the same infrastructure as the TrackingSyncSource,
 * except for change detection. This used to be done with TrackingSyncSource
 * as base class, but there are some key differences which made this very
 * awkward, primarily the fact that all merged items share the same revision
 * string. Now the tracking node is used to store one entry per merged item, in
 * the format "ref-<mainid> = <revision>/<uid>/<subid1>/<subid2>/..."
 *
 * The following rules apply:
 * - A single item is added if its luid is new, updated if it exists and
 *   the merged item's revision string is different, deleted if the luid is
 *   gone (same logic as in normal TrackingSyncSource).
 * - A mainid is assigned to a new merged item by creating the merged item.
 * - Changes for an existing merged item may be applied to a cache,
 *   which is explicitly flushed by this class. This implies that
 *   such local changes must keep the mainid stable and have control
 *   over the subid.
 * - Item logging is offered by this class (LoggingSyncSource), but
 *   entirely depends on the sub source to implement the functionality.
 */
class MapSyncSource :
    public TestingSyncSource, // == SyncSourceSession, SyncSourceChanges, SyncSourceDelete, SyncSourceSerialize
    virtual public SyncSourceAdmin,
    virtual public SyncSourceBlob,
    virtual public SyncSourceLogging
{
  public:
    /**
     * @param sub      must also implement TrackingSyncSource and SyncSourceLogging interfaces!
     */
    MapSyncSource(const SyncSourceParams &params,
                  const boost::shared_ptr<SubSyncSource> &sub);
    ~MapSyncSource() {}

    /** compose luid from mainid and subid */
    static std::string createLUID(const std::string &mainid, const std::string &subid);

    /** split luid into mainid (first) and subid (second) */
    static StringPair splitLUID(const std::string &luid);

    virtual void enableServerMode();
    virtual bool serverModeEnabled() const;
    virtual std::string getPeerMimeType() const { return getMimeType(); }
    virtual Databases getDatabases() { return dynamic_cast<SyncSource &>(*m_sub).getDatabases(); }
    virtual void open() { dynamic_cast<SyncSource &>(*m_sub).open(); }
    virtual void beginSync(const std::string &lastToken, const std::string &resumeToken);
    virtual std::string endSync(bool success);
    virtual bool isEmpty() { return dynamic_cast<SyncSource &>(*m_sub).getOperations().m_isEmpty(); }
    virtual InsertItemResult insertItem(const std::string &luid, const std::string &item);
    virtual void readItem(const std::string &luid, std::string &item);
    virtual void deleteItem(const string &luid);
    virtual void close() { dynamic_cast<SyncSource &>(*m_sub).close(); }
    virtual std::string getMimeType() const { return dynamic_cast<SyncSourceSerialize &>(*m_sub).getMimeType(); }
    virtual std::string getMimeVersion() const { return dynamic_cast<SyncSourceSerialize &>(*m_sub).getMimeVersion(); }
    virtual std::string getDescription(sysync::KeyH aItemKey) { return dynamic_cast<SyncSourceLogging &>(*m_sub).getDescription(aItemKey); }
    virtual std::string getDescription(const string &luid);

<<<<<<< HEAD
=======
    /* TestingSyncSource */
    virtual void removeAllItems();

>>>>>>> 4a7988ad
 protected:
    virtual void getSynthesisInfo(SynthesisInfo &info,
                                  XMLConfigFragments &fragments) {
        TestingSyncSource::getSynthesisInfo(info, fragments);
        m_sub->updateSynthesisInfo(info, fragments);
    }

 private:
    boost::shared_ptr<SubSyncSource> m_sub;
    /** escape / in uid with %2F, so that splitMainIDValue() and splitLUID() can use / as separator */
    static StringEscape m_escape;
    std::string m_oldLUID;

    /**
     * information about the current set of items:
     * initialized as part of beginSync(),
     * updated as items are modified,
     * stored in endSync()
     */
    SubRevisionMap_t m_revisions;

    /** on-disk representation of m_revisions */
    boost::shared_ptr<ConfigNode> m_trackingNode;

    /**
     * Stores meta information besides the item list:
     * - "databaseRevision" = result of databaseRevision() at end of last sync
     *
     * Shares the same key/value store as m_trackingNode,
     * which uses the "item-" prefix in its keys to
     * avoid name clashes.
     */
    boost::shared_ptr<ConfigNode> m_metaNode;

    /** mirrors SyncSourceRevisions::detectChanges() */
    void detectChanges(SyncSourceRevisions::ChangeMode mode);
};

SE_END_CXX
#endif // INCL_MAPSYNCSOURCE<|MERGE_RESOLUTION|>--- conflicted
+++ resolved
@@ -276,12 +276,9 @@
     virtual std::string getDescription(sysync::KeyH aItemKey) { return dynamic_cast<SyncSourceLogging &>(*m_sub).getDescription(aItemKey); }
     virtual std::string getDescription(const string &luid);
 
-<<<<<<< HEAD
-=======
     /* TestingSyncSource */
     virtual void removeAllItems();
 
->>>>>>> 4a7988ad
  protected:
     virtual void getSynthesisInfo(SynthesisInfo &info,
                                   XMLConfigFragments &fragments) {
