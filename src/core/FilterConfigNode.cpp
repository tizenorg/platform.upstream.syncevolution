/*
<<<<<<< HEAD
 * Copyright (C) 2008-2009 Patrick Ohly <patrick.ohly@gmx.de>
=======
 * Copyright (C) 2008 Patrick Ohly
 *
 * This library is free software; you can redistribute it and/or
 * modify it under the terms of the GNU Lesser General Public
 * License as published by the Free Software Foundation; either
 * version 2.1 of the License, or (at your option) version 3.
 *
 * This library is distributed in the hope that it will be useful,
 * but WITHOUT ANY WARRANTY; without even the implied warranty of
 * MERCHANTABILITY or FITNESS FOR A PARTICULAR PURPOSE.  See the GNU
 * Lesser General Public License for more details.
 *
 * You should have received a copy of the GNU Lesser General Public
 * License along with this library; if not, write to the Free Software
 * Foundation, Inc., 51 Franklin Street, Fifth Floor, Boston, MA
 * 02110-1301  USA
>>>>>>> d5778457
 */

#include "FilterConfigNode.h"
#include "EvolutionSyncClient.h"

#include <boost/foreach.hpp>

FilterConfigNode::FilterConfigNode(const boost::shared_ptr<ConfigNode> &node,
                                   const ConfigFilter &filter) :
    m_filter(filter),
    m_node(node),
    m_readOnlyNode(node)
{
}

FilterConfigNode::FilterConfigNode(const boost::shared_ptr<const ConfigNode> &node,
                                   const ConfigFilter &filter) :
    m_filter(filter),
    m_readOnlyNode(node)
{
}

void FilterConfigNode::addFilter(const string &property,
                                 const string &value)
{
    m_filter[property] = value;
}

void FilterConfigNode::setFilter(const ConfigFilter &filter)
{
    m_filter = filter;
}

string FilterConfigNode::readProperty(const string &property) const
{
    ConfigFilter::const_iterator it = m_filter.find(property);

    if (it != m_filter.end()) {
        return it->second;
    } else {
        return m_readOnlyNode->readProperty(property);
    }
}

void FilterConfigNode::setProperty(const string &property,
                                   const string &value,
                                   const string &comment,
                                   const string *defValue)
{
    ConfigFilter::iterator it = m_filter.find(property);

    if (!m_node.get()) {
        EvolutionSyncClient::throwError(getName() + ": read-only, setting properties not allowed");
    }

    if (it != m_filter.end()) {
        m_filter.erase(it);
    }
    m_node->setProperty(property, value, comment, defValue);
}

void FilterConfigNode::readProperties(map<string, string> &props) const
{
    m_readOnlyNode->readProperties(props);

    BOOST_FOREACH(const StringPair &filter, m_filter) {
        props.insert(filter);
    }
}

void FilterConfigNode::removeProperty(const string &property)
{
    ConfigFilter::iterator it = m_filter.find(property);

    if (!m_node.get()) {
        EvolutionSyncClient::throwError(getName() + ": read-only, removing properties not allowed");
    }

    if (it != m_filter.end()) {
        m_filter.erase(it);
    }
    m_node->removeProperty(property);
}

void FilterConfigNode::flush()
{
    if (!m_node.get()) {
        EvolutionSyncClient::throwError(getName() + ": read-only, flushing not allowed");
    }
    m_node->flush();
}

FilterConfigNode::ConfigFilter::operator string () const {
    vector<string> res;

    BOOST_FOREACH(const StringPair &filter, *this) {
        res.push_back(filter.first + " = " + filter.second);
    }
    sort(res.begin(), res.end());
    return boost::join(res, "\n");
}<|MERGE_RESOLUTION|>--- conflicted
+++ resolved
@@ -1,8 +1,5 @@
 /*
-<<<<<<< HEAD
  * Copyright (C) 2008-2009 Patrick Ohly <patrick.ohly@gmx.de>
-=======
- * Copyright (C) 2008 Patrick Ohly
  *
  * This library is free software; you can redistribute it and/or
  * modify it under the terms of the GNU Lesser General Public
@@ -18,7 +15,6 @@
  * License along with this library; if not, write to the Free Software
  * Foundation, Inc., 51 Franklin Street, Fifth Floor, Boston, MA
  * 02110-1301  USA
->>>>>>> d5778457
  */
 
 #include "FilterConfigNode.h"
