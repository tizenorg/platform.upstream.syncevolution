<?xml version="1.0"?>
<node name="/" xmlns:doc="http://www.freedesktop.org/dbus/1.0/doc.dtd">
  <interface name="org.syncevolution.Server">
    <doc:doc>
      <doc:para>
        Server is the entry object for SyncEvolution client API. It
        can be used to query information and to start and monitor
        sessions.
      </doc:para>

      <doc:para>
        Sessions are required to modify the state of SyncEvolution and
        to synchronize data. They are implemented by additional
        objects, which exist as long as they are needed (= have
        clients) or are executing (for example, running a sync
        session).
      </doc:para>

      <doc:para>
        A session must be active before it can be used. If there are
        multiple conflicting session requests, they will be queued and
        started one after the other. At the moment, SyncEvolution
        will only run one session at a time, although the API would
        allow concurrent sessions.
      </doc:para>

      <doc:para>
        To be notified when a session is ready for use, subscribe to
        the SessionChanged signal before asking for a session. It
        may fire before the request to create a session returns. Either
        handle that or use Session.GetStatus() to check whether the
        session is still "queueing".
      </doc:para>

      <doc:para>
        Method calls may fail with the following errors:
        "org.syncevolution.Exception" - catch-all error condition.
        "org.syncevolution.NoSuchConfig" - server configuration name is invalid
        "org.syncevolution.NoSuchSource" - source name is invalid
        "org.syncevolution.InvalidCall" - a call is (perhaps no longer) allowed
        or suitable in the current situation, like Detach() when the client
        is not attached.
      </doc:para>
    </doc:doc>

    <method name="Attach">
      <doc:doc>
        <doc:description>
          With no client attached, the server will shut down after a
          certain period of inactivity. Attaching to the server
          prevents that. Attaching is not necessary to invoke methods.
          The main purpose is to keep the server running while clients
          are around and listen for signals, in particular the
          Presence signal.
        </doc:description>
      </doc:doc>
    </method>

    <method name="Detach">
      <doc:doc>
        <doc:description>
          Detaches an attached client. A client which disconnects
          from D-Bus is automatically detached from the server.
        </doc:description>
      </doc:doc>
    </method>

    <method name ="GetConfigs">
      <doc:doc><doc:description>
        Get an array of all configured servers (or templates)
      </doc:description></doc:doc>
      <arg type="b" name="template" direction="in">
        <doc:doc><doc:summary>
          if TRUE, will return template names, otherwise will return 
          configured servers
        </doc:summary></doc:doc>
      </arg>
      <arg type="as" name="servers" direction="out">
        <doc:doc><doc:summary>
          array of configured server (or template) names
        </doc:summary></doc:doc>
      </arg>
    </method>

    <method name="GetConfig">
      <doc:doc><doc:description>
        Get the configuration of a specific server (or template)
      </doc:description></doc:doc>
      <arg type="s" name="server" direction="in">
        <doc:doc><doc:summary>server name</doc:summary></doc:doc>
      </arg>
      <arg type="b" name="template" direction="in">
        <doc:doc><doc:summary>
          if TRUE, will return a matching template configuration, otherwise
          will return a matching server configuration
        </doc:summary></doc:doc>
      </arg>
      <arg type="a{sa{ss}}" name="configuration" direction="out">
        <doc:doc><doc:summary>
          server (or template) configuration
        </doc:summary></doc:doc>
        <doc:doc><doc:description>
          The dictionary keys are "source/&lt;source name&gt;" for
          sources and the empty string for the main server
          configuration. More keys might be added in the future. The
          values are "configuration dictionaries" which contain keys
          and values matching those in the SyncEvolution server 
          configuration files. 
          Properties which are not set are also not present in the
          configuration dictionaries. The semantic difference between
          "not set" and "empty" or "set to default" is that unset
          values will always use the default value, even after that
          changed during a software update. Properties that are set
          always use the chosen value.

          Note that property keys are case insensitive. The D-Bus
          interface specification would allow to send two
          properties whose keys only differ in case to the
          server. The result is undefined.
        </doc:description></doc:doc>
      </arg>
    </method>

    <method name="CheckPresence">
      <doc:doc><doc:description>
        Checks whether a sync with a particular server can start.
      </doc:description></doc:doc>
      <arg type="s" name="server" direction="in">
        <doc:doc><doc:summary>server name</doc:summary></doc:doc>
      </arg>
      <arg type="s" name="status" direction="out">
        <doc:doc>
          <doc:summary>
            See Presence signal for details.
          </doc:summary>
        </doc:doc>
      </arg>
      <arg type="as" name="transports" direction="out">
        <doc:doc>
          <doc:summary>
            All currently available transports. See Presence signal for details.
          </doc:summary>
        </doc:doc>
      </arg>
    </method>      

    <method name="GetReports">
      <doc:doc><doc:description>
        Get synchronization reports for a specific server
      </doc:description></doc:doc>
      <arg type="s" name="server" direction="in">
        <doc:doc><doc:summary>server name</doc:summary></doc:doc>
      </arg>
      <arg type="u" name="start" direction="in">
        <doc:doc><doc:summary>
          index of the first (newest) report that will be returned;
          reports are number starting with zero for the newest
        </doc:summary></doc:doc>
      </arg>
      <arg type="u" name="count" direction="in">
        <doc:doc><doc:summary>
          maximum number of returned reports
        </doc:summary></doc:doc>
      </arg>
      <arg type="aa{ss}" name="reports" direction="out">
        <doc:doc><doc:summary>
          synchronization reports
        </doc:summary></doc:doc>
        <doc:doc><doc:description>
          The array contains report dictionaries. The dictionary keys
          are generated by joining a list of hardcode strings and
          report categories. The separator is the charactor "-". The
          list of strings is: "source", "[source name]", "stat",
          "[ItemLocation]", "[ItemState]" and "[ItemResult]". The 
          dictionary values are directly converted from numbers in sync
          reports. The value will be "0" if there is no data in sync
          reports.
        </doc:description></doc:doc>
      </arg>
    </method>

    <method name="GetDatabases">
      <doc:doc>
        <doc:description>
          Get list of available databases that can be synchronized
          by a source backend.
        </doc:description>
      </doc:doc>
      <arg type="s" name="server" direction="in">
        <doc:doc><doc:summary>server name</doc:summary></doc:doc>
      </arg>
      <arg type="s" name="source" direction="in">
        <doc:doc>
          <doc:summary>
            name of the source configuration which defines
            the backend ("type" property)
          </doc:summary>
        </doc:doc>
      </arg>
      <arg type="a(ssb)" name="databases" direction="out">
        <doc:doc><doc:summary>information about all available databases</doc:summary></doc:doc>
        <doc:doc>
          <doc:description>
            each entry contains in this order:
            an optional name that can be shown to the user
            (already localized or chosen by the user, empty if unavailable),
            a unique value for the "evolutionSource" property,
            a boolean which is true at most once for the default source
          </doc:description>
        </doc:doc>
      </arg>
    </method>

    <method name="CheckSource">
      <doc:doc>
        <doc:description>Tests whether the source configuration
          is correct. Raises an exception if not.
        </doc:description>
      </doc:doc>
      <arg type="s" name="server" direction="in">
        <doc:doc><doc:summary>server name</doc:summary></doc:doc>
      </arg>
      <arg type="s" name="source" direction="in">
        <doc:doc>
          <doc:summary>
            name of the source configuration which is to be tested
          </doc:summary>
        </doc:doc>
      </arg>
    </method>

    <method name="StartSession">
      <doc:doc><doc:description>
        Start a session. The object is created instantly but will not be
        ready for method calls until status changes from "queueing" to "idle".
        The Detach() method can be called before that.
      </doc:description></doc:doc>
      <arg type="s" name="server" direction="in">
        <doc:doc><doc:summary>server name</doc:summary></doc:doc>
      </arg>
      <arg type="o" name="session" direction="out">
        <doc:doc><doc:summary>session D-Bus object path</doc:summary></doc:doc>
      </arg>
    </method>

    <method name="Connect">
      <doc:doc>
        <doc:description>
          <doc:para>
            Establishes a connection between SyncEvolution and a peer
            (SyncML client or server). That peer might contact
            SyncEvolution via D-Bus directly (local sync) or via a
            SyncEvolution server stub that acts as gateway between a
            peer that is connected to the stub via some other
            transport mechanism (remote sync). For SyncEvolution this
            difference is almost completely transparent.
          </doc:para>

          <doc:para>
            In contrast to connections established by SyncEvolution
            itself, the peer has to send the first message and
            SyncEvolution replies. If the first message is a normal
            SyncML message, then SyncEvolution acts as SyncML server.
            Alternatively, a Notification message can be sent to
            request that SyncEvolution initiates a SyncML session as
            client.
          </doc:para>

          <doc:para>
            In the later case, SyncEvolution may or may not use the
            connection established by Connect(), depending on the
            content of that first message.
          </doc:para>

          <doc:para>
            The result of Connect() is an object that implements the
            org.syncevolution.Connection interface. It has to be used
            for sending at least one message to start the sync. If
            SyncEvolution needs to abort the connection, it will issue
            the Close-signal and remove the object. A peer needs to
            subscribe to that signal before starting to wait for a
            reply. In addition, the client should also watch out for
            SyncEvolution quitting unexpectedly.
          </doc:para>

          <doc:para>
            SyncEvolution supports re-establishing a connection that was
            interrupted. This only works when the peer is a SyncML
            client, supports resending messages, and the non-D-Bus
            message transport supports sending the session number as
            part of the meta information.
          </doc:para>
        </doc:description>
      </doc:doc>
      <arg type="a{ss}" name="peer" direction="in">
        <doc:doc>
          <doc:summary>
            Various information about the peer who initiated the
            connection. All of it is optional unless explicitly
            specified otherwise. Short, single line strings are
            preferred.

            "description" - a description of the peer in a format and
            language that is understood by the user.

            "id" - a unique ID for this particular peer, in a format
            that is specific to the transport. The ID only has to be
            unique among peers using that transport at the current
            point in time.

            "transport" - a string identifying the entity which talks
            directly to SyncEvolution (peer or transport stub). If
            available, this should be a D-Bus interface name, like
            "org.openobex.obexd". The main purpose right now is for
            informing the user and debugging.  Later it might also be
            used to call methods in that interface or for choosing a
            local configuration for the peer based on its ID.

            "transport_description" - could be used to describe the
            version of the transport entity.
          </doc:summary>
        </doc:doc>
      </arg>
      <arg type="b" name="must_authenticate" direction="in">
        <doc:doc>
          <doc:summary>
            <doc:para>
              If false, then the peer is trusted and shall be given
              access to SyncEvolution without further checks by
              SyncEvolution itself. This is useful for peers which
              already run as local user processes with same access
              rights to the data as SyncEvolution or for transports that
              authenticate and authorize access via their own
              mechanisms.
            </doc:para>

            <doc:para>
              If true, then a SyncML client peer must provide valid
              credentials as part of the SyncML session. For a server,
              a valid configuration must exist. SyncEvolution searches
              for such a configuration by matching the sync URL in
              the Notification with sync URLs in the configurations.
            </doc:para>
          </doc:summary>
        </doc:doc>
      </arg>
      <arg type="s" name="session" direction="in">
        <doc:doc>
          <doc:summary>
            If this is a reconnect for an older session,
            then pass the session ID here. Otherwise
            pass an empty string. New session IDs are created in
            response to the initial message, see Reply signal.
          </doc:summary>
        </doc:doc>
      </arg>      
      <arg type="o" name="connection" direction="out">
        <doc:doc>
          <doc:summary>
            The connection object created by SyncEvolution in response
            to this connection request. Implements the
            org.syncevolution.Connection interface.
          </doc:summary>
        </doc:doc>
      </arg>
    </method>

    <method name="GetSessions">
      <doc:doc><doc:description>
        Get currently existing sessions. This includes active and
        queueing sessions.
      </doc:description></doc:doc>
      <arg type="ao" name="sessions" direction="out">
<<<<<<< HEAD
        <doc:doc><doc:summary>array of session D-Bus object paths,
            in the order in which they will run, running ones first</doc:summary></doc:doc>
=======
        <doc:doc><doc:summary>
          array of session D-Bus object paths
        </doc:summary></doc:doc>
>>>>>>> d1dd85b7
      </arg>
    </method>

    <signal name="SessionChanged">
      <doc:doc><doc:description>Session start or end</doc:description></doc:doc>
      <arg type="o" name="session">
        <doc:doc><doc:summary>session D-Bus object path</doc:summary></doc:doc>
      </arg>
      <arg type="b" name="started">
        <doc:doc><doc:summary>
          TRUE if session was started and is active now (= ready for use),
          FALSE if it ended
        </doc:summary></doc:doc>
      </arg>
    </signal>

    <signal name="Presence">
      <doc:doc>
        <doc:description>
          Indicates whether a server can be reached right now.  This
          signal can be used by GUIs to prevent starting a sync when
          it is known to fail, for example because the network is
          currently down.

          At the moment, the SyncEvolution server can only monitor
          network connectivity, which is a cheap local operation and
          thus done unconditionally while the server runs (see
          Attach()). Detecting the presence of non-HTTP-based peers
          might be more costly. Additional APIs might be added to turn
          that on only when needed. The CheckPresence() method will
          always force a check.
        </doc:description>
      </doc:doc>
      <arg type="s" name="server">
        <doc:doc><doc:summary>
          name of the server configuration
        </doc:summary></doc:doc>
      </arg>
      <arg type="s" name="status">
        <doc:doc>
          <doc:summary>
            "no transport" - the transport necessary to reach the server is not working.
            "not present" - the server is known to be down or unreachable.
            "" - the server might be usable. Syncs can still fail.
            Other non-empty strings might be added in the future. They always
            indicate a condition which prevents syncing.
          </doc:summary>
        </doc:doc>
      </arg>
      <arg type="s" name="transport">
        <doc:doc>
          <doc:summary>
            If the server can be reached via multiple transports, this
            is the one which triggered the signal. Content of the
            string to be decided...
          </doc:summary>
        </doc:doc>
      </arg>
    </signal>

    <signal name="InfoRequest">
      <doc:doc>
        <doc:description>
          <doc:para>
            Emitted whenever the server needs information that only a
            client can provide. Because the server does not know whether
            clients are monitoring it (attaching to the server is
            optional) and/or which of the attached clients are able to
            handle the request, it broadcasts the request.
          </doc:para>

          <doc:para>
            Clients react by calling InfoResponse.  The flow is this:
            information needed, InfoRequest("request"),
            InfoResponse("working") + dialog is opened (if necessary),
            InfoRequest("waiting"), information becomes available,
            InfoResponse("response"), InfoRequest("done").
          </doc:para>

          <doc:para>
            Clients should work on those requests that they support,
            unless another client was faster (InfoRequest("waiting")).
            Because there is a race condition, multiple dialogs might
            be opened. The user only has to enter data in one of them.
            A client can close his dialog upon InfoRequest("done")
            and/or InfoRequest("waiting") with a 'handler' parameter
            which is some other client. If the server does not get a
            InfoResponse("working") soon enough (in the range of
            minutes, not seconds), it has to assume that no client can
            provide the information and fall back to some default or
            abort.
          </doc:para>
        </doc:description>
      </doc:doc>

      <arg type="s" name="id">
        <doc:doc><doc:summary>unique ID for the request</doc:summary></doc:doc>
      </arg>
      <arg type="o" name="session">
        <doc:doc><doc:summary>the Session which is affected, may be empty</doc:summary></doc:doc>
      </arg>
      <arg type="s" name="state">
        <doc:doc>
          <doc:summary>
            "request" for a new request,
            "waiting" for one which is being serviced by some client,
            "done" for a request which was resolved or timed out
          </doc:summary>
        </doc:doc>
      </arg>
      <arg type="o" name="handler">
        <doc:doc>
          <doc:summary>
            for state="waiting": the client which first replied
            with InfoResponse("working")
          </doc:summary>
        </doc:doc>
      </arg>
      <arg type="s" name="type">
        <doc:doc>
          <doc:summary>
            Determines which information is needed. Currently only
            "password" for interactive password requests is defined.
          </doc:summary>
        </doc:doc>
      </arg>

      <arg type="a{ss}" name="parameters">
        <doc:doc>
          <doc:summary>
            Auxiliary parameters which depend on the type.

            For "password" the following keys are used:
            "name" - name of the password property in the config.
            "description" - unique English description of the required password.
            Content is determined by the individual password property, so this
            may change. Currently used are "SyncML Server", "proxy",
            "'source name' backend" (with 'source name' replaced by the same
            names also used for the corresponding config entry).
            "user", "server", "domain", "object", "protocol", "authtype", "port" -
            optional keys as they would be used in the GNOME keyring.
          </doc:summary>
        </doc:doc>
      </arg>
    </signal>

    <method name="InfoResponse">
      <doc:doc><doc:description>reply for a specific InfoRequest</doc:description></doc:doc>

      <arg type="s" name="id">
        <doc:doc><doc:summary>unique ID sent by InfoRequest</doc:summary></doc:doc>
      </arg>
      <arg type="s" name="state">
        <doc:doc>
          <doc:summary>
            "working" to indicate that a response will be sent later,
            "response" for the actual reply
          </doc:summary>
        </doc:doc>
      </arg>

      <arg type="a{ss}" name="response">
        <doc:doc>
          <doc:summary>
            Response values, valid in state="response", depend on type.

            For "password" the following keys are used:
            "password" - the password text, optional, do not set the key if the
            user cancelled the request
          </doc:summary>
        </doc:doc>
      </arg>
    </method>

  </interface>
</node><|MERGE_RESOLUTION|>--- conflicted
+++ resolved
@@ -371,14 +371,8 @@
         queueing sessions.
       </doc:description></doc:doc>
       <arg type="ao" name="sessions" direction="out">
-<<<<<<< HEAD
         <doc:doc><doc:summary>array of session D-Bus object paths,
             in the order in which they will run, running ones first</doc:summary></doc:doc>
-=======
-        <doc:doc><doc:summary>
-          array of session D-Bus object paths
-        </doc:summary></doc:doc>
->>>>>>> d1dd85b7
       </arg>
     </method>
 
