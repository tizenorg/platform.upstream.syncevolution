--- conflicted
+++ resolved
@@ -238,8 +238,6 @@
     }
 }
 
-<<<<<<< HEAD
-=======
 static SyncevoSourceStatus
 syncevo_source_status_from_string (const char *status_str)
 {
@@ -265,7 +263,6 @@
     return status;
 }
 
->>>>>>> c87421c6
 void
 syncevo_source_statuses_foreach (SyncevoSourceStatuses *source_statuses,
                                  SourceStatusFunc func,
