--- conflicted
+++ resolved
@@ -257,17 +257,12 @@
         if (m_type == "caldav") {
             config.m_supportsReccurenceEXDates = true;
         }
-<<<<<<< HEAD
-        config.m_createSourceA = boost::bind(&WebDAVTest::createSource, this, _3);
-        config.m_createSourceB = boost::bind(&WebDAVTest::createSource, this, _3);
-=======
         config.m_sourceKnowsItemSemantic =
             m_type == "caldav" ||
             m_type == "caldavjournal" ||
             m_type == "caldavtodo";
         config.m_createSourceA = boost::bind(&WebDAVTest::createSource, this, _2, _4);
         config.m_createSourceB = boost::bind(&WebDAVTest::createSource, this, _2, _4);
->>>>>>> 4a7988ad
         ConfigProps::const_iterator it = m_props.find(m_type + "/testcases");
         if (it != m_props.end() ||
             (it = m_props.find("testcases")) != m_props.end()) {
