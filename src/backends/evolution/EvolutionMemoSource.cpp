/*
 * Copyright (C) 2005-2009 Patrick Ohly <patrick.ohly@gmx.de>
 * Copyright (C) 2009 Intel Corporation
 *
 * This library is free software; you can redistribute it and/or
 * modify it under the terms of the GNU Lesser General Public
 * License as published by the Free Software Foundation; either
 * version 2.1 of the License, or (at your option) version 3.
 *
 * This library is distributed in the hope that it will be useful,
 * but WITHOUT ANY WARRANTY; without even the implied warranty of
 * MERCHANTABILITY or FITNESS FOR A PARTICULAR PURPOSE.  See the GNU
 * Lesser General Public License for more details.
 *
 * You should have received a copy of the GNU Lesser General Public
 * License along with this library; if not, write to the Free Software
 * Foundation, Inc., 51 Franklin Street, Fifth Floor, Boston, MA
 * 02110-1301  USA
 */

#include <memory>
using namespace std;

#include "config.h"

#ifdef ENABLE_ECAL

#include "EvolutionMemoSource.h"

#include <syncevo/Logging.h>

#include <syncevo/declarations.h>
SE_BEGIN_CXX

void EvolutionMemoSource::readItem(const string &luid, std::string &item, bool raw)
{
    if (raw) {
        EvolutionCalendarSource::readItem(luid, item, false);
        return;
    }

    ItemID id(luid);
    eptr<icalcomponent> comp(retrieveItem(id));
    icalcomponent *cal = icalcomponent_get_first_component(comp, ICAL_VCALENDAR_COMPONENT);
    if (!cal) {
        cal = comp;
    }
    icalcomponent *journal = icalcomponent_get_first_component(cal, ICAL_VJOURNAL_COMPONENT);
    if (!journal) {
        journal = comp;
    }
    icalproperty *summaryprop = icalcomponent_get_first_property(journal, ICAL_SUMMARY_PROPERTY);
    string summary;
    if (summaryprop) {
        const char *summaryptr = icalproperty_get_summary(summaryprop);
        if (summaryptr) {
            summary = summaryptr;
        }
    }
    icalproperty *desc = icalcomponent_get_first_property(journal, ICAL_DESCRIPTION_PROPERTY);
    if (desc) {
        const char *text = icalproperty_get_description(desc);
        if (text) {
            size_t len = strlen(text);
            bool insertSummary = false;
            const char *eol;

            // Check the first line: if it is the same as the summary,
            // then ignore the summary. Otherwise include the summary
            // as first line in the text body. At a receiving Evolution
            // the summary will remain part of the text for compatibility
            // with other clients which might use the first line as part
            // of the normal text.
            eol = strchr(text, '\n');
            if (!eol) {
                eol = text + len;
            }
            if (summary.size() &&
                summary.compare(0, summary.size(), text, eol - text)) {
                insertSummary = true;
            }

            // Replace all \n with \r\n: in the worst case the text
            // becomes twice as long. Also make room for summary.
            eptr<char> dostext((char *)malloc(len * 2 + 1 +
                                              (insertSummary ? summary.size() + 2 : 0)));
            const char *from = text;
            char *to = dostext;
            if (insertSummary) {
                memcpy(to, summary.c_str(), summary.size());
                memcpy(to + summary.size(), "\r\n", 2);
                to += summary.size() + 2;
            }
            eol = strchr(from, '\n');
            while (eol) {
                size_t linelen = eol - from;
                memcpy(to, from, linelen);
                to += linelen;
                from += linelen;
                to[0] = '\r';
                to[1] = '\n';
                to += 2;
                from++;

                eol = strchr(from, '\n');
            }
            memcpy(to, from, strlen(from) + 1);
            item = dostext.get();
        }
    }

    if (item.empty()) {
        // no description, use summary
        item = summary;
    }
}

EvolutionCalendarSource::InsertItemResult EvolutionMemoSource::insertItem(const string &luid, const std::string &item, bool raw)
{
    if (raw) {
        return EvolutionCalendarSource::insertItem(luid, item, false);
    }
    
    bool update = !luid.empty();
    InsertItemResultState state = ITEM_OKAY;
    string newluid = luid;
    string modTime;

    eptr<char> text;
    text.set((char *)malloc(item.size() + 1), "copy of item");
    memcpy(text, item.c_str(), item.size());
    text.get()[item.size()] = 0;

    // replace all \r\n with \n
    char *from = text, *to = text;
    const char *eol = strstr(from, "\r\n");
    while (eol) {
        size_t linelen = eol - from;
        if (to != from) {
            memmove(to, from, linelen);
        }
        to += linelen;
        from += linelen;
        *to = '\n';
        to++;
        from += 2;

        eol = strstr(from, "\r\n");
    }
    if (to != from) {
        memmove(to, from, strlen(from) + 1);
    }

    eol = strchr(text, '\n');
    string summary;
    if (eol) {
        summary.insert(0, (char *)text, eol - (char *)text);
    } else {
        summary = (char *)text;
    }

    eptr<icalcomponent> subcomp(icalcomponent_vanew(
                                    ICAL_VJOURNAL_COMPONENT,
                                    icalproperty_new_summary(summary.c_str()),
                                    icalproperty_new_description(text),
                                    0));

    if( !subcomp ) {
        throwError(string("failure creating vjournal " ) + summary);
    }

    GError *gerror = NULL;
    if (!update) {
<<<<<<< HEAD
        const char *uid = NULL;

        if(!e_cal_create_object(m_calendar, subcomp, (char **)&uid, &gerror)) {
=======
#ifdef USE_ECAL_CLIENT
        if(!e_cal_client_create_object_sync(m_calendar, subcomp, &uid, NULL, &gerror)) {
            if (gerror->domain == E_CAL_CLIENT_ERROR &&
                gerror->code == E_CAL_CLIENT_ERROR_OBJECT_ID_ALREADY_EXISTS) {
#else
        if(!e_cal_create_object(m_calendar, subcomp, &uid, &gerror)) {
>>>>>>> e46a27b8
            if (gerror->domain == E_CALENDAR_ERROR &&
                gerror->code == E_CALENDAR_STATUS_OBJECT_ID_ALREADY_EXISTS) {
#endif
                // Deal with error due to adding already existing item.
                // Should never happen for plain text journal entries because
                // they have no embedded ID, but who knows...
                state = ITEM_NEEDS_MERGE;
                uid = icalcomponent_get_uid(subcomp);
                if (!uid) {
                    throwError("storing new memo item, no UID set", gerror);
                }
                g_clear_error(&gerror);
            } else {
                throwError( "storing new memo item", gerror );
            }
        }
        ItemID id(uid, "");
        newluid = id.getLUID();
        if (state != ITEM_NEEDS_MERGE) {
            modTime = getItemModTime(id);
        }
    } else {
        ItemID id(newluid);

        // ensure that the component has the right UID
        if (update && !id.m_uid.empty()) {
            icalcomponent_set_uid(subcomp, id.m_uid.c_str());
        }

#ifdef USE_ECAL_CLIENT
        if (!e_cal_client_modify_object_sync(m_calendar, subcomp, CALOBJ_MOD_ALL, 
                                             NULL, &gerror)) {
#else
        if (!e_cal_modify_object(m_calendar, subcomp, CALOBJ_MOD_ALL, &gerror)) {
#endif
            throwError(string("updating memo item ") + luid, gerror);
        }
        ItemID newid = getItemID(subcomp);
        newluid = newid.getLUID();
        modTime = getItemModTime(newid);
    }

    return InsertItemResult(newluid, modTime, state);
}

bool EvolutionMemoSource::isNativeType(const char *type)
{
    return type &&
        (!strcasecmp(type, "raw") ||
         !strcasecmp(type, "text/x-vcalendar") ||
         !strcasecmp(type, "text/calendar"));
}

SE_END_CXX

#endif /* ENABLE_ECAL */
<|MERGE_RESOLUTION|>--- conflicted
+++ resolved
@@ -169,23 +169,30 @@
         throwError(string("failure creating vjournal " ) + summary);
     }
 
-    GError *gerror = NULL;
+    GErrorCXX gerror;
     if (!update) {
-<<<<<<< HEAD
         const char *uid = NULL;
-
-        if(!e_cal_create_object(m_calendar, subcomp, (char **)&uid, &gerror)) {
-=======
-#ifdef USE_ECAL_CLIENT
-        if(!e_cal_client_create_object_sync(m_calendar, subcomp, &uid, NULL, &gerror)) {
-            if (gerror->domain == E_CAL_CLIENT_ERROR &&
-                gerror->code == E_CAL_CLIENT_ERROR_OBJECT_ID_ALREADY_EXISTS) {
+#ifdef USE_ECAL_CLIENT
+        // UID only needs to be freed in ECalClient API
+        PlainGStr uidOwner;
+#endif
+
+        if (
+#ifdef USE_ECAL_CLIENT
+            !e_cal_client_create_object_sync(m_calendar, subcomp, (gchar **)&uid, NULL, gerror)
 #else
-        if(!e_cal_create_object(m_calendar, subcomp, &uid, &gerror)) {
->>>>>>> e46a27b8
-            if (gerror->domain == E_CALENDAR_ERROR &&
-                gerror->code == E_CALENDAR_STATUS_OBJECT_ID_ALREADY_EXISTS) {
-#endif
+            !e_cal_create_object(m_calendar, subcomp, (gchar **)&uid, gerror)
+#endif
+            ) {
+            if (
+#ifdef USE_ECAL_CLIENT
+                gerror->domain == E_CAL_CLIENT_ERROR &&
+                gerror->code == E_CAL_CLIENT_ERROR_OBJECT_ID_ALREADY_EXISTS
+#else
+                gerror->domain == E_CALENDAR_ERROR &&
+                gerror->code == E_CALENDAR_STATUS_OBJECT_ID_ALREADY_EXISTS
+#endif
+                ) {
                 // Deal with error due to adding already existing item.
                 // Should never happen for plain text journal entries because
                 // they have no embedded ID, but who knows...
@@ -194,11 +201,15 @@
                 if (!uid) {
                     throwError("storing new memo item, no UID set", gerror);
                 }
-                g_clear_error(&gerror);
             } else {
-                throwError( "storing new memo item", gerror );
-            }
-        }
+                throwError("storing new memo item", gerror);
+            }
+        }
+#ifdef USE_ECAL_CLIENT
+        else {
+            uidOwner = PlainGStr((gchar *)uid);
+        }
+#endif
         ItemID id(uid, "");
         newluid = id.getLUID();
         if (state != ITEM_NEEDS_MERGE) {
@@ -212,12 +223,14 @@
             icalcomponent_set_uid(subcomp, id.m_uid.c_str());
         }
 
-#ifdef USE_ECAL_CLIENT
-        if (!e_cal_client_modify_object_sync(m_calendar, subcomp, CALOBJ_MOD_ALL, 
-                                             NULL, &gerror)) {
+        if (
+#ifdef USE_ECAL_CLIENT
+            !e_cal_client_modify_object_sync(m_calendar, subcomp, CALOBJ_MOD_ALL, 
+                                             NULL, gerror)
 #else
-        if (!e_cal_modify_object(m_calendar, subcomp, CALOBJ_MOD_ALL, &gerror)) {
-#endif
+            !e_cal_modify_object(m_calendar, subcomp, CALOBJ_MOD_ALL, gerror)
+#endif
+            ) {
             throwError(string("updating memo item ") + luid, gerror);
         }
         ItemID newid = getItemID(subcomp);
