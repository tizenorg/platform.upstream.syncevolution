--- conflicted
+++ resolved
@@ -46,17 +46,6 @@
 EVOLUTION_CALENDAR_PRODID("PRODID:-//ACME//NONSGML SyncEvolution//EN"),
 EVOLUTION_CALENDAR_VERSION("VERSION:2.0");
 
-<<<<<<< HEAD
-class unrefECalObjectList {
- public:
-    /** free list of ECalChange instances */
-    static void unref(GList *pointer) {
-        if (pointer) {
-            e_cal_free_object_list(pointer);
-        }
-    }
-};
-
 bool EvolutionCalendarSource::LUIDs::containsLUID(const ItemID &id) const
 {
     const_iterator it = findUID(id.m_uid);
@@ -83,8 +72,6 @@
     }
 }
 
-=======
->>>>>>> e46a27b8
 static int granularity()
 {
     // This long delay is necessary in combination
@@ -149,14 +136,16 @@
 SyncSource::Databases EvolutionCalendarSource::getDatabases()
 {
     ESourceList *sources = NULL;
-    GError *gerror = NULL;
+    GErrorCXX gerror;
     Databases result;
 
-#ifdef USE_ECAL_CLIENT
-    if (!e_cal_client_get_sources(&sources, sourceType(), &gerror)) {
-#else
-    if (!e_cal_get_sources(&sources, sourceType(), &gerror)) {
-#endif
+    if (
+#ifdef USE_ECAL_CLIENT
+        !e_cal_client_get_sources(&sources, sourceType(), gerror)
+#else
+        !e_cal_get_sources(&sources, sourceType(), gerror)
+#endif
+        ) {
         // ignore unspecific errors (like on Maemo with no support for memos)
         // and continue with empty list (perhaps defaults work)
         if (!gerror) {
@@ -208,7 +197,7 @@
 handle_error_cb (EClient */*client*/, const gchar *error_msg, gpointer user_data)
 {
     EvolutionCalendarSource *that = static_cast<EvolutionCalendarSource *>(user_data);
-    SE_LOG_ERROR(that, NULL, error_msg);
+    SE_LOG_ERROR(that, NULL, "%s", error_msg);
 }
 
 static gboolean
@@ -249,16 +238,20 @@
 void EvolutionCalendarSource::open()
 {
     ESourceList *sources;
-
-#ifdef USE_ECAL_CLIENT
     GErrorCXX gerror;
+    bool onlyIfExists = false; // always try to create address book, because even if there is
+                               // a source there's no guarantee that the actual database was
+                               // created already; the original logic below for only setting
+                               // this when explicitly requesting a new database
+                               // therefore failed in some cases
+
+#ifdef USE_ECAL_CLIENT
     if (!e_cal_client_get_sources (&sources, sourceType(), gerror)) {
         gerror.throwError("unable to access backend databases");
     }
 
     string id = getDatabaseID();    
     ESource *source = findSource(sources, id);
-    bool onlyIfExists = true;
     bool created = false;
 
     // Open twice. This solves an issue where Evolution's CalDAV
@@ -281,12 +274,11 @@
                 throwError(string("not found: '") + id + "'");
             }
             created = true;
-            onlyIfExists = false;
         } else {
             m_calendar = ECalClientCXX::steal(e_cal_client_new(source, sourceType(), gerror));
         }
 
-        if (!gerror.isNull()) {
+        if (gerror) {
             gerror.throwError("create calendar");
         }
 
@@ -310,18 +302,12 @@
         }
     }
 #else
-    GError *gerror = NULL;
-    if (!e_cal_get_sources(&sources, sourceType(), &gerror)) {
+    if (!e_cal_get_sources(&sources, sourceType(), gerror)) {
         throwError("unable to access backend databases", gerror);
     }
 
     string id = getDatabaseID();    
     ESource *source = findSource(sources, id);
-    bool onlyIfExists = false; // always try to create address book, because even if there is
-                               // a source there's no guarantee that the actual database was
-                               // created already; the original logic below for only setting
-                               // this when explicitly requesting a new database
-                               // therefore failed in some cases
     bool created = false;
 
     // Open twice. This solves an issue where Evolution's CalDAV
@@ -351,16 +337,16 @@
 
         e_cal_set_auth_func(m_calendar, eCalAuthFunc, this);
     
-        if (!e_cal_open(m_calendar, onlyIfExists, &gerror)) {
+        if (!e_cal_open(m_calendar, onlyIfExists, gerror)) {
             if (created) {
                 // opening newly created address books often failed, perhaps that also applies to calendars - try again
-                g_clear_error(&gerror);
+                gerror.clear();
                 sleep(5);
-                if (!e_cal_open(m_calendar, onlyIfExists, &gerror)) {
-                    throwError(string("opening ") + m_typeName, gerror );
+                if (!e_cal_open(m_calendar, onlyIfExists, gerror)) {
+                    throwError(string("opening ") + m_typeName, gerror);
                 }
             } else {
-                throwError(string("opening ") + m_typeName, gerror );
+                throwError(string("opening ") + m_typeName, gerror);
             }
         }
     }
@@ -386,10 +372,10 @@
 class ECalClientViewSyncHandler {
   public:
     ECalClientViewSyncHandler(ECalClientView *view, void (*processList)(const GSList *list, void *user_data), void *user_data): 
-    m_view(view), m_processList(processList), m_userData(user_data)
+        m_processList(processList), m_userData(user_data), m_view(view)
     {}
 
-    bool processSync(GError **gerror)
+    bool processSync(GErrorCXX &gerror)
     {
         // Listen for view signals
         g_signal_connect(m_view, "objects-added", G_CALLBACK(objectsAdded), this);
@@ -397,20 +383,20 @@
 
         // Start the view
         e_cal_client_view_start (m_view, m_error);
-        if (!m_error.isNull()) {
-          g_propagate_error (gerror, m_error);
-          return false;
+        if (m_error) {
+            std::swap(gerror, m_error);
+            return false;
         }
 
         // Async -> Sync
         m_loop.run();
         e_cal_client_view_stop (m_view, NULL);
 
-        if (!m_error.isNull()) {
-          g_propagate_error (gerror, m_error);
-          return false;
+        if (m_error) {
+            std::swap(gerror, m_error);
+            return false;
         } else {
-          return true;
+            return true;
         }
     }
  
@@ -463,15 +449,15 @@
 
 void EvolutionCalendarSource::listAllItems(RevisionMap_t &revisions)
 {
-#ifdef USE_ECAL_CLIENT
     GErrorCXX gerror;
+#ifdef USE_ECAL_CLIENT
     ECalClientView *view;
 
     if (!e_cal_client_get_view_sync (m_calendar, "#t", &view, NULL, gerror)) {
         gerror.throwError( "getting the view" );
     }
     ECalClientViewCXX viewPtr = ECalClientViewCXX::steal(view);
-    
+
     // TODO: Optimization: use set fields_of_interest (UID / REV / LAST-MODIFIED)
 
     ECalClientViewSyncHandler handler(viewPtr, list_revisions, &revisions);
@@ -483,18 +469,17 @@
     m_allLUIDs.clear();
     RevisionMap_t::iterator it;
     for(it = revisions.begin(); it != revisions.end(); it++) {
-        m_allLUIDs.insert(it->first);
-    }
-#else
-    GError *gerror = NULL;
+        m_allLUIDs.insertLUID(it->first);
+    }
+#else
     GList *nextItem;
 
     m_allLUIDs.clear();
     if (!e_cal_get_object_list_as_comp(m_calendar,
                                        "#t",
                                        &nextItem,
-                                       &gerror)) {
-        throwError( "reading all items", gerror );
+                                       gerror)) {
+        throwError("reading all items", gerror);
     }
     eptr<GList> listptr(nextItem);
     while (nextItem) {
@@ -566,29 +551,28 @@
         throwError(string("failure parsing ical") + data);
     }
 
-    GError *gerror = NULL;
+    GErrorCXX gerror;
 
     // fix up TZIDs
-#ifdef USE_ECAL_CLIENT
-    if (!e_cal_client_check_timezones(icomp,
+    if (
+#ifdef USE_ECAL_CLIENT
+        !e_cal_client_check_timezones(icomp,
                                       NULL,
                                       e_cal_client_tzlookup,
                                       (const void *)m_calendar.get(),
                                       NULL,
-                                      &gerror)) {
-        throwError(string("fixing timezones") + data,
-                   gerror);
-    }
-#else
-    if (!e_cal_check_timezones(icomp,
+                                      gerror)
+#else
+        !e_cal_check_timezones(icomp,
                                NULL,
                                e_cal_tzlookup_ecal,
                                (const void *)m_calendar.get(),
-                               &gerror)) {
+                               gerror)
+#endif
+        ) {
         throwError(string("fixing timezones") + data,
                    gerror);
     }
-#endif
 
     // insert before adding/updating the event so that the new VTIMEZONE is
     // immediately available should anyone want it
@@ -598,17 +582,19 @@
         eptr<icaltimezone> zone(icaltimezone_new(), "icaltimezone");
         icaltimezone_set_component(zone, tcomp);
 
-        GError *gerror = NULL;
+        GErrorCXX gerror;
         const char *tzid = icaltimezone_get_tzid(zone);
         if (!tzid || !tzid[0]) {
             // cannot add a VTIMEZONE without TZID
             SE_LOG_DEBUG(this, NULL, "skipping VTIMEZONE without TZID");
         } else {
-#ifdef USE_ECAL_CLIENT
-            gboolean success = e_cal_client_add_timezone_sync(m_calendar, zone, NULL, &gerror);
-#else
-            gboolean success = e_cal_add_timezone(m_calendar, zone, &gerror);
-#endif
+            gboolean success =
+#ifdef USE_ECAL_CLIENT
+                e_cal_client_add_timezone_sync(m_calendar, zone, NULL, gerror)
+#else
+                e_cal_add_timezone(m_calendar, zone, gerror)
+#endif
+                ;
             if (!success) {
                 throwError(string("error adding VTIMEZONE ") + tzid,
                            gerror);
@@ -673,17 +659,24 @@
                 // problem by removing the children from the calendar,
                 // adding the parent, then updating it with the
                 // saved children.
+                //
+                // TODO: still necessary with e_cal_client API?
                 ICalComps_t children;
                 if (id.m_rid.empty()) {
                     children = removeEvents(id.m_uid, true);
                 }
 
                 // creating new objects works for normal events and detached occurrences alike
-#ifdef USE_ECAL_CLIENT
-                if(e_cal_client_create_object_sync(m_calendar, subcomp, (char **)&uid, 
-                                                   NULL, &gerror)) {
-#else
-                if(e_cal_create_object(m_calendar, subcomp, (char **)&uid, &gerror)) {
+                if (
+#ifdef USE_ECAL_CLIENT
+                    e_cal_client_create_object_sync(m_calendar, subcomp, (gchar **)&uid, 
+                                                    NULL, gerror)
+#else
+                    e_cal_create_object(m_calendar, subcomp, (gchar **)&uid, gerror)
+#endif
+                    ) {
+#ifdef USE_ECAL_CLIENT
+                    PlainGStr owner((gchar *)uid);
 #endif
                     // Evolution workaround: don't rely on uid being set if we already had
                     // one. In Evolution 2.12.1 it was set to garbage. The recurrence ID
@@ -699,15 +692,17 @@
                 // Recreate any children removed earlier: when we get here,
                 // the parent exists and we must update it.
                 BOOST_FOREACH(boost::shared_ptr< eptr<icalcomponent> > &icalcomp, children) {
-#ifdef USE_ECAL_CLIENT
-                    if (!e_cal_client_modify_object_sync(m_calendar, *icalcomp,
-                                             CALOBJ_MOD_THIS, NULL,
-                                             &gerror)) {
-#else
-                    if (!e_cal_modify_object(m_calendar, *icalcomp,
+                    if (
+#ifdef USE_ECAL_CLIENT
+                        !e_cal_client_modify_object_sync(m_calendar, *icalcomp,
+                                                         CALOBJ_MOD_THIS, NULL,
+                                                         gerror)
+#else
+                        !e_cal_modify_object(m_calendar, *icalcomp,
                                              CALOBJ_MOD_THIS,
-                                             &gerror)) {
-#endif
+                                             gerror)
+#endif
+                        ) {
                         throwError(string("recreating item ") + newluid, gerror);
                     }
                 }
@@ -772,55 +767,63 @@
 
                 // Parent is gone, too, and needs to be recreated.
                 const char *uid = NULL;
-#ifdef USE_ECAL_CLIENT
-                if(!e_cal_client_create_object_sync(m_calendar, subcomp, (char **)&uid, 
-                                                    NULL, &gerror)) {
-#else
-                if(!e_cal_create_object(m_calendar, subcomp, (char **)&uid, &gerror)) {
-#endif
+                if (
+#ifdef USE_ECAL_CLIENT
+                    !e_cal_client_create_object_sync(m_calendar, subcomp, (char **)&uid, 
+                                                     NULL, gerror)
+#else
+                    !e_cal_create_object(m_calendar, subcomp, (char **)&uid, gerror)
+#endif
+                    ) {
                     throwError(string("creating updated item ") + luid, gerror);
                 }
 
                 // Recreate any children removed earlier: when we get here,
                 // the parent exists and we must update it.
                 BOOST_FOREACH(boost::shared_ptr< eptr<icalcomponent> > &icalcomp, children) {
-#ifdef USE_ECAL_CLIENT
-                    if (!e_cal_client_modify_object_sync(m_calendar, *icalcomp,
+                    if (
+#ifdef USE_ECAL_CLIENT
+                        !e_cal_client_modify_object_sync(m_calendar, *icalcomp,
                                                          CALOBJ_MOD_THIS, NULL,
-                                                         &gerror)) {
-#else
-                    if (!e_cal_modify_object(m_calendar, *icalcomp,
+                                                         gerror)
+#else
+                        !e_cal_modify_object(m_calendar, *icalcomp,
                                              CALOBJ_MOD_THIS,
-                                             &gerror)) {
-#endif
+                                             gerror)
+#endif
+                        ) {
                         throwError(string("recreating item ") + luid, gerror);
                     }
                 }
             } else {
                 // no children, updating is simple
-#ifdef USE_ECAL_CLIENT
-                if (!e_cal_client_modify_object_sync(m_calendar, subcomp,
+                if (
+#ifdef USE_ECAL_CLIENT
+                    !e_cal_client_modify_object_sync(m_calendar, subcomp,
                                                      CALOBJ_MOD_ALL, NULL,
-                                                     &gerror)) {
-#else
-                if (!e_cal_modify_object(m_calendar, subcomp,
+                                                     gerror)
+#else
+                    !e_cal_modify_object(m_calendar, subcomp,
                                          CALOBJ_MOD_ALL,
-                                         &gerror)) {
-#endif
+                                         gerror)
+#endif
+                    ) {
                     throwError(string("updating item ") + luid, gerror);
                 }
             }
         } else {
             // child event
-#ifdef USE_ECAL_CLIENT
-            if (!e_cal_client_modify_object_sync(m_calendar, subcomp,
+            if (
+#ifdef USE_ECAL_CLIENT
+                !e_cal_client_modify_object_sync(m_calendar, subcomp,
                                                  CALOBJ_MOD_THIS, NULL,
-                                                 &gerror)) {
-#else
-            if (!e_cal_modify_object(m_calendar, subcomp,
+                                                 gerror)
+#else
+                !e_cal_modify_object(m_calendar, subcomp,
                                      CALOBJ_MOD_THIS,
-                                     &gerror)) {
-#endif
+                                     gerror)
+#endif
+                ) {
                 throwError(string("updating item ") + luid, gerror);
             }
         }
@@ -853,30 +856,22 @@
     }
 
     // removes all events with that UID, including children
-#ifdef USE_ECAL_CLIENT
     GErrorCXX gerror;
-    if(!e_cal_client_remove_object_sync(m_calendar,
-                            uid.c_str(), NULL, CALOBJ_MOD_ALL,
-                            NULL, gerror)) {
-
-        if (gerror->domain == E_CAL_CLIENT_ERROR &&
-            gerror->code == E_CAL_CLIENT_ERROR_OBJECT_NOT_FOUND) {
+    if (
+#ifdef USE_ECAL_CLIENT
+        !e_cal_client_remove_object_sync(m_calendar,
+                                         uid.c_str(), NULL, CALOBJ_MOD_ALL,
+                                         NULL, gerror)
+
+#else
+        !e_cal_remove_object(m_calendar,
+                             uid.c_str(),
+                             gerror)
+#endif
+        ) {
+        if (IsCalObjNotFound(gerror)) {
             SE_LOG_DEBUG(this, NULL, "%s: request to delete non-existant item ignored",
                          uid.c_str());
-        } else {
-            gerror.throwError(string("deleting item " ) + uid);
-        }
-    }
-#else
-    GError *gerror = NULL;
-    if(!e_cal_remove_object(m_calendar,
-                            uid.c_str(),
-                            &gerror)) {
-        if (gerror->domain == E_CALENDAR_ERROR &&
-            gerror->code == E_CALENDAR_STATUS_OBJECT_NOT_FOUND) {
-            SE_LOG_DEBUG(this, NULL, "%s: request to delete non-existant item ignored",
-                         uid.c_str());
-            g_clear_error(&gerror);
             if (!ignoreNotFound) {
                 throwError(STATUS_NOT_FOUND, string("delete item: ") + uid);
             }
@@ -884,14 +879,13 @@
             throwError(string("deleting item " ) + uid, gerror);
         }
     }
-#endif
 
     return events;
 }
 
 void EvolutionCalendarSource::removeItem(const string &luid)
 {
-    GError *gerror = NULL;
+    GErrorCXX gerror;
     ItemID id(luid);
 
     if (id.m_rid.empty()) {
@@ -907,18 +901,32 @@
         // recreate children
         bool first = true;
         BOOST_FOREACH(boost::shared_ptr< eptr<icalcomponent> > &icalcomp, children) {
-<<<<<<< HEAD
             if (first) {
                 char *uid;
 
-                if (!e_cal_create_object(m_calendar, *icalcomp, &uid, &gerror)) {
+                if (
+#ifdef USE_ECAL_CLIENT
+                    !e_cal_client_create_object_sync(m_calendar, *icalcomp, &uid, 
+                                                     NULL, gerror)
+#else
+                    !e_cal_create_object(m_calendar, *icalcomp, &uid, gerror)
+#endif
+                    ) {
                     throwError(string("recreating first item ") + luid, gerror);
                 }
                 first = false;
             } else {
-                if (!e_cal_modify_object(m_calendar, *icalcomp,
+                if (
+#ifdef USE_ECAL_CLIENT
+                    !e_cal_client_modify_object_sync(m_calendar, *icalcomp,
+                                                     CALOBJ_MOD_THIS, NULL,
+                                                     gerror)
+#else
+                    !e_cal_modify_object(m_calendar, *icalcomp,
                                          CALOBJ_MOD_THIS,
-                                         &gerror)) {
+                                         gerror)
+#endif
+                    ) {
                     throwError(string("recreating following item ") + luid, gerror);
                 }
             }
@@ -929,50 +937,26 @@
         // therefore we have to check for existence first
         eptr<icalcomponent> item(retrieveItem(id));
         gboolean success = !item ? false :
+#ifdef USE_ECAL_CLIENT
+            // TODO: is this necessary?
+            e_cal_client_remove_object_sync(m_calendar,
+                                            id.m_uid.c_str(),
+                                            id.m_rid.c_str(),
+                                            CALOBJ_MOD_ONLY_THIS,
+                                            NULL,
+                                            gerror)
+#else
             e_cal_remove_object_with_mod(m_calendar,
                                          id.m_uid.c_str(),
                                          id.m_rid.c_str(),
                                          CALOBJ_MOD_THIS,
-                                         &gerror);
+                                         gerror)
+#endif
+            ;
         if (!item ||
-            (!success && gerror &&
-             gerror->domain == E_CALENDAR_ERROR &&
-             gerror->code == E_CALENDAR_STATUS_OBJECT_NOT_FOUND)) {
+            (!success && IsCalObjNotFound(gerror))) {
             SE_LOG_DEBUG(this, NULL, "%s: request to delete non-existant item",
-=======
-            char *uid;
-#ifdef USE_ECAL_CLIENT
-            if (!e_cal_client_create_object_sync(m_calendar, *icalcomp, &uid, 
-                                                 NULL, &gerror)) {
-#else
-            if (!e_cal_create_object(m_calendar, *icalcomp, &uid, &gerror)) {
-#endif
-                throwError(string("recreating item ") + luid, gerror);
-            }
-        }
-    } 
-#ifdef USE_ECAL_CLIENT
-    else if(!e_cal_client_remove_object_sync(m_calendar,
-                                             id.m_uid.c_str(),
-                                             id.m_rid.c_str(),
-                                             CALOBJ_MOD_THIS,
-                                             NULL,
-                                             &gerror)) {
-        if (gerror->domain == E_CAL_CLIENT_ERROR &&
-            gerror->code == E_CAL_CLIENT_ERROR_OBJECT_NOT_FOUND) {
-#else
-    else if(!e_cal_remove_object_with_mod(m_calendar,
-                                          id.m_uid.c_str(),
-                                          id.m_rid.c_str(),
-                                          CALOBJ_MOD_THIS,
-                                          &gerror)) {
-        if (gerror->domain == E_CALENDAR_ERROR &&
-            gerror->code == E_CALENDAR_STATUS_OBJECT_NOT_FOUND) {
-#endif
-            SE_LOG_DEBUG(this, NULL, "%s: request to delete non-existant item ignored",
->>>>>>> e46a27b8
                          luid.c_str());
-            g_clear_error(&gerror);
             throwError(STATUS_NOT_FOUND, string("delete item: ") + id.getLUID());
         } else if (!success) {
             throwError(string("deleting item " ) + luid, gerror);
@@ -1004,33 +988,30 @@
 
 icalcomponent *EvolutionCalendarSource::retrieveItem(const ItemID &id)
 {
-    GError *gerror = NULL;
+    GErrorCXX gerror;
     icalcomponent *comp = NULL;
 
-#ifdef USE_ECAL_CLIENT
-    if (!e_cal_client_get_object_sync(m_calendar,
+    if (
+#ifdef USE_ECAL_CLIENT
+        !e_cal_client_get_object_sync(m_calendar,
                                       id.m_uid.c_str(),
                                       !id.m_rid.empty() ? id.m_rid.c_str() : NULL,
                                       &comp,
                                       NULL,
-                                      &gerror)) {
-#else
-    if (!e_cal_get_object(m_calendar,
+                                      gerror)
+#else
+        !e_cal_get_object(m_calendar,
                           id.m_uid.c_str(),
                           !id.m_rid.empty() ? id.m_rid.c_str() : NULL,
                           &comp,
-                          &gerror)) {
-<<<<<<< HEAD
-        if (gerror && gerror->domain == E_CALENDAR_ERROR && gerror->code == E_CALENDAR_STATUS_OBJECT_NOT_FOUND) {
-            g_clear_error(&gerror);
+                          gerror)
+#endif
+        ) {
+        if (IsCalObjNotFound(gerror)) {
             throwError(STATUS_NOT_FOUND, string("retrieving item: ") + id.getLUID());
         } else {
             throwError(string("retrieving item: ") + id.getLUID(), gerror);
         }
-=======
-#endif
-        throwError(string("retrieving item: ") + id.getLUID(), gerror);
->>>>>>> e46a27b8
     }
     if (!comp) {
         throwError(string("retrieving item: ") + id.getLUID());
@@ -1080,7 +1061,11 @@
         }
 
         // now try again
+#ifdef USE_ECAL_CLIENT
+        icalstr = e_cal_client_get_component_as_string(m_calendar, comp);
+#else
         icalstr = e_cal_get_component_as_string(m_calendar, comp);
+#endif
         if (!icalstr) {
             throwError(string("could not encode item as iCalendar: ") + id.getLUID());
         } else {
@@ -1224,6 +1209,12 @@
     }
 }
 
+string EvolutionCalendarSource::getItemModTime(const ItemID &id)
+{
+    eptr<icalcomponent> icomp(retrieveItem(id));
+    return getItemModTime(icomp);
+}
+
 string EvolutionCalendarSource::getItemModTime(icalcomponent *icomp)
 {
     icalproperty *modprop = icalcomponent_get_first_property(icomp, ICAL_LASTMODIFIED_PROPERTY);
@@ -1233,12 +1224,6 @@
     struct icaltimetype modTime = icalproperty_get_lastmodified(modprop);
 
     return icalTime2Str(modTime);
-}
-
-string EvolutionCalendarSource::getItemModTime(const ItemID &id)
-{
-    eptr<icalcomponent> icomp(retrieveItem(id));
-    return getItemModTime(icomp);
 }
 
 string EvolutionCalendarSource::icalTime2Str(const icaltimetype &tt)
