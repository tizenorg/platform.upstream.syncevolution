--- conflicted
+++ resolved
@@ -9,7 +9,7 @@
 #include <gtk/gtk.h>
 #endif
 
-#include "syncevo-session.h"
+#include "syncevo-server.h"
 #include "sync-ui-config.h"
 
 G_BEGIN_DECLS
@@ -38,17 +38,11 @@
     GtkVBox parent;
     GtkWidget *expando_box_for_gtk;
 #endif
-/*
-    SyncevoService *dbus_service;
-<<<<<<< HEAD
-    SyncevoServer *server;
-*/
-    gboolean current;
-=======
+
     gboolean current; /* is this currently used config */
     gboolean unset; /* is there a current config at all */
->>>>>>> 237fb83f
 
+    SyncevoServer *server;
     server_config *config;
     GPtrArray *options_override;
 
@@ -83,32 +77,20 @@
     GtkVBoxClass parent_class;
 #endif
 
-<<<<<<< HEAD
-    void (*removed) (SyncConfigWidget *widget);
-=======
     void (*changed) (SyncConfigWidget *widget);
->>>>>>> 237fb83f
     void (*expanded) (SyncConfigWidget *widget);
 } SyncConfigWidgetClass;
 
 GType sync_config_widget_get_type (void);
 
-<<<<<<< HEAD
-GtkWidget *sync_config_widget_new (SyncevoServer *server, gboolean current, SyncevoSession *session);
-=======
 GtkWidget *sync_config_widget_new (SyncevoServer *server,
                                    gboolean current,
-                                   gboolean unset,
-                                   SyncevoService *dbus_service);
->>>>>>> 237fb83f
+                                   gboolean unset);
 
 void sync_config_widget_set_expanded (SyncConfigWidget *widget, gboolean expanded);
 
 gboolean sync_config_widget_get_current (SyncConfigWidget *widget);
-<<<<<<< HEAD
-=======
 void sync_config_widget_set_current (SyncConfigWidget *self, gboolean current);
->>>>>>> 237fb83f
 
 const char *sync_config_widget_get_name (SyncConfigWidget *widget);
 G_END_DECLS
