--- conflicted
+++ resolved
@@ -145,14 +145,10 @@
 
     /* TODO improve error visibility */
     msg = get_error_string_for_code (source->status);
-<<<<<<< HEAD
-    if (!msg) {
-=======
     if (msg) {
         gtk_widget_show (source->error_image);
     } else {
         gtk_widget_hide (source->error_image);
->>>>>>> c87421c6
         msg = get_report_summary (source->local_changes,
                                   source->remote_changes,
                                   source->local_rejections,
