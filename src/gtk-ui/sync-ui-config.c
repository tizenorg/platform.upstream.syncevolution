--- conflicted
+++ resolved
@@ -78,7 +78,7 @@
             server->base_url = g_strdup (value);
         } else if (strcmp (key, "username") == 0) {
             g_free (server->username);
-            /* skip the informative username */
+            //skip the informative username
             if (value &&
                 strcmp (value, "your SyncML server account name") == 0) {
                 server->username = g_strdup ("");
@@ -148,13 +148,6 @@
     for (l = server->source_configs; l; l = l->next) {
         source_config *source = (source_config*)l->data;
 
-<<<<<<< HEAD
-        // sources may have been added as place holders
-        if (!source->uri)
-            continue;
-
-=======
->>>>>>> 237fb83f
         option = syncevo_option_new (source->name, g_strdup ("uri"), g_strdup (source->uri));
         g_ptr_array_add (options, option);
 
@@ -328,13 +321,4 @@
         g_ptr_array_free (data->options_override, TRUE);
     }
     g_slice_free (server_data, data);
-}
-
-void
-server_config_ensure_default_sources_exist (server_config *server)
-{
-    server_config_get_source_config (server, "addressbook");
-    server_config_get_source_config (server, "calendar");
-    /* server_config_get_source_config (server, "memo"); */
-    server_config_get_source_config (server, "todo");
 }