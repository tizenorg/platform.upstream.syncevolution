/*
 * Copyright (C) 2009 Intel Corporation
 *
 * This library is free software; you can redistribute it and/or
 * modify it under the terms of the GNU Lesser General Public
 * License as published by the Free Software Foundation; either
 * version 2.1 of the License, or (at your option) version 3.
 *
 * This library is distributed in the hope that it will be useful,
 * but WITHOUT ANY WARRANTY; without even the implied warranty of
 * MERCHANTABILITY or FITNESS FOR A PARTICULAR PURPOSE.  See the GNU
 * Lesser General Public License for more details.
 *
 * You should have received a copy of the GNU Lesser General Public
 * License along with this library; if not, write to the Free Software
 * Foundation, Inc., 51 Franklin Street, Fifth Floor, Boston, MA
 * 02110-1301  USA
 */


#include <stdlib.h>
#include <math.h>
#include <string.h>
#include <gdk/gdkkeysyms.h>
#include <gtk/gtk.h>
#include <glib/gi18n.h>
#include <gio/gio.h>
#include <dbus/dbus-glib.h>

#include "syncevo-server.h"
#include "syncevo-session.h"

/* for return value definitions */
/* TODO: would be nice to have a non-synthesis-dependent API but for now it's like this... */
#include <synthesis/syerror.h>
#include <synthesis/engine_defs.h>

#include "config.h"
#include "sync-ui-config.h"
#include "sync-ui.h"
#include "sync-config-widget.h"

#ifdef USE_MOBLIN_UX
#include "mux-frame.h"
#include "mux-window.h"
#endif

static gboolean support_canceling = FALSE;

#define SYNC_UI_ICON_SIZE 48

#define STRING_VARIANT_HASHTABLE (dbus_g_type_get_map ("GHashTable", G_TYPE_STRING, G_TYPE_VALUE))

typedef enum app_state {
    SYNC_UI_STATE_CURRENT_STATE,
    SYNC_UI_STATE_GETTING_SERVER,
    SYNC_UI_STATE_NO_SERVER,
    SYNC_UI_STATE_SERVER_OK,
    SYNC_UI_STATE_SERVER_FAILURE,
    SYNC_UI_STATE_SYNCING,
} app_state;

typedef struct app_data {
    GtkWidget *sync_win;

    GtkWidget *services_win; /* will be NULL when USE_MOBLIN_UX is set*/
    GtkWidget *emergency_win; /* will be NULL when USE_MOBLIN_UX is set*/

    gint emergency_index; /* for use in mux_window_set_current_page() */

    GtkWidget *service_box;
    GtkWidget *info_bar;
    GtkWidget *no_connection_box;
    GtkWidget *main_frame;
    GtkWidget *log_frame;
    GtkWidget *server_icon_box;

    GtkWidget *offline_label;
    GtkWidget *progress;
    GtkWidget *sync_status_label;
    GtkWidget *sync_btn;
    GtkWidget *change_service_btn;
    GtkWidget *emergency_btn;

    GtkWidget *server_label;
    GtkWidget *last_synced_label;
    GtkWidget *sources_box;

    GtkWidget *new_service_btn;
    GtkWidget *services_box;
    GtkWidget *scrolled_window;
    GtkWidget *back_btn;
    GtkWidget *expanded_config;

    gboolean online;

    gboolean syncing;
    gboolean synced_this_session;
    int last_sync;
    guint last_sync_src_id;

    server_config *current_service;
    app_state current_state;
    gboolean open_current; /* should the service list open the current 
                              service when it populates next time*/

    SyncevoServer *server;

    SyncevoSession *running_session; /* session that is currently active */
} app_data;

typedef struct operation_data {
    app_data *data;
    enum op {
        OP_SYNC, /* use sync mode from config */
        OP_SYNC_SLOW,
        OP_SYNC_REFRESH_FROM_CLIENT,
        OP_SYNC_REFRESH_FROM_SERVER,
        OP_SAVE,
    } operation;
    gboolean started;
} operation_data;

typedef enum SyncInfoBarResponse {
    RESPONSE_NONE,
    RESPONSE_SETTINGS,
    RESPONSE_EMERGENCY,
} SyncInfoBarResponse;

static void set_sync_progress (app_data *data, float progress, char *status);
static void set_app_state (app_data *data, app_state state);
static void show_main_view (app_data *data);
static void show_emergency_view (app_data *data);
static void show_services_list (app_data *data);
static void update_services_list (app_data *data);
static void update_service_ui (app_data *data);
static void setup_new_service_clicked (GtkButton *btn, app_data *data);
static void get_presence_cb (SyncevoServer *server, char *status, char *transport,
                             GError *error, app_data *data);
static void get_reports_cb (SyncevoServer *server, SyncevoReports *reports, 
                            GError *error, app_data *data);
static void start_session_cb (SyncevoServer *server, char *path,
                              GError *error, operation_data *op_data);
static void get_config_for_main_win_cb (SyncevoServer *server, SyncevoConfig *config,
                                        GError *error, app_data *data);

void
show_error_dialog (GtkWidget *widget, const char* message)
{
    GtkWindow *window = GTK_WINDOW (gtk_widget_get_toplevel (widget));

    GtkWidget *w;
    w = gtk_message_dialog_new (window,
                                GTK_DIALOG_MODAL,
                                GTK_MESSAGE_ERROR,
                                GTK_BUTTONS_OK,
                                "%s",
                                message);
    gtk_dialog_run (GTK_DIALOG (w));
    gtk_widget_destroy (w);
}


static void
remove_child (GtkWidget *widget, GtkContainer *container)
{
    gtk_container_remove (container, widget);
}

static void 
change_service_clicked_cb (GtkButton *btn, app_data *data)
{
    /* data->open_current = TRUE; */
    show_services_list (data);
}

static void 
emergency_clicked_cb (GtkButton *btn, app_data *data)
{
    show_emergency_view (data);
}


char*
get_pretty_source_name (const char *source_name)
{
    if (strcmp (source_name, "addressbook") == 0) {
        /* TRANSLATORS: The name was changed from 'Addressbook' to
           'Contacts' to match naming in rest of moblin. Please make sure the
           name you use matches the name in the panel and Contacts application. */
        return g_strdup (_("Contacts"));
    } else if (strcmp (source_name, "calendar") == 0) {
        return g_strdup (_("Calendar"));
    } else if (strcmp (source_name, "todo") == 0) {
        return g_strdup (_("Todo"));
    } else if (strcmp (source_name, "memo") == 0) {
        return g_strdup (_("Memo"));
    } else {
        char *tmp;
        tmp =  g_strdup (source_name);
        tmp[0] = g_ascii_toupper (tmp[0]);
        return tmp;
    }
}

/*
static void
add_error_info (app_data *data, const char *message, const char *external_reason)
{
    GtkWidget *lbl;
    GList *l, *children;

    children = gtk_container_get_children (GTK_CONTAINER (data->service_error_box));
    for (l = children; l; l = l->next) {
        GtkLabel *old_lbl = GTK_LABEL (l->data);

        if (strcmp (message, gtk_label_get_text (old_lbl)) == 0) {
            g_list_free (children);
            return;
        }
    }
    g_list_free (children);

    gtk_widget_show (data->errors_box);

    lbl = gtk_label_new (message);
    gtk_label_set_line_wrap (GTK_LABEL (lbl), TRUE);

    gtk_widget_set_size_request (lbl, 160, -1);
    gtk_widget_show (lbl);
    gtk_misc_set_alignment (GTK_MISC (lbl), 0.0, 0.5);
    gtk_box_pack_start (GTK_BOX (data->service_error_box), lbl, FALSE, FALSE, 0);

    if (external_reason) {
        g_warning ("%s: %s", message, external_reason);
    } else {
        g_warning ("%s", message);
    }
}
*/

static void
reload_config (app_data *data, const char *server)
{
    server_config_free (data->current_service);

    if (!server || strlen (server) == 0) {
        data->current_service = NULL;
        update_service_ui (data);
        set_app_state (data, SYNC_UI_STATE_NO_SERVER);
    } else {
        data->synced_this_session = FALSE;
        data->current_service = g_slice_new0 (server_config);
        data->current_service->name = g_strdup (server);
        set_app_state (data, SYNC_UI_STATE_GETTING_SERVER);

        syncevo_server_get_config (data->server,
                                   data->current_service->name,
                                   FALSE,
                                   (SyncevoServerGetConfigCb)get_config_for_main_win_cb,
                                   data);
        
    }
}


static void
abort_sync_cb (SyncevoSession *session,
               GError *error,
               app_data *data)
{
    if (error) {
        /* TODO show in UI: failed to abort sync (while syncing) */
        g_error_free (error);
    }

    /* status change handler takes care of updating UI */
}

static void
sync_cb (SyncevoSession *session,
         GError *error,
         app_data *data)
{
    if (error) {
        /* TODO show in UI: sync failed (failed to even start) */
        g_error_free (error);
        g_object_unref (session);
        return;
    }

    set_sync_progress (data, 0.0, _("Starting sync"));
    /* stop updates of "last synced" */
    if (data->last_sync_src_id > 0)
        g_source_remove (data->last_sync_src_id);
    set_app_state (data, SYNC_UI_STATE_SYNCING);
}

static gboolean
confirm (app_data *data, const char *message, const char *yes)
{
    GtkWidget *w;
    int ret;

    w = gtk_message_dialog_new (GTK_WINDOW (data->sync_win),
                                GTK_DIALOG_MODAL,
                                GTK_MESSAGE_QUESTION,
                                GTK_BUTTONS_NONE,
                                "%s",
                                message);
    gtk_dialog_add_buttons (GTK_DIALOG (w),
                            _("No, cancel sync"),
                            GTK_RESPONSE_NO,
                            yes,
                            GTK_RESPONSE_YES,
                            NULL);
    ret = gtk_dialog_run (GTK_DIALOG (w));
    gtk_widget_destroy (w);

    return (ret == GTK_RESPONSE_YES);
}
static void
slow_sync_clicked_cb (GtkButton *btn, app_data *data)
{
    operation_data *op_data;
    char *message;

    message = g_strdup_printf (_("Do you want to slow sync with %s?"),
                               data->current_service->name);
    if (!confirm (data, message, _("Yes, do slow sync"))) {
        g_free (message);
        return;
    }
    g_free (message);

    op_data = g_slice_new (operation_data);
    op_data->data = data;
    op_data->operation = OP_SYNC_SLOW;
    op_data->started = FALSE;
    syncevo_server_start_session (data->server,
                                  data->current_service->name,
                                  (SyncevoServerStartSessionCb)start_session_cb,
                                  op_data);

    show_main_view (data);
}


static void
refresh_from_server_clicked_cb (GtkButton *btn, app_data *data)
{
    operation_data *op_data;
    char *message;

    message = g_strdup_printf (_("Do you want to delete all local data and replace it with "
                                 "data from %s? This is not usually advised."),
                               data->current_service->name);
    if (!confirm (data, message, _("Yes, delete and replace"))) {
        g_free (message);
        return;
    }
    g_free (message);

    op_data = g_slice_new (operation_data);
    op_data->data = data;
    op_data->operation = OP_SYNC_REFRESH_FROM_SERVER;
    op_data->started = FALSE;
    syncevo_server_start_session (data->server,
                                  data->current_service->name,
                                  (SyncevoServerStartSessionCb)start_session_cb,
                                  op_data);

    show_main_view (data);
}

static void
refresh_from_client_clicked_cb (GtkButton *btn, app_data *data)
{
    operation_data *op_data;
    char *message;

    message = g_strdup_printf (_("Do you want to delete all data in %s and replace it with "
                                 "your local data? This is not usually advised."),
                               data->current_service->name);
    if (!confirm (data, message, _("Yes, delete and replace"))) {
        g_free (message);
        return;
    }
    g_free (message);

    op_data = g_slice_new (operation_data);
    op_data->data = data;
    op_data->operation = OP_SYNC_REFRESH_FROM_CLIENT;
    op_data->started = FALSE;
    syncevo_server_start_session (data->server,
                                  data->current_service->name,
                                  (SyncevoServerStartSessionCb)start_session_cb,
                                  op_data);

    show_main_view (data);
}

static void
sync_clicked_cb (GtkButton *btn, app_data *data)
{
    operation_data *op_data;

    if (data->syncing) {
        syncevo_session_abort (data->running_session,
                               (SyncevoSessionGenericCb)abort_sync_cb,
                               data);
        set_sync_progress (data, -1.0, _("Trying to cancel sync"));
    } else {

        op_data = g_slice_new (operation_data);
        op_data->data = data;
        op_data->operation = OP_SYNC;
        op_data->started = FALSE;
        syncevo_server_start_session (data->server,
                                      data->current_service->name,
                                      (SyncevoServerStartSessionCb)start_session_cb,
                                      op_data);
    }
}

static gboolean
refresh_last_synced_label (app_data *data)
{
    GTimeVal val;
    glong diff;
    char *msg;
    int delay;

    g_get_current_time (&val);
    diff = val.tv_sec - data->last_sync;

    if (!data->current_service) {
        msg = g_strdup (_("No service selected"));
        delay = -1;
    } else if (data->last_sync <= 0) {
        msg = g_strdup (data->current_service->name); /* we don't know */
        delay = -1;
    } else if (diff < 30) {
        /* TRANSLATORS: This is the title on main view. Placeholder is 
         * the service name. Example: "Google - synced just now" */
        msg = g_strdup_printf (_("%s - synced just now"),
                               data->current_service->name);
        delay = 30;
    } else if (diff < 90) {
        msg = g_strdup_printf (_("%s - synced a minute ago"),
                               data->current_service->name);
        delay = 60;
    } else if (diff < 60 * 60) {
        msg = g_strdup_printf (_("%s - synced %ld minutes ago"),
                               data->current_service->name,
                               (diff + 30) / 60);
        delay = 60;
    } else if (diff < 60 * 90) {
        msg = g_strdup_printf (_("%s - synced an hour ago"),
                               data->current_service->name);
        delay = 60 * 60;
    } else if (diff < 60 * 60 * 24) {
        msg = g_strdup_printf (_("%s - synced %ld hours ago"),
                               data->current_service->name,
                               (diff + 60 * 30) / (60 * 60));
        delay = 60 * 60;
    } else if (diff < 60 * 60 * 24 - (60 * 30)) {
        msg = g_strdup_printf (_("%s - synced a day ago"),
                               data->current_service->name);
        delay = 60 * 60 * 24;
    } else {
        msg = g_strdup_printf (_("%s - synced %ld days ago"),
                               data->current_service->name,
                               (diff + 24 * 60 * 30) / (60 * 60 * 24));
        delay = 60 * 60 * 24;
    }

    gtk_label_set_text (GTK_LABEL (data->server_label), msg);
    g_free (msg);

    if (data->last_sync_src_id > 0)
        g_source_remove (data->last_sync_src_id);
    if (delay > 0)
        data->last_sync_src_id = g_timeout_add_seconds (delay, (GSourceFunc)refresh_last_synced_label, data);

    return FALSE;
}


static void
set_sync_progress (app_data *data, float progress, char *status)
{
    if (progress >= 0)
        gtk_progress_bar_set_fraction (GTK_PROGRESS_BAR (data->progress), progress);
    if (status)
        gtk_progress_bar_set_text (GTK_PROGRESS_BAR (data->progress), status);
}

static void
set_info_bar (app_data *data,
              GtkMessageType type,
              SyncInfoBarResponse response_id,
              const char *message)
{
    GtkWidget *container, *label;

    if (!message) {
        gtk_widget_hide (data->info_bar);
        return;
    }

    container = gtk_info_bar_get_action_area (GTK_INFO_BAR (data->info_bar));
    gtk_container_foreach (GTK_CONTAINER (container),
                           (GtkCallback)remove_child,
                           container);
    switch (response_id) {
    case RESPONSE_EMERGENCY:
        gtk_info_bar_add_button (GTK_INFO_BAR (data->info_bar),
                                 _("Fix it"),
                                 response_id);
        break;
    case RESPONSE_SETTINGS:
        gtk_info_bar_add_button (GTK_INFO_BAR (data->info_bar),
                                 _("Select sync service"),
                                 response_id);
        break;
    default:
        g_warn_if_reached ();
    }

    gtk_info_bar_set_message_type (GTK_INFO_BAR (data->info_bar), type);
    container = gtk_info_bar_get_content_area (GTK_INFO_BAR (data->info_bar));
    gtk_container_foreach (GTK_CONTAINER (container),
                           (GtkCallback)remove_child,
                           container);

    label = gtk_label_new (message);
    gtk_label_set_line_wrap (GTK_LABEL (label), TRUE);
    gtk_container_add (GTK_CONTAINER (container),
                       label);
    gtk_widget_show (label);
}

static void
set_app_state (app_data *data, app_state state)
{

    if (data->current_state == state)
        return;

    if (state != SYNC_UI_STATE_CURRENT_STATE)
        data->current_state = state;

    switch (data->current_state) {
    case SYNC_UI_STATE_GETTING_SERVER:
        gtk_widget_hide (data->service_box);
        gtk_widget_hide (data->info_bar);
        gtk_label_set_text (GTK_LABEL (data->sync_status_label), "");
        refresh_last_synced_label (data);

        gtk_widget_set_sensitive (data->main_frame, TRUE);
        gtk_widget_set_sensitive (data->sync_btn, FALSE);
        gtk_widget_set_sensitive (data->change_service_btn, FALSE);
        gtk_widget_set_sensitive (data->emergency_btn, FALSE);
        break;
    case SYNC_UI_STATE_NO_SERVER:
        gtk_widget_hide (data->service_box);
        set_info_bar (data, GTK_MESSAGE_INFO, RESPONSE_SETTINGS,
                      _("You haven't selected a sync service yet. "
                        "Sync services let you synchronize your data "
                        "between your netbook and a web service"));

        gtk_widget_show (data->info_bar);
        refresh_last_synced_label (data);

        gtk_label_set_text (GTK_LABEL (data->sync_status_label), "");

        gtk_widget_set_sensitive (data->main_frame, TRUE);
        gtk_widget_set_sensitive (data->sync_btn, FALSE);
        gtk_widget_set_sensitive (data->change_service_btn, TRUE);
        gtk_widget_set_sensitive (data->emergency_btn, FALSE);
        gtk_window_set_focus (GTK_WINDOW (data->sync_win), data->change_service_btn);
        break;
    case SYNC_UI_STATE_SERVER_FAILURE:
        gtk_widget_hide (data->service_box);
        refresh_last_synced_label (data);

        /* info bar content should be set earlier */
        gtk_widget_show (data->info_bar);

        gtk_label_set_text (GTK_LABEL (data->sync_status_label), "");

        gtk_widget_set_sensitive (data->main_frame, FALSE);
        gtk_widget_set_sensitive (data->sync_btn, FALSE);
        gtk_widget_set_sensitive (data->emergency_btn, FALSE);
        gtk_widget_set_sensitive (data->change_service_btn, FALSE);
        break;
    case SYNC_UI_STATE_SERVER_OK:
        /* we have a active, idle session */
        gtk_widget_show (data->service_box);
        gtk_widget_hide (data->info_bar);

        gtk_widget_set_sensitive (data->main_frame, TRUE);
        if (data->online) {
            gtk_widget_hide (data->no_connection_box);
        } else {
            gtk_widget_show (data->no_connection_box);
        }
        gtk_widget_set_sensitive (data->sync_btn, data->online);
        gtk_widget_set_sensitive (data->change_service_btn, TRUE);
        gtk_widget_set_sensitive (data->emergency_btn, TRUE);
        /* TRANSLATORS: These are for the button in main view, right side.
           Keep line length below ~20 characters, use two lines if needed */
        if (data->synced_this_session)
            gtk_button_set_label (GTK_BUTTON (data->sync_btn), _("Sync again"));
        else
            gtk_button_set_label (GTK_BUTTON (data->sync_btn), _("Sync now"));
        gtk_window_set_focus (GTK_WINDOW (data->sync_win), data->sync_btn);

        data->syncing = FALSE;
        break;

    case SYNC_UI_STATE_SYNCING:
        /* we have a active session, and a session is running
           (the running session may or may not be ours) */
        gtk_widget_show (data->progress);
        gtk_label_set_text (GTK_LABEL (data->sync_status_label), _("Syncing"));
        gtk_widget_set_sensitive (data->main_frame, FALSE);
        gtk_widget_set_sensitive (data->change_service_btn, FALSE);
        gtk_widget_set_sensitive (data->emergency_btn, FALSE);

        gtk_widget_set_sensitive (data->sync_btn, support_canceling);
        if (support_canceling) {
            /* TRANSLATORS: This is for the button in main view, right side.
               Keep line length below ~20 characters, use two lines if needed */
            gtk_button_set_label (GTK_BUTTON (data->sync_btn), _("Cancel sync"));
        }

        data->syncing = TRUE;
        break;
    default:
        g_assert_not_reached ();
    }
}

#ifdef USE_MOBLIN_UX
static void
settings_visibility_changed_cb (GtkWidget *window, app_data *data)
{
    if (mux_window_get_settings_visible (MUX_WINDOW (window))) {
        update_services_list (data);
    }
}

/* truly stupid, but glade doesn't allow custom containers.
   Now glade file has dummy containers that will be replaced here.
   The dummy should be a gtkbin and it's parent should be a box with just one child */ 

static GtkWidget*
switch_dummy_to_mux_frame (GtkWidget *dummy)
{
    GtkWidget *frame, *parent;
    const char *title;

    g_assert (GTK_IS_BIN (dummy));

    frame = mux_frame_new ();
    gtk_widget_set_name (frame, gtk_widget_get_name (dummy));
    title = gtk_frame_get_label (GTK_FRAME(dummy));
    if (title && strlen (title) > 0)
        gtk_frame_set_label (GTK_FRAME (frame), title);

    parent = gtk_widget_get_parent (dummy);
    g_assert (GTK_IS_BOX (parent));

    gtk_widget_reparent (gtk_bin_get_child (GTK_BIN (dummy)), frame);
    gtk_container_remove (GTK_CONTAINER (parent), dummy);

    /* make sure there are no other children in box */
    g_assert (gtk_container_get_children (GTK_CONTAINER (parent)) == NULL);

    gtk_box_pack_start (GTK_BOX (parent), frame, TRUE, TRUE, 0);
    gtk_widget_show (frame);
    return frame;
}

static void
setup_windows (app_data *data,
               GtkWidget *main,
               GtkWidget *settings,
               GtkWidget *emergency)
{
    GtkWidget *mux_main;
    GtkWidget *tmp;

    g_assert (GTK_IS_WINDOW (main));
    g_assert (GTK_IS_WINDOW (settings));
    g_assert (GTK_IS_WINDOW (emergency));

    mux_main = mux_window_new ();
    gtk_window_set_title (GTK_WINDOW (mux_main),
                          gtk_window_get_title (GTK_WINDOW (main)));
    gtk_window_set_default_size (GTK_WINDOW (mux_main), 1024, 600);
    gtk_widget_set_name (mux_main, gtk_widget_get_name (main));


    mux_window_set_decorations (MUX_WINDOW (mux_main), MUX_DECOR_CLOSE);
    gtk_widget_reparent (gtk_bin_get_child (GTK_BIN (main)), mux_main);

    mux_window_set_decorations (MUX_WINDOW (mux_main), MUX_DECOR_SETTINGS|MUX_DECOR_CLOSE);
    g_signal_connect (mux_main, "settings-visibility-changed",
                      G_CALLBACK (settings_visibility_changed_cb), data);

    tmp = g_object_ref (gtk_bin_get_child (GTK_BIN (settings)));
    gtk_container_remove (GTK_CONTAINER (settings), tmp);
    mux_window_append_page (MUX_WINDOW (mux_main),
                                        gtk_window_get_title (GTK_WINDOW (settings)),
                                        tmp,
                                        TRUE);
    g_object_unref (tmp);

    tmp = g_object_ref (gtk_bin_get_child (GTK_BIN (emergency)));
    gtk_container_remove (GTK_CONTAINER (emergency), tmp);
    data->emergency_index =
        mux_window_append_page (MUX_WINDOW (mux_main),
                                gtk_window_get_title (GTK_WINDOW (emergency)),
                                tmp,
                                FALSE);
    g_object_unref (tmp);

    data->sync_win = mux_main;
    data->services_win = NULL;
    data->emergency_win = NULL;
}


#else

/* return the placeholders themselves when not using Moblin UX */
static GtkWidget*
switch_dummy_to_mux_frame (GtkWidget *dummy) {
    return dummy;
}
static void
setup_windows (app_data *data,
               GtkWidget *main,
               GtkWidget *settings,
               GtkWidget *emergency)
{
    data->sync_win = main;
    data->services_win = settings;
    data->emergency_win = emergency;
    gtk_window_set_transient_for (GTK_WINDOW (data->services_win),
                                  GTK_WINDOW (data->sync_win));
    gtk_window_set_transient_for (GTK_WINDOW (data->emergency_win),
                                  GTK_WINDOW (data->sync_win));
    g_signal_connect (data->services_win, "delete-event",
                      G_CALLBACK (gtk_widget_hide_on_delete), NULL);
    g_signal_connect (data->emergency_win, "delete-event",
                      G_CALLBACK (gtk_widget_hide_on_delete), NULL);
}
#endif

/* This is a hacky way to achieve autoscrolling when the expanders open/close */
static void
services_box_allocate_cb (GtkWidget     *widget,
                          GtkAllocation *allocation,
                          app_data *data)
{
    if (GTK_IS_WIDGET (data->expanded_config)) {
        int y, height;
        GtkAdjustment *adj;

        gtk_widget_translate_coordinates (data->expanded_config,
                                          data->services_box,
                                          0, 0, NULL, &y);
        height = data->expanded_config->allocation.height;

        adj = gtk_scrolled_window_get_vadjustment
                (GTK_SCROLLED_WINDOW (data->scrolled_window));
        gtk_adjustment_clamp_page (adj, y, y + height);

        data->expanded_config = NULL;
    }
}

static void
info_bar_response_cb (GtkInfoBar          *info_bar,
                      SyncInfoBarResponse  response_id,
                      app_data            *data)
{
    switch (response_id) {
    case RESPONSE_EMERGENCY:
        show_emergency_view (data);
        break;
    case RESPONSE_SETTINGS:
        show_services_list (data);
        break;
    default:
        g_warn_if_reached ();
    }
}

static gboolean
init_ui (app_data *data)
{
    GtkBuilder *builder;
    GError *error = NULL;
    GtkWidget *frame, * service_error_box, *btn;
    GtkAdjustment *adj;

    gtk_rc_parse (THEMEDIR "sync-ui.rc");

    builder = gtk_builder_new ();
    gtk_builder_add_from_file (builder, GLADEDIR "ui.xml", &error);
    if (error) {
        g_printerr ("Failed to load user interface from %s: %s\n",
                    GLADEDIR "ui.xml",
                    error->message);
        g_error_free (error);
        g_object_unref (builder);
        return FALSE;
    }

    data->service_box = GTK_WIDGET (gtk_builder_get_object (builder, "service_box"));
    service_error_box = GTK_WIDGET (gtk_builder_get_object (builder, "service_error_box"));
    data->info_bar = gtk_info_bar_new ();
    gtk_widget_set_no_show_all (data->info_bar, TRUE);
    g_signal_connect (data->info_bar, "response",
                      G_CALLBACK (info_bar_response_cb), data);
    gtk_box_pack_start (GTK_BOX (service_error_box), data->info_bar,
                        FALSE, FALSE, 16);

    data->no_connection_box = GTK_WIDGET (gtk_builder_get_object (builder, "no_connection_box"));
    data->server_icon_box = GTK_WIDGET (gtk_builder_get_object (builder, "server_icon_box"));

    data->offline_label = GTK_WIDGET (gtk_builder_get_object (builder, "offline_label"));
    data->progress = GTK_WIDGET (gtk_builder_get_object (builder, "progressbar"));
    data->change_service_btn = GTK_WIDGET (gtk_builder_get_object (builder, "change_service_btn"));
    data->emergency_btn = GTK_WIDGET (gtk_builder_get_object (builder, "emergency_btn"));
    data->sync_btn = GTK_WIDGET (gtk_builder_get_object (builder, "sync_btn"));
    data->sync_status_label = GTK_WIDGET (gtk_builder_get_object (builder, "sync_status_label"));

    data->server_label = GTK_WIDGET (gtk_builder_get_object (builder, "sync_service_label"));
    data->last_synced_label = GTK_WIDGET (gtk_builder_get_object (builder, "last_synced_label"));
    data->sources_box = GTK_WIDGET (gtk_builder_get_object (builder, "sources_box"));

    data->new_service_btn = GTK_WIDGET (gtk_builder_get_object (builder, "new_service_btn"));
    gtk_widget_set_size_request (data->new_service_btn, 
                                 SYNC_UI_LIST_BTN_WIDTH, SYNC_UI_LIST_ICON_SIZE);
    g_signal_connect (data->new_service_btn, "clicked",
                      G_CALLBACK (setup_new_service_clicked), data);

    /* service list view */
    data->scrolled_window = GTK_WIDGET (gtk_builder_get_object (builder, "scrolledwindow"));
    adj = gtk_scrolled_window_get_vadjustment (GTK_SCROLLED_WINDOW (data->scrolled_window));
    data->services_box = GTK_WIDGET (gtk_builder_get_object (builder, "services_box"));
    gtk_container_set_focus_vadjustment (GTK_CONTAINER (data->services_box), adj);
    g_signal_connect(data->services_box, "size-allocate",
                     G_CALLBACK (services_box_allocate_cb), data);
    data->back_btn = GTK_WIDGET (gtk_builder_get_object (builder, "back_btn"));

    /* emergency view */
    btn = GTK_WIDGET (gtk_builder_get_object (builder, "slow_sync_btn"));
    g_signal_connect (btn, "clicked",
                      G_CALLBACK (slow_sync_clicked_cb), data);
    btn = GTK_WIDGET (gtk_builder_get_object (builder, "refresh_from_server_btn"));
    g_signal_connect (btn, "clicked",
                      G_CALLBACK (refresh_from_server_clicked_cb), data);
    btn = GTK_WIDGET (gtk_builder_get_object (builder, "refresh_from_client_btn"));
    g_signal_connect (btn, "clicked",
                      G_CALLBACK (refresh_from_client_clicked_cb), data);

    /* No (documented) way to add own widgets to gtkbuilder it seems...
       swap the all dummy widgets with Muxwidgets */
    setup_windows (data,
                   GTK_WIDGET (gtk_builder_get_object (builder, "sync_win")),
                   GTK_WIDGET (gtk_builder_get_object (builder, "services_win")),
                   GTK_WIDGET (gtk_builder_get_object (builder, "emergency_win")));

    data->main_frame = switch_dummy_to_mux_frame (GTK_WIDGET (gtk_builder_get_object (builder, "main_frame")));
    data->log_frame = switch_dummy_to_mux_frame (GTK_WIDGET (gtk_builder_get_object (builder, "log_frame")));
    frame = switch_dummy_to_mux_frame (GTK_WIDGET (gtk_builder_get_object (builder, "services_list_frame")));
    frame = switch_dummy_to_mux_frame (GTK_WIDGET (gtk_builder_get_object (builder, "emergency_frame")));

    g_signal_connect (data->sync_win, "destroy",
                      G_CALLBACK (gtk_main_quit), NULL);
    g_signal_connect_swapped (data->back_btn, "clicked",
                      G_CALLBACK (show_main_view), data);
    g_signal_connect (data->change_service_btn, "clicked",
                      G_CALLBACK (change_service_clicked_cb), data);
    g_signal_connect (data->emergency_btn, "clicked",
                      G_CALLBACK (emergency_clicked_cb), data);
    g_signal_connect (data->sync_btn, "clicked", 
                      G_CALLBACK (sync_clicked_cb), data);

    g_object_unref (builder);
    return TRUE;
}

static void
source_check_toggled_cb (GtkCheckButton *check, app_data *data)
{
    operation_data *op_data;
    source_config *source;
    char *value;

    source = (source_config*) g_object_get_data (G_OBJECT (check), "source");
    g_return_if_fail (source);

    value = gtk_toggle_button_get_active (GTK_TOGGLE_BUTTON (check)) ?
            g_strdup ("two-way") : g_strdup ("none");
    g_hash_table_insert (source->config, g_strdup ("sync"), value);

    op_data = g_slice_new (operation_data);
    op_data->data = data;
    op_data->operation = OP_SAVE;
    op_data->started = FALSE;
    syncevo_server_start_session (data->server,
                                  data->current_service->name,
                                  (SyncevoServerStartSessionCb)start_session_cb,
                                  op_data);
}

static void
load_icon (const char *uri, GtkBox *icon_box, guint icon_size)
{
    GError *error = NULL;
    GdkPixbuf *pixbuf;
    GtkWidget *image;
    const char *filename;
    
    if (uri && strlen (uri) > 0) {
        if (g_str_has_prefix (uri, "file://")) {
            filename = uri+7;
        } else {
            g_warning ("only file:// icon uri is supported: %s", uri);
            filename = THEMEDIR "sync-generic.png";
        }
    } else {
        filename = THEMEDIR "sync-generic.png";
    }
    pixbuf = gdk_pixbuf_new_from_file_at_scale (filename,
                                                icon_size, icon_size,
                                                TRUE, &error);

    if (!pixbuf) {
        g_warning ("Failed to load service icon: %s", error->message);
        g_error_free (error);
        return;
    }

    image = gtk_image_new_from_pixbuf (pixbuf);
    gtk_widget_set_size_request (image, icon_size, icon_size);
    g_object_unref (pixbuf);
    gtk_container_foreach (GTK_CONTAINER(icon_box),
                           (GtkCallback)remove_child,
                           icon_box);
   gtk_box_pack_start (icon_box, image, FALSE, FALSE, 0);
    gtk_widget_show (image);
}

static void
update_service_source_ui (const char *name, source_config *conf, app_data *data)
{
    GtkWidget *check, *box, *hbox, *lbl;
    char *pretty_name;
    const char *source_uri, *sync;
    gboolean enabled;

    pretty_name = get_pretty_source_name (name);
    source_uri = g_hash_table_lookup (conf->config, "uri");
    sync = g_hash_table_lookup (conf->config, "sync");
    if (!sync || 
        strcmp (sync, "disabled") == 0 ||
        strcmp (sync, "none") == 0) {
        // consider this source not available at all
        enabled = FALSE;
    } else {
        enabled = TRUE;
    }

    /* argh, GtkCheckButton won't layout nicely with several labels... 
       There is no way to align the check with the top row and 
       get the labels to align and not use way too much vertical space.
       In this hack the labels are not related to the checkbutton at all,
       this is definitely not nice but looks better */

    conf->box = gtk_hbox_new (FALSE, 0);
    gtk_box_pack_start_defaults (GTK_BOX (data->sources_box), conf->box);
    
 
    box = gtk_vbox_new (FALSE, 0);
    gtk_box_pack_start (GTK_BOX (conf->box), box, FALSE, FALSE, 0);
    check = gtk_check_button_new ();
    gtk_box_pack_start (GTK_BOX (box), check, FALSE, FALSE, 0);

    box = gtk_vbox_new (FALSE, 0);
    gtk_box_pack_start_defaults (GTK_BOX (conf->box), box);
    gtk_container_set_border_width (GTK_CONTAINER (box), 2);

    if (source_uri && strlen (source_uri) > 0) {
        lbl = gtk_label_new (pretty_name);
        gtk_toggle_button_set_active (GTK_TOGGLE_BUTTON (check), enabled);
        gtk_widget_set_sensitive (check, TRUE);
    } else {
        char *text;
        /* TRANSLATORS: placeholder is a source name, shown with checkboxes in main window */
        text = g_strdup_printf (_("%s (not supported by this service)"), pretty_name);
        lbl = gtk_label_new (text);
        g_free (text);
        gtk_toggle_button_set_active (GTK_TOGGLE_BUTTON (check), FALSE);
        gtk_widget_set_sensitive (check, FALSE);
    }
    g_free (pretty_name);

    gtk_misc_set_alignment (GTK_MISC (lbl), 0.0, 0.5);
    gtk_box_pack_start_defaults (GTK_BOX (box), lbl);


    hbox = gtk_hbox_new (FALSE, 0);
    gtk_box_pack_start_defaults (GTK_BOX (box), hbox);

    conf->error_image = gtk_image_new_from_stock (GTK_STOCK_DIALOG_ERROR,
                                                  GTK_ICON_SIZE_SMALL_TOOLBAR);
    gtk_box_pack_start (GTK_BOX (hbox), conf->error_image, FALSE, FALSE, 8);
    gtk_widget_set_no_show_all (conf->error_image, TRUE);


    conf->label = gtk_label_new (NULL);
    gtk_misc_set_alignment (GTK_MISC (conf->label), 0.0, 0.5);
    gtk_box_pack_start_defaults (GTK_BOX (hbox), conf->label);

    source_config_update_label (conf);

    g_object_set_data (G_OBJECT (check), "source", (gpointer)conf);
    g_signal_connect (check, "toggled",
                      G_CALLBACK (source_check_toggled_cb), data);

    if (conf->supported_locally) {
        gtk_widget_show_all (conf->box); 
    }
}

static void
check_source_cb (SyncevoSession *session,
                 GError *error,
                 source_config *source)
{
    if (error) {
        if(error->code == DBUS_GERROR_REMOTE_EXCEPTION &&
           dbus_g_error_has_name (error, SYNCEVO_DBUS_ERROR_SOURCE_UNUSABLE)) {
            /* source is not supported locally */
            if (source) {
                source->supported_locally = FALSE;
                if (source->box) {
                    /* widget is already on screen, hide it */
                    gtk_widget_hide (source->box); 
                }
            }
        } else {
            g_warning ("CheckSource failed: %s", error->message);
            /* non-fatal, unknown error */
        }

        g_error_free (error);
        return;
    }
}

static void
update_service_ui (app_data *data)
{
    char *icon_uri = NULL;


    gtk_container_foreach (GTK_CONTAINER (data->sources_box),
                           (GtkCallback)remove_child,
                           data->sources_box);

    if (data->current_service && data->current_service->config) {
        syncevo_config_get_value (data->current_service->config,
                                  NULL, "IconURI", &icon_uri);

        g_hash_table_foreach (data->current_service->source_configs,
                              (GHFunc)update_service_source_ui,
                              data);
    }
    load_icon (icon_uri,
               GTK_BOX (data->server_icon_box),
               SYNC_UI_ICON_SIZE);

    refresh_last_synced_label (data);

/* TODO: make sure all default sources are visible
 * (iow add missing sources as insensitive) */

    gtk_widget_show_all (data->sources_box);
}

static void
unexpand_config_widget (GtkWidget *w, GtkWidget *exception)
{
    if (SYNC_IS_CONFIG_WIDGET (w) && exception && exception != w) {
        sync_config_widget_set_expanded (SYNC_CONFIG_WIDGET (w), FALSE);
    }
}

static void
config_widget_expanded_cb (GtkWidget *widget, GParamSpec *pspec, app_data *data)
{
    if (sync_config_widget_get_expanded (SYNC_CONFIG_WIDGET (widget))) {
        data->expanded_config = widget;
        gtk_container_foreach (GTK_CONTAINER (data->services_box),
                               (GtkCallback)unexpand_config_widget,
                               widget);
    }
}

static void
config_widget_changed_cb (GtkWidget *widget, app_data *data)
{
    if (sync_config_widget_get_current (SYNC_CONFIG_WIDGET (widget))) {
        const char *name = NULL;
<<<<<<< HEAD

=======
>>>>>>> c87421c6
        name = sync_config_widget_get_name (SYNC_CONFIG_WIDGET (widget));
        reload_config (data, name);
        show_main_view (data);
    } else {
        reload_config (data, NULL);
        update_services_list (data);
    }
}

static GtkWidget*
add_server_to_box (GtkBox *box,
                   const char *name,
                   gboolean configured,
                   gboolean has_template,
                   app_data *data)
{
    GtkWidget *item = NULL;
    gboolean current = FALSE;
    const char *current_name = NULL;

    if (data->current_service) {
        current_name = data->current_service->name;
        if (data->current_service->name && name && 
            strcmp (name, data->current_service->name) == 0) {
            current = TRUE;
        }
     }

    item = sync_config_widget_new (data->server, name,
                                   current, current_name,
                                   configured, has_template);
    g_signal_connect (item, "changed",
                      G_CALLBACK (config_widget_changed_cb), data);
    g_signal_connect (item, "notify::expanded",
                      G_CALLBACK (config_widget_expanded_cb), data);
    gtk_widget_show (item);
    gtk_box_pack_start (box, item, FALSE, FALSE, 0);

    if (current) {
        sync_config_widget_set_expanded (SYNC_CONFIG_WIDGET (item),
                                        data->open_current);
        data->open_current = FALSE;
    }

    return item;
}

static void
find_new_service_config (SyncConfigWidget *w, GtkWidget **found)
{
    if (SYNC_IS_CONFIG_WIDGET (w)) {
        if (!sync_config_widget_get_configured (w) &&
            !sync_config_widget_get_has_template (w)) {
            *found = GTK_WIDGET (w);
        }
    }
}

static void
setup_new_service_clicked (GtkButton *btn, app_data *data)
{
    GtkWidget *widget = NULL;

    gtk_container_foreach (GTK_CONTAINER (data->services_box),
                           (GtkCallback)unexpand_config_widget,
                           NULL);

    /* if a new service config has already been added, use that.
     * Otherwise add one. */
    gtk_container_foreach (GTK_CONTAINER (data->services_box),
                           (GtkCallback)find_new_service_config,
                           &widget);
    if (!widget) {
        widget = add_server_to_box (GTK_BOX (data->services_box),
                                    "default",
                                    FALSE, TRUE,
                                    data);
    }
    sync_config_widget_set_expanded (SYNC_CONFIG_WIDGET (widget), TRUE);
}


typedef struct templates_data {
    app_data *data;
    char **templates;
} templates_data;

static void
get_configs_cb (SyncevoServer *server,
                char **configs,
                GError *error,
                templates_data *templ_data)
{
    char **config_iter, **template_iter, **templates;
    app_data *data;
    GtkWidget *widget;

    templates = templ_data->templates;
    data = templ_data->data;
    g_slice_free (templates_data, templ_data);

    if (error) {
        show_main_view (data);

        /* TODO show in UI: failed to show service list */
        g_warning ("Server.GetConfigs() failed: %s", error->message);
        g_strfreev (templates);
        g_error_free (error);
        return;
    }

    for (template_iter = templates; *template_iter; template_iter++){
        gboolean found_config = FALSE;

        for (config_iter = configs; *config_iter; config_iter++) {
            if (*template_iter && 
                *config_iter && 
                g_ascii_strncasecmp (*template_iter,
                                     *config_iter,
                                     strlen (*config_iter)) == 0) {
                widget = add_server_to_box (GTK_BOX (data->services_box),
                                            *template_iter,
                                            TRUE, TRUE,
                                            data);
                found_config = TRUE;
                break;
            }
        }
        if (!found_config) {
            widget = add_server_to_box (GTK_BOX (data->services_box),
                                        *template_iter,
                                        FALSE, TRUE,
                                        data);
        }
    }

    for (config_iter = configs; *config_iter; config_iter++) {
        gboolean found_template = FALSE;

        for (template_iter = templates; *template_iter; template_iter++) {
            if (*template_iter && 
                *config_iter && 
                g_ascii_strncasecmp (*template_iter,
                                     *config_iter,
                                     strlen (*config_iter)) == 0) {

                found_template = TRUE;
                break;
            }
        }
        if (!found_template) {
            widget = add_server_to_box (GTK_BOX (data->services_box),
                                        *config_iter,
                                        TRUE, FALSE,
                                        data);
        }
    }

    g_strfreev (configs);
    g_strfreev (templates);
}

static void
get_template_configs_cb (SyncevoServer *server,
                         char **templates,
                         GError *error,
                         app_data *data)
{
    templates_data *templ_data;

    if (error) {
        show_main_view (data);
        /* TODO show in UI: failed to show service list */
        show_error_dialog (data->sync_win, 
                           _("Failed to get list of supported services from SyncEvolution"));
        g_warning ("Server.GetConfigs() failed: %s", error->message);
        g_error_free (error);
        return;
    }

    templ_data = g_slice_new (templates_data);
    templ_data->data = data;
    templ_data->templates = templates;

    syncevo_server_get_configs (data->server,
                                FALSE,
                                (SyncevoServerGetConfigsCb)get_configs_cb,
                                templ_data);
}

static void
update_services_list (app_data *data)
{
    /* NOTE: could get this on ui startup as well for instant action.
       Downside is stale data.... */

    gtk_container_foreach (GTK_CONTAINER (data->services_box),
                           (GtkCallback)remove_child,
                           data->services_box);

    syncevo_server_get_configs (data->server,
                                TRUE,
                                (SyncevoServerGetConfigsCb)get_template_configs_cb,
                                data);
}

static void
get_config_for_main_win_cb (SyncevoServer *server,
                            SyncevoConfig *config,
                            GError *error,
                            app_data *data)
{
    if (error) {
        if (error->code == DBUS_GERROR_REMOTE_EXCEPTION &&
            dbus_g_error_has_name (error, SYNCEVO_DBUS_ERROR_NO_SUCH_CONFIG)) {
            /* another syncevolution client probably removed the config */
        } else {
            g_warning ("Error in Server.GetConfig: %s", error->message);
            /* non-fatal, ignore in UI */
        }
        set_app_state (data, SYNC_UI_STATE_NO_SERVER);
        g_error_free (error);

        return;
    }
    
    if (config) {
        GHashTableIter iter;
        char *name;
        source_config *source;

        server_config_init (data->current_service, config);
        set_app_state (data, SYNC_UI_STATE_SERVER_OK);

        /* get "locally supported" status for all sources */
        g_hash_table_iter_init (&iter, data->current_service->source_configs);
        while (g_hash_table_iter_next (&iter, (gpointer)&name, (gpointer)&source)) {

            syncevo_server_check_source (data->server,
                                         data->current_service->name,
                                         name,
                                         (SyncevoServerGenericCb)check_source_cb,
                                         source);
        }

        syncevo_server_get_presence (server,
                                     data->current_service->name,
                                     (SyncevoServerGetPresenceCb)get_presence_cb,
                                     data);

        syncevo_server_get_reports (server,
                                    data->current_service->name,
                                    0, 1,
                                    (SyncevoServerGetReportsCb)get_reports_cb,
                                    data);

        update_service_ui (data);

    }
}

static void
set_running_session_status (app_data *data, SyncevoSessionStatus status)
{
    switch (status) {
    case SYNCEVO_STATUS_QUEUEING:
        g_warning ("Running session is queued, this shouldn't happen...");
        break;
    case SYNCEVO_STATUS_IDLE:
        set_app_state (data, SYNC_UI_STATE_SERVER_OK);
        break;
    case SYNCEVO_STATUS_RUNNING:
    case SYNCEVO_STATUS_SUSPENDING:
    case SYNCEVO_STATUS_ABORTING:
        set_app_state (data, SYNC_UI_STATE_SYNCING);
        break;
    case SYNCEVO_STATUS_DONE:
        gtk_label_set_text (GTK_LABEL (data->sync_status_label), 
                            _("Sync complete"));
        set_app_state (data, SYNC_UI_STATE_SERVER_OK);
        set_sync_progress (data, 1.0, "");
        
        break;
    default:
        g_warning ("unknown session status  %d used!", status);
    }
}

static void
update_source_status (char *name,
                      SyncevoSyncMode mode,
                      SyncevoSourceStatus status,
                      guint error_code,
                      app_data *data)
{
    char *error;
    static char *waiting_source = NULL;

    error = get_error_string_for_code (error_code);
    if (error) {
        /* TODO show sync error in UI -- but not duplicates */
        g_warning ("Source '%s' error: %s", name, error);
        g_free (error);
    }

    if (status & SYNCEVO_SOURCE_WAITING) {
        g_free (waiting_source);
        waiting_source = g_strdup (name);
        /* TODO: start spinner */
    } else if (waiting_source && strcmp (waiting_source, name) == 0) {
        g_free (waiting_source);
        waiting_source = NULL;
        /* TODO: stop spinner */
    }
}

static void
running_session_status_changed_cb (SyncevoSession *session,
                                   SyncevoSessionStatus status,
                                   guint error_code,
                                   SyncevoSourceStatuses *source_statuses,
                                   app_data *data)
{
    /* TODO: show errors in UI -- but not duplicates */

    char *error;

    set_running_session_status (data, status);

    syncevo_source_statuses_foreach (source_statuses,
                                     (SourceStatusFunc)update_source_status,
                                     data);

    error = get_error_string_for_code (error_code);
    if (error) {
        /* TODO show sync error in UI -- but not duplicates */
        g_warning ("Error %s", error);
        g_free (error);
    }
}

static void
get_running_session_status_cb (SyncevoSession *session,
                               SyncevoSessionStatus status,
                               guint error_code,
                               SyncevoSourceStatuses *source_statuses,
                               GError *error,
                               app_data *data)
{
    if (error) {
        g_warning ("Error in Session.GetStatus: %s", error->message);
        g_error_free (error);
        /* non-fatal, unknown error */
        return;
    }

    set_running_session_status (data, status);
}

static void
running_session_progress_changed_cb (SyncevoSession *session,
                                     int progress,
                                     SyncevoSourceProgresses *source_progresses,
                                     app_data *data)
{
    SyncevoSourceProgress *s_progress;
    char *name;
    char *msg = NULL;

    s_progress = syncevo_source_progresses_get_current (source_progresses);
    if (!s_progress) {
        return;
    }

    name = get_pretty_source_name (s_progress->name);

    switch (s_progress->phase) {
    case SYNCEVO_PHASE_PREPARING:
        msg = g_strdup_printf (_("Preparing '%s'"), name);
        break;
    case SYNCEVO_PHASE_RECEIVING:
        msg = g_strdup_printf (_("Receiving '%s'"), name);
        break;
    case SYNCEVO_PHASE_SENDING:
        msg = g_strdup_printf (_("Sending '%s'"), name);
        break;
    default:
        ;
    }
    g_free (name);

    if (msg) {
        set_sync_progress (data, ((float)progress) / 100, msg);
        g_free (msg);
    }

    syncevo_source_progress_free (s_progress);
}

typedef struct source_stats {
    long status;
    long mode;

    long local_changes;
    long remote_changes;
    long local_rejections;
    long remote_rejections;
} source_stats;

static void
free_source_stats (source_stats *stats)
{
    g_slice_free (source_stats, stats);
}

static gboolean
handle_source_report_item (char **strs, const char *value, GHashTable *sources)
{
    source_stats *stats;
    char **tmp;
    char *name;

    if (g_strv_length (strs) < 3) {
        return FALSE;
    }

    /* replace '__' with '_' and '_+' with '-' */
    tmp = g_strsplit (strs[1], "__", 0);
    name = g_strjoinv ("_", tmp);
    g_strfreev (tmp);
    tmp = g_strsplit (name, "_+", 0);
    g_free (name);
    name = g_strjoinv ("-", tmp);
    g_strfreev (tmp);

    stats = g_hash_table_lookup (sources, name);
    if (!stats) {
        stats = g_slice_new0 (source_stats);
        g_hash_table_insert (sources, g_strdup (name), stats);
    }
    g_free (name);

    if (strcmp (strs[2], "stat") == 0) {
        if (g_strv_length (strs) != 6) {
            return FALSE;
        }
        
        if (strcmp (strs[3], "remote") == 0) {
            if (strcmp (strs[4], "added") == 0 ||
                strcmp (strs[4], "updated") == 0 ||
                strcmp (strs[4], "removed") == 0) {
                stats->remote_changes += strtol (value, NULL, 10);
            } else if (strcmp (strs[5], "reject") == 0) {
                stats->remote_rejections += strtol (value, NULL, 10);
            }

        } else if (strcmp (strs[3], "local") == 0) {
            if (strcmp (strs[4], "added") == 0 ||
                strcmp (strs[4], "updated") == 0 ||
                strcmp (strs[4], "removed") == 0) {
                stats->local_changes += strtol (value, NULL, 10);
            } else if (strcmp (strs[5], "reject") == 0) {
                stats->local_rejections += strtol (value, NULL, 10);
            }
        } else {
            return FALSE;
        }
    } else if (strcmp (strs[2], "mode") == 0) {
        stats->mode = strtol (value, NULL, 10);
    } else if (strcmp (strs[2], "status") == 0) {
        stats->status = strtol (value, NULL, 10);
    } else if (strcmp (strs[2], "resume") == 0) {
    } else if (strcmp (strs[2], "first") == 0) {
    } else if (strcmp (strs[2], "backup") == 0) {
        if (g_strv_length (strs) != 4) {
            return FALSE;
        }
        if (strcmp (strs[3], "before") == 0) {
        } else if (strcmp (strs[3], "after") == 0) {
        } else {
            return FALSE;
        }
    } else {
        return FALSE;
    }

    return TRUE;
}

static void
get_reports_cb (SyncevoServer *server,
                SyncevoReports *reports,
                GError *error,
                app_data *data)
{
    long time = -1;
    long status;
    source_stats *stats;
    GHashTable *sources; /* key is source name, value is a source_stats */
    GHashTableIter iter;
    const char *key, *val;

    if (error) {
        g_warning ("Error in Session.GetReports: %s", error->message);
        g_error_free (error);
        /* non-fatal, unknown error */
        return;
    }

    sources = g_hash_table_new_full (g_str_hash, g_str_equal,
                                     g_free, (GDestroyNotify)free_source_stats);


    if (syncevo_reports_get_length (reports) > 0) {
        GHashTable *report = syncevo_reports_index (reports, 0);

        g_hash_table_iter_init (&iter, report);
        while (g_hash_table_iter_next (&iter, (gpointer)&key, (gpointer)&val)) {
            char **strs;
            strs = g_strsplit (key, "-", 6);
            if (!strs) {
                continue;
            }

            if (strcmp (strs[0], "source") == 0) {
                if (!handle_source_report_item (strs, val, sources)) {
                    g_warning ("Unidentified sync report item: %s=%s",
                               key, val);
                }
            } else if (strcmp (strs[0], "start") == 0) {
                /* not used */
            } else if (strcmp (strs[0], "end") == 0) {
                time = strtol (val, NULL, 10);
            } else if (strcmp (strs[0], "status") == 0) {
                status = strtol (val, NULL, 10);
            } else if (strcmp (strs[0], "peer") == 0) {
                /* not used */
            } else {
                g_warning ("Unidentified sync report item: %s=%s",
                           key, val);
            }

            g_strfreev (strs);
            
        }
    }

    /* sources now has all statistics we want */
    g_hash_table_iter_init (&iter, sources);
    while (g_hash_table_iter_next (&iter, (gpointer)&key, (gpointer)&stats)) {
        source_config *source_conf;

        /* store the statistics in source config */
        source_conf = g_hash_table_lookup (data->current_service->source_configs,
                                           key);
        if (source_conf) {
            source_conf->local_changes = stats->local_changes;
            source_conf->remote_changes = stats->remote_changes;
            source_conf->local_rejections = stats->local_rejections;
            source_conf->remote_rejections = stats->remote_rejections;
            source_conf->status = stats->status;
<<<<<<< HEAD

=======
>>>>>>> c87421c6
            /* if ui has been constructed already, update it */
            source_config_update_label (source_conf);
        }
    }

    data->last_sync = time;
    refresh_last_synced_label (data);

    g_hash_table_destroy (sources);
}

static void
set_config_cb (SyncevoSession *session,
               GError *error,
               app_data *data)
{
    if (error) {
        g_warning ("Error in Session.SetConfig: %s", error->message);
        g_error_free (error);
        /* TODO show in UI: save failed */
    }
    g_object_unref (session);
}

static void
save_config (app_data *data, SyncevoSession *session)
{
    syncevo_session_set_config (session,
                                TRUE,
                                FALSE,
                                data->current_service->config,
                                (SyncevoSessionGenericCb)set_config_cb,
                                data);
}

static void
sync (operation_data *op_data, SyncevoSession *session)
{
    GHashTable *source_modes;
    GHashTableIter iter;
    source_config *source;
    SyncevoSyncMode mode;

    app_data *data = op_data->data;

   /* override all non-supported with "none".  */
    source_modes = syncevo_source_modes_new ();

    g_hash_table_iter_init (&iter, data->current_service->source_configs);
    while (g_hash_table_iter_next (&iter, NULL, (gpointer)&source)) {
        if (!source->supported_locally) {
            syncevo_source_modes_add (source_modes,
                                      source->name,
                                      SYNCEVO_SYNC_NONE);
        }
    }

    /* use given mode or use default for normal syncs */
    switch (op_data->operation) {
    case OP_SYNC:
        mode = SYNCEVO_SYNC_DEFAULT;
        break;
    case OP_SYNC_SLOW:
        mode = SYNCEVO_SYNC_SLOW;
        break;
    case OP_SYNC_REFRESH_FROM_CLIENT:
        mode = SYNCEVO_SYNC_REFRESH_FROM_CLIENT;
        break;
    case OP_SYNC_REFRESH_FROM_SERVER:
        mode = SYNCEVO_SYNC_REFRESH_FROM_SERVER;
        break;
    default:
        g_warn_if_reached();
    }
    syncevo_session_sync (session,
                          mode,
                          source_modes,
                          (SyncevoSessionGenericCb)sync_cb,
                          data);
    syncevo_source_modes_free (source_modes);
}

static void
set_config_for_sync_cb (SyncevoSession *session,
                        GError *error,
                        operation_data *op_data)
{
    if (error) {
        g_warning ("Error in Session.SetConfig: %s", error->message);
        g_error_free (error);
        /* TODO show in UI: sync failed (failed to even start) */
        return;
    }

    sync (op_data, session);
}

static void
run_operation (operation_data *op_data, SyncevoSession *session)
{
  SyncevoConfig *config; 

    /* when we first get idle, start the operation */
    if (op_data->started) {
        return;
    }
    op_data->started = TRUE;

    /* time for business */
    switch (op_data->operation) {
    case OP_SYNC:
    case OP_SYNC_SLOW:
    case OP_SYNC_REFRESH_FROM_CLIENT:
    case OP_SYNC_REFRESH_FROM_SERVER:
        /* Make sure we don't get change diffs printed out, then sync */
        config = g_hash_table_new (g_str_hash, g_str_equal);
        syncevo_config_set_value (config,
                                  NULL, "printChanges", "0");
        syncevo_session_set_config (session,
                                    TRUE,
                                    TRUE,
                                    config,
                                    (SyncevoSessionGenericCb)set_config_for_sync_cb,
                                    op_data);
        syncevo_config_free (config);

        break;
    case OP_SAVE:
        save_config (op_data->data, session);
        break;
    default:
        g_warn_if_reached ();
    }
}
/* Our sync session status */
static void
status_changed_cb (SyncevoSession *session,
                   SyncevoSessionStatus status,
                   guint error_code,
                   SyncevoSourceStatuses *source_statuses,
                   operation_data *op_data)
{

    switch (status) {
    case SYNCEVO_STATUS_IDLE:
        run_operation (op_data, session);
        break;
    case SYNCEVO_STATUS_DONE:
        op_data->data->synced_this_session = TRUE;

        /* no need for sync session anymore */
        g_object_unref (session);

        /* refresh stats -- the service may no longer be the one syncing,
         * and we might have only saved config but what the heck... */
        syncevo_server_get_reports (op_data->data->server,
                                    op_data->data->current_service->name,
                                    0, 1,
                                    (SyncevoServerGetReportsCb)get_reports_cb,
                                    op_data->data);

        g_slice_free (operation_data, op_data);
    default:
        ;
    }
}

/* Our sync (or config-save) session status */
static void
get_status_cb (SyncevoSession *session,
               SyncevoSessionStatus status,
               guint error_code,
               SyncevoSourceStatuses *source_statuses,
               GError *error,
               operation_data *op_data)
{
    if (error) {
        g_warning ("Error in Session.GetStatus: %s", error->message);
        g_error_free (error);
        g_object_unref (session);

        switch (op_data->operation) {
        case OP_SYNC:
            /* TODO show in UI: sync failed (failed to even start) */
            break;
        case OP_SAVE:
            /* TODO show in UI: save failed */
            break;
        default:
            g_warn_if_reached ();
        }
        g_slice_free (operation_data, op_data);
        return;
    }

    if (status == SYNCEVO_STATUS_IDLE) {
        run_operation (op_data, session);
    }
}

static void
start_session_cb (SyncevoServer *server,
                  char *path,
                  GError *error,
                  operation_data *op_data)
{
    SyncevoSession *session;
    app_data *data = op_data->data;

    if (error) {
        g_warning ("Error in Server.StartSession: %s", error->message);
        g_error_free (error);
        g_free (path);

        switch (op_data->operation) {
        case OP_SYNC:
            /* TODO show in UI: sync failed (failed to even start) */
            break;
        case OP_SAVE:
            /* TODO show in UI: save failed */
            break;
        default:
            g_warn_if_reached ();
        }
        g_slice_free (operation_data, op_data);
        return;
    }

    session = syncevo_session_new (path);

    if (data->running_session &&
        strcmp (path, syncevo_session_get_path (data->running_session)) != 0) {
        /* This is a really unfortunate event:
           Someone got a session and we did not have time to set UI insensitive... */
        gtk_label_set_markup (GTK_LABEL (data->server_label), 
                              _("Waiting for current operation to finish..."));
        gtk_widget_show_all (data->sources_box);
    }

    /* we want to know about status changes to our session */
    g_signal_connect (session, "status-changed",
                      G_CALLBACK (status_changed_cb), op_data);
    syncevo_session_get_status (session,
                                (SyncevoSessionGetStatusCb)get_status_cb,
                                op_data);

    g_free (path);
}

static void
show_emergency_view (app_data *data)
{
#ifdef USE_MOBLIN_UX
    mux_window_set_current_page (MUX_WINDOW (data->sync_win),
                                 data->emergency_index);
#else
    gtk_window_present (GTK_WINDOW (data->emergency_win));
#endif
}

static void
show_services_list (app_data *data)
{
#ifdef USE_MOBLIN_UX
    mux_window_set_settings_visible (MUX_WINDOW (data->sync_win), TRUE);
#else
    gtk_window_present (GTK_WINDOW (data->services_win));
    update_services_list (data);
#endif
}

static void
show_main_view (app_data *data)
{
#ifdef USE_MOBLIN_UX
    mux_window_set_current_page (MUX_WINDOW (data->sync_win), -1);
#else
    gtk_widget_hide (data->services_win);
#endif
    gtk_window_present (GTK_WINDOW (data->sync_win));
}

char*
get_error_string_for_code (int error_code)
{
    switch (error_code) {
    case 0:
    case LOCERR_USERABORT:
    case LOCERR_USERSUSPEND:
        return NULL;
    case DB_Unauthorized:
        return g_strdup(_("Not authorized"));
    case DB_Forbidden:
        return g_strdup(_("Forbidden"));
    case DB_NotFound:
        return g_strdup(_("Not found"));
    case DB_Fatal:
        /* This can happen when EDS is borked, restart may help... */
        return g_strdup(_("Fatal database error"));
    case DB_Error:
        return g_strdup(_("Database error"));
    case DB_Full:
        return g_strdup(_("No space left"));
    case LOCERR_PROCESSMSG:
        /* TODO identify problem item somehow ? */
        return g_strdup(_("Failed to process SyncML"));
    case LOCERR_AUTHFAIL:
        return g_strdup(_("Server authorization failed"));
    case LOCERR_CFGPARSE:
        return g_strdup(_("Failed to parse configuration file"));
    case LOCERR_CFGREAD:
        return g_strdup(_("Failed to read configuration file"));
    case LOCERR_NOCFG:
        return g_strdup(_("No configuration found"));
    case LOCERR_NOCFGFILE:
        return g_strdup(_("No configuration file found"));
    case LOCERR_BADCONTENT:
        return g_strdup(_("Server sent bad content"));
    case LOCERR_TRANSPFAIL:
        return g_strdup(_("Transport failure (no connection?)"));
    case LOCERR_TIMEOUT:
        return g_strdup(_("Connection timed out"));
    case LOCERR_CERT_EXPIRED:
        return g_strdup(_("Connection certificate has expired"));
    case LOCERR_CERT_INVALID:
        return g_strdup(_("Connection certificate is invalid"));
    case LOCERR_CONN:
    case LOCERR_NOCONN:
        return g_strdup(_("Connection failed"));
    case LOCERR_BADURL:
        return g_strdup(_("URL is bad"));
    case LOCERR_SRVNOTFOUND:
        return g_strdup(_("Server not found"));
    default:
        return g_strdup_printf (_("Error %d"), error_code);
    }
}

static void
server_shutdown_cb (SyncevoServer *server,
                    app_data *data)
{
    if (data->syncing) {
        /* TODO show in UI: server disappeared */

        gtk_label_set_text (GTK_LABEL (data->sync_status_label), 
                            _("Sync Failed"));
        set_sync_progress (data, 1.0 , "");
        set_app_state (data, SYNC_UI_STATE_SERVER_OK);
    }
}


static void
set_running_session (app_data *data, const char *path)
{
    if (data->running_session) {
        g_object_unref (data->running_session);
    }

    if (!path) {
        data->running_session = NULL;
        return;
    }

    data->running_session = syncevo_session_new (path);

    g_signal_connect (data->running_session, "progress-changed",
                      G_CALLBACK (running_session_progress_changed_cb), data);
    g_signal_connect (data->running_session, "status-changed",
                      G_CALLBACK (running_session_status_changed_cb), data);
    syncevo_session_get_status (data->running_session,
                                (SyncevoSessionGetStatusCb)get_running_session_status_cb,
                                data);
}

static void
set_online_status (app_data *data, gboolean online)
{
   if (online != data->online) {
        data->online = online;

        if (data->current_state == SYNC_UI_STATE_SERVER_OK) {
            if (data->online) {
                gtk_widget_hide (data->no_connection_box);
            } else {
                gtk_widget_show (data->no_connection_box);
            }
        }
        gtk_widget_set_sensitive (data->sync_btn, data->online);
    }
}

static void
get_presence_cb (SyncevoServer *server,
                 char *status,
                 char *transport,
                 GError *error,
                 app_data *data)
{
    if (error) {
        g_warning ("Server.GetSessions failed: %s", error->message);
        g_error_free (error);
        /* non-fatal, ignore in UI */
        return;
    }

    if (data->current_service && status) {
        set_online_status (data, strcmp (status, "") == 0);
    }
    g_free (status);
    g_free (transport);
}

static void
info_request_cb (SyncevoServer *syncevo,
                 char *id,
                 char *session_path,
                 char *state,
                 char *handler_path,
                 char *type,
                 app_data *data)
{
    /* Implementation waiting for moblin bug #6376*/
    g_warning ("InfoRequest handler not implemented yet");
}

static void
server_presence_changed_cb (SyncevoServer *server,
                            char *config_name,
                            char *status,
                            char *transport,
                            app_data *data)
{
    if (data->current_service &&
        config_name && status &&
        strcmp (data->current_service->name, config_name) == 0) {

        set_online_status (data, strcmp (status, "") == 0);
    }
}

static void
server_session_changed_cb (SyncevoServer *server,
                           char *path,
                           gboolean started,
                           app_data *data)
{
    if (started) {
        set_running_session (data, path);
    } else if (data->running_session &&
               strcmp (syncevo_session_get_path (data->running_session), path) == 0 ) {
        set_running_session (data, NULL);
    }
}

static void
get_sessions_cb (SyncevoServer *server,
                 SyncevoSessions *sessions,
                 GError *error,
                 app_data *data)
{
    const char *path;

    if (error) {
        g_warning ("Server.GetSessions failed: %s", error->message);
        g_error_free (error);

        /* TODO show in UI: failed first syncevo call (unexpected, fatal?) */
        return;
    }

    /* assume first one is active */
    path = syncevo_sessions_index (sessions, 0);
    set_running_session (data, path);

    syncevo_sessions_free (sessions);
}

static void
get_config_for_default_peer_cb (SyncevoServer *syncevo,
                                SyncevoConfig *config,
                                GError *error,
                                app_data *data)
{
    char *name;

    if (error) {
        g_warning ("Server.GetConfig failed: %s", error->message);
        g_error_free (error);
        /* TODO show in UI: failed first syncevo call (unexpected, fatal?) */
        return;
    }

    syncevo_config_get_value (config, NULL, "defaultPeer", &name);
    reload_config (data, name);

    syncevo_config_free (config);
}

GtkWidget*
sync_ui_create_main_window ()
{
    app_data *data;

    data = g_slice_new0 (app_data);
    data->online = TRUE;
    data->current_state = SYNC_UI_STATE_GETTING_SERVER;
    if (!init_ui (data)) {
        return NULL;
    }

    data->server = syncevo_server_get_default();
    g_signal_connect (data->server, "shutdown", 
                      G_CALLBACK (server_shutdown_cb), data);
    g_signal_connect (data->server, "session-changed",
                      G_CALLBACK (server_session_changed_cb), data);
    g_signal_connect (data->server, "presence_changed",
                      G_CALLBACK (server_presence_changed_cb), data);
    g_signal_connect (data->server, "info-request",
                      G_CALLBACK (info_request_cb), data);

    syncevo_server_get_config (data->server,
                               "",
                               FALSE,
                               (SyncevoServerGetConfigCb)get_config_for_default_peer_cb,
                               data);

    syncevo_server_get_sessions (data->server,
                                 (SyncevoServerGetSessionsCb)get_sessions_cb,
                                 data);

    gtk_window_present (GTK_WINDOW (data->sync_win));

    return data->sync_win;
}<|MERGE_RESOLUTION|>--- conflicted
+++ resolved
@@ -1122,10 +1122,6 @@
 {
     if (sync_config_widget_get_current (SYNC_CONFIG_WIDGET (widget))) {
         const char *name = NULL;
-<<<<<<< HEAD
-
-=======
->>>>>>> c87421c6
         name = sync_config_widget_get_name (SYNC_CONFIG_WIDGET (widget));
         reload_config (data, name);
         show_main_view (data);
@@ -1687,10 +1683,6 @@
             source_conf->local_rejections = stats->local_rejections;
             source_conf->remote_rejections = stats->remote_rejections;
             source_conf->status = stats->status;
-<<<<<<< HEAD
-
-=======
->>>>>>> c87421c6
             /* if ui has been constructed already, update it */
             source_config_update_label (source_conf);
         }
