--- conflicted
+++ resolved
@@ -122,12 +122,10 @@
 static void show_services_list (app_data *data);
 static void update_services_list (app_data *data);
 static void setup_new_service_clicked (GtkButton *btn, app_data *data);
-<<<<<<< HEAD
-static void get_reports_cb (SyncevoSession *session, SyncevoReports *reports, GError *error, app_data *data);
+static void get_reports_cb (SyncevoSession *session, SyncevoReports *reports, 
+                            GError *error, app_data *data);
 static char* get_error_string_for_code (int error_code);
-=======
-static void get_server_config_cb (SyncevoService *service, GPtrArray *options, GError *error, app_data *data);
->>>>>>> 237fb83f
+
 
 static void
 remove_child (GtkWidget *widget, GtkContainer *container)
@@ -174,7 +172,7 @@
     gtk_widget_hide (data->errors_box);
 }
 
-const char*
+char*
 get_pretty_source_name (const char *source_name)
 {
     if (strcmp (source_name, "addressbook") == 0) {
@@ -241,10 +239,12 @@
         data->current_service = g_slice_new0 (server_config);
         data->current_service->name = g_strdup (server);
         set_app_state (data, SYNC_UI_STATE_GETTING_SERVER);
+/*
         syncevo_service_get_server_config_async (data->service, 
                                                  (char*)server,
                                                  (SyncevoGetServerConfigCb)get_server_config_cb,
                                                  data);
+*/
     }
 }
 
@@ -799,7 +799,7 @@
 update_service_source_ui (const char *name, source_config *conf, app_data *data)
 {
     GtkWidget *check, *hbox, *box, *lbl;
-    const char *pretty_name;
+    char *pretty_name;
     const char *source_uri, *sync;
     gboolean enabled;
 
@@ -847,6 +847,7 @@
         gtk_widget_set_sensitive (check, FALSE);
     }
     g_free (pretty_name);
+
     gtk_misc_set_alignment (GTK_MISC (lbl), 0.0, 0.5);
     gtk_box_pack_start_defaults (GTK_BOX (box), lbl);
 
@@ -965,14 +966,6 @@
 }
 
 static void
-unexpand_config_widget (GtkWidget *w, GtkWidget *exception)
-{
-    if (SYNC_IS_CONFIG_WIDGET (w) && exception && exception != w) {
-        sync_config_widget_set_expanded (SYNC_CONFIG_WIDGET (w), FALSE);
-    }
-}
-
-static void
 config_widget_changed_cb (GtkWidget *widget, app_data *data)
 {
     if (sync_config_widget_get_current (SYNC_CONFIG_WIDGET (widget))) {
@@ -984,14 +977,6 @@
     update_services_list (data);
 }
 
-static void
-config_widget_expanded_cb (GtkWidget *widget, app_data *data)
-{
-    gtk_container_foreach (GTK_CONTAINER (data->services_box),
-                           (GtkCallback)unexpand_config_widget,
-                           widget);
-}
-
 static GtkWidget*
 add_server_to_box (GtkBox *box, SyncevoServer *server, app_data *data)
 {
@@ -1008,24 +993,19 @@
         current = TRUE;
      }
 
-<<<<<<< HEAD
-    item = sync_config_widget_new (server, current, data->service);
-    g_signal_connect (item, "removed",
-                      G_CALLBACK (config_widget_removed_cb), data);
-=======
     unset = !data->current_service;
 
     item = sync_config_widget_new (server, current, unset, data->service);
     g_signal_connect (item, "changed",
                       G_CALLBACK (config_widget_changed_cb), data);
->>>>>>> 237fb83f
     g_signal_connect (item, "expanded",
                       G_CALLBACK (config_widget_expanded_cb), data);
     gtk_widget_show (item);
     gtk_box_pack_start (box, item, FALSE, FALSE, 0);
 
     if (current) {
-        sync_config_widget_set_expanded (SYNC_CONFIG_WIDGET (item), data->op
+        sync_config_widget_set_expanded (SYNC_CONFIG_WIDGET (item),
+                                        data->open_current);
         data->open_current = FALSE;
     }
 */
@@ -1047,10 +1027,7 @@
     config_widget = add_server_to_box (GTK_BOX (data->services_box), server, data);
 
     sync_config_widget_set_expanded (SYNC_CONFIG_WIDGET (config_widget), TRUE);
-<<<<<<< HEAD
 */
-=======
->>>>>>> 237fb83f
 }
 
 typedef struct templates_data {
@@ -1081,17 +1058,12 @@
 static void
 update_services_list (app_data *data)
 {
-<<<<<<< HEAD
 /*
     syncevo_service_get_templates_async (data->service,
                                          (SyncevoGetTemplatesCb)get_templates_cb,
                                          data);
 */
 }
-=======
-    int i;
-    app_data *data = templ_data->data;
->>>>>>> 237fb83f
 
 static void
 get_config_for_main_win_cb (SyncevoSession *session,
@@ -1100,14 +1072,7 @@
                             app_data *data)
 {
     if (error) {
-<<<<<<< HEAD
         g_warning ("Error in Session.GetConfig: %s", error->message);
-=======
-        show_error_dialog (GTK_WINDOW (data->sync_win), 
-                           _("Failed to get list of manually setup services from SyncEvolution"));
-        g_warning ("Failed to get list of manually setup services from SyncEvolution: %s", 
-                   error->message);
->>>>>>> 237fb83f
         g_error_free (error);
 
         /* TODO: check for known errors */
@@ -1120,7 +1085,6 @@
         char *name;
         source_config *source;
 
-<<<<<<< HEAD
         server_config_init (data->current_service, config);
 
         /* get "locally supported" status for all sources */
@@ -1130,15 +1094,6 @@
                                           name,
                                           (SyncevoSessionGenericCb)check_source_cb,
                                           source);
-=======
-    for (i = 0; i < servers->len; i++) {
-        SyncevoServer *server = (SyncevoServer*)g_ptr_array_index (servers, i);
-        
-        /* make sure server is not added as template already */
-        if (!server_array_contains (templ_data->templates, server)) {
-            add_server_to_box (GTK_BOX (data->services_box),
-                               server, data);
->>>>>>> 237fb83f
         }
 
         syncevo_session_get_reports (data->session,
@@ -1149,7 +1104,6 @@
         update_service_ui (data);
 
     }
-<<<<<<< HEAD
 }
 
 static void
@@ -1190,8 +1144,8 @@
     
     error = get_error_string_for_code (error_code);
     if (error) {
+        g_warning (" Source '%s' error: %s", name, error);
         g_free (error);
-        g_warning (" Source '%s' error: %s", name, error);
     }
 }
 
@@ -1204,8 +1158,6 @@
 {
     g_debug ("running session status changed -> %d", status);
     set_running_session_status (data, status);
-=======
->>>>>>> 237fb83f
 
     syncevo_source_statuses_foreach (source_statuses,
                                      (SourceStatusFunc)update_source_status,
@@ -1370,7 +1322,6 @@
 static void
 set_active_session (app_data *data, SyncevoSession *session)
 {
-<<<<<<< HEAD
     data->session_is_active = TRUE;
     syncevo_session_get_config (data->session,
                                 FALSE,
@@ -1466,14 +1417,6 @@
     syncevo_session_get_status (data->session,
                                 (SyncevoSessionGetStatusCb)get_status_cb,
                                 data);
-=======
-    gtk_container_foreach (GTK_CONTAINER (data->services_box),
-                           (GtkCallback)remove_child,
-                           data->services_box);
-    syncevo_service_get_templates_async (data->service,
-                                         (SyncevoGetTemplatesCb)get_templates_cb,
-                                         data);
->>>>>>> 237fb83f
 }
 
 static void
@@ -1510,9 +1453,6 @@
         g_error_free (error);
         error = NULL;
     }
-
-<<<<<<< HEAD
-    gtk_widget_hide (data->progress);
 
     server_config_free (data->current_service);
     data->current_service = NULL;
@@ -1536,12 +1476,6 @@
                                       (SyncevoServerStartSessionCb)start_session_cb,
                                       data);
     }
-=======
-    /*TODO: avoid the rest if server did not actually change */
-    gtk_widget_hide (data->progress);
-
-    reload_config (data, server);
->>>>>>> 237fb83f
 }
 
 static void
