include $(top_srcdir)/setup-variables.am
include $(top_srcdir)/autotroll.am
include $(top_srcdir)/build/build.am

AUTOMAKE_OPTIONS = subdir-objects

## Process this file with automake to produce Makefile.in

ACLOCAL_AMFLAGS = -I m4 -I m4-repo ${ACLOCAL_FLAGS}

if COND_CORE
SUBDIRS += $(SYNTHESIS_SUBDIR)
else
SUBDIRS += $(SYNTHESIS_SUBDIR_INCLUDES)
endif

SUBDIRS += .

disted_docs =
distbin_docs =

man_MANS =
include src/src.am
if COND_CORE
include test/test.am
SUBDIRS += po
disted_docs += README NEWS COPYING $(TEST_README_FILES) test/syncevo-http-server-logging.conf
distbin_docs += $(disted_docs)
dist_doc_DATA += $(disted_docs)
if COND_HTML_README
distbin_docs += README.html
# do not distribute in tarball.
doc_DATA += README.html
endif
if COND_MAN_PAGES
man_MANS += syncevolution.1
endif
endif
DIST_SUBDIRS += po

dist_noinst_DATA += \
  HACKING \
  LICENSE.txt \
  LICENSE.LGPL-21 \
  README.rst \
  description \
  autogen.sh \
  Doxyfile \
  po/LINGUAS.README

MAINTAINERCLEANFILES += Makefile.in config.h.in config.guess config.sub configure depcomp install-sh ltmain.sh missing mkinstalldirs

TEST_README_FILES = $(wildcard $(top_srcdir)/test/README.*)

DEV_FILE_PATTERN = $(1)$(2)/etc $(1)$(2)/include $(1)$(2)/lib/*.so $(1)$(2)/lib/*.a $(1)$(2)/lib/*.la $(1)$(2)/lib/*/*.la $(1)$(2)/lib/pkgconfig

# binary distribution as .tar.gz
if COND_DBUS
# when building with D-Bus, we have no choice: the service has to go into /usr
# in order to be found
distbin : $(distbin_docs) INSTALL-tar-gz all
	@ [ "$(BINSUFFIX)" ] || (echo "please invoke with e.g. 'make distbin BINSUFFIX=debian-3.1'"; exit 1 )
	@ [ "$(prefix)" = "/usr" ] || (echo "please reconfigure with --prefix=/usr"; exit 1 )
	rm -rf $(distdir)
	$(MAKE) DESTDIR=`pwd`/$(distdir) install
	$(MAKE) DESTDIR=`pwd`/$(distdir) installcheck
	rm -rf $(call DEV_FILE_PATTERN,$(distdir),/usr)
	for i in `find $(distdir) -type d | sort -r`; do rmdir $$i 2>/dev/null || true; done
	mkdir -p $(distdir)/usr/share/doc/syncevolution
	cp $(srcdir)/INSTALL-tar-gz $(distdir)/INSTALL
	cp $(filter-out all, $+) $(distdir)/usr/share/doc/syncevolution
	tar zcf $(distdir)-$(BINSUFFIX).tar.gz $(distdir)
	rm -rf $(distdir)
else
# without D-Bus, we can simply create an archive with a bin directory
# and everything works
distbin : $(distbin_docs) all
	@ [ "$(BINSUFFIX)" ] || (echo "please invoke with e.g. 'make distbin BINSUFFIX=debian-3.1'"; exit 1 ) 
	rm -rf $(distdir)
	$(MAKE) prefix=`pwd`/$(distdir) install
	@echo removing developer files and empty directories
	rm -rf $(call DEV_FILE_PATTERN,$(distdir),/)
	for i in `find $(distdir) -type d | sort -r`; do rmdir $$i 2>/dev/null || true; done
	cp $(filter-out all, $+) $(distdir)
	tar zcf $(distdir)-$(BINSUFFIX).tar.gz $(distdir)
	rm -rf $(distdir)
endif

iphone : SyncEvolution.plist

IPHONE_FILENAME = syncevolution-$(VERSION)-iphone.zip

SyncEvolution.plist : SyncEvolution.plist.in $(IPHONE_FILENAME)
	$(AM_V_GEN)sed -e 's/__FILENAME__/$(IPHONE_FILENAME)/' \
	               -e 's/__VERSION__/$(VERSION)/' \
	               -e 's/__SIZE__/$(shell ls -l $(IPHONE_FILENAME) | sed -e 's/  */ /g' | cut -d ' ' -f 5)/' \
	               $< >$@

$(IPHONE_FILENAME) : all
	rm -rf syncevolution-iphone $@
	$(MAKE) DESTDIR=`pwd`/syncevolution-iphone install
	rm -rf `ls -1 -d syncevolution-iphone/usr/share/doc/syncevolution/*/spds/sources/* | grep -v addressbook`
	perl -pi -e 's;SyncEvolution test #1;;;' \
	         -e 's;^type = text/(x-)?vcard;type = addressbook;m;' \
                 syncevolution-iphone/usr/share/doc/syncevolution/*/spds/sources/addressbook/config.txt
	cd syncevolution-iphone && zip -r ../$(IPHONE_FILENAME) .

TYPE_deb = -D
TYPE_rpm = -R
# Dependency calculation is intentionally incomplete:
# - don't force dependency on specific EDS libs via backends, their versions change too much (handled via --enable-evolution-compatibility and dynamic loading of the backends)
# - ignore client-test dependencies (because users typically don't run it)
REQUIRES_deb = --requires="'$(shell set -x; cd dist; LD_LIBRARY_PATH=$(distdir)/usr/lib:$(distdir)/usr/lib/syncevolution dpkg-shlibdeps -L$(srcdir)/src/shlibs.local --ignore-missing-info -O $$(for i in $$(find $(distdir) -type f -perm /u+x | grep -v -e client-test -e lib/syncevolution/sync); do if file $$i | grep ELF >/dev/null; then echo $$i; fi; done) | sed -e 's/[^=]*=//')$(REQUIRES_deb_neon)'"
if NEON_COMPATIBILITY
# --enable-neon-compatibility in src/backends/webdav:
# replace dependencies from linking with hard-coded dlopen() dependencies
REQUIRES_deb_neon = , libneon27 (>= 0.29.0) | libneon27-gnutls (>= 0.29.0)
else
REQUIRES_deb_neon =
endif
VERSION_deb = 1:$(STABLE_VERSION)$(VERSION)
VERSION_rpm = `echo $(VERSION) | sed -e s/-/_/g`
RELEASE = 2

# The package name: BINSUFFIX is used to distinguish binaries
# for different Evolution releases.
PKGNAME=syncevolution$(patsubst %,-%,$(BINSUFFIX))

# This is a list of packages (potentially) provided on estamos.de.
# The current package conflicts with any of them, but not itself.
PKGS = $(addprefix syncevolution-evolution-, 2.6 2.8 2.12)

# When calling checkinstall we cannot install into /tmp
# because any file created there will be excluded: that makes
# sense, because "make install" might create temporary files
# there. The current directory might be in /tmp, so use $HOME.
#
# --replaces is necessary for migrating from syncevolution-evolution-<evover>
# to syncevolution-evolution (as per http://wiki.debian.org/Renaming_a_Package)
#
# When we build shared objects, then conflict with the corresponding
# system libs. The assumption is that the system library is named
# after the lib and its major version, which holds for libsmltk and
# libsynthesis in Debian.
deb rpm : dist/$(distdir) dist/debian/control description-pak
	conflicts=`ls -1 dist/$(distdir)/usr/lib/*.so.[0123456789] | sed -e 's;.*/;;' -e 's/\.so\.//' -e 's/$$/, /'` && \
	tmpdir=`mktemp -d $$HOME/syncevolution.XXXXXXXXXX` && \
	trap "rm -rf $$tmpdir" EXIT && \
	fakeroot checkinstall </dev/null \
		$(TYPE_$@) \
		$(REQUIRES_$@) \
		--fstrans=yes \
		--strip=no \
		--pkgversion=$(VERSION_$@) \
		--pkgrelease=$(RELEASE) \
		--pkgname=$(PKGNAME) \
		--pkgarch=$(PKGARCH) \
		--provides=syncevolution \
	        --replaces="'syncevolution, `echo $(filter-out $(PKGNAME), $(PKGS)) | sed -e 's/  */ (<< 1:0.8.1-2), /g'` (<< 1:0.8.1-2)'" \
		--conflicts="'$${conflicts}syncevolution, `echo $(filter-out $(PKGNAME), $(PKGS)) | sed -e 's/  */ (<< 1:0.8.1-2), /g'` (<< 1:0.8.1-2)'" \
		--maintainer="'Patrick Ohly <patrick.ohly@gmx.de>'" \
		--pkgsource='http://sourceforge.net/project/showfiles.php?group_id=146288' \
		--pkgaltsource='http://www.estamos.de/projects/SyncML/' \
		--pkggroup='gnome' \
		cp -r `pwd`/$</usr/* /usr
	if [ $@ = "rpm" ]; then cp /usr/src/rpm/RPMS/*/${PKGNAME}-${VERSION}-2.*.rpm .; fi

all_phonies += dist/$(distdir) clean_dist
dist/$(distdir): all
	rm -rf $@
	$(MAKE) install DESTDIR=`pwd`/$@
	$(MAKE) installcheck DESTDIR=`pwd`/$@
	rm -rf $(call DEV_FILE_PATTERN, $@)
clean-local: clean_dist
clean_dist:
	rm -rf dist description-pak

# required by dpkg-shlibdeps
dist/debian/control:
	mkdir -p ${dir $@}
	touch $@

# for checkinstall
description-pak : description
	cp $< $@

# Build "html" inside the build dir, using source files
# from the SyncEvolution source directory and (if built)
# the installed client-api.build directory.
all_phonies += doc clean-html
doc:
	rm -rf html
	export VERSION="SyncEvolution $(VERSION)"; \
	export OUTPUT_DIRECTORY="`pwd`"; \
	export PREDEFINED="@BACKEND_DEFINES@ ENABLE_UNIT_TESTS ENABLE_INTEGRATION_TESTS"; \
	export CLIENT_LIBRARY="@FUNAMBOL_SUBDIR@/test @FUNAMBOL_SUBDIR@/include "; \
	export STRIP_FROM_PATH="$(srcdir) `dirname @FUNAMBOL_SUBDIR@`"; \
	cd $(srcdir); doxygen
clean-local: clean-html
clean-html:
	rm -rf html

all_dist_hooks += dot_dist_hook
dot_dist_hook:
	@if test -d "$(srcdir)/.git"; \
	then \
	  printf '%s' 'Creating ChangeLog...' && \
	  ( cd "$(top_srcdir)" && \
	    printf '%s\n\n' '# Generated by configure.  Do not edit.'; \
	    $(top_srcdir)/missing --run perl $(top_srcdir)/build/gen-changelog.pl ) > ChangeLog.tmp && \
	  ( mv -f ChangeLog.tmp $(top_distdir)/ChangeLog && \
	    printf '%s\n' ' done.' ) || \
	  ( rm -f ChangeLog.tmp ; \
	    printf '%s\n' ' failed.'; \
	    echo Failed to generate ChangeLog >&2 ); \
	else \
	  echo 'A git checkout is required to generate a ChangeLog.' >&2; \
	fi

if ENABLE_EVOLUTION_COMPATIBILITY
# check .so (relevant for modular builds) and main syncevolution binary
# (relevant in that case and for static builds) for dependencies on
# problematic libraries and symbols
#
# ical_strdup is an exception because it is in SyncEvolution.
all_local_installchecks += toplevel_so_check
toplevel_so_check:
	for i in `find $(DESTDIR)/$(libdir)/syncevolution $(DESTDIR)/$(libdir)/libsyncevo* $(DESTDIR)/$(libdir)/libsynthesis* -name *.so` $(DESTDIR)/$(bindir)/syncevolution; \
	do \
	  if objdump -T -C $$i | grep -v :: | grep '\*UND\*' | sort | grep -v -w ical_strdup | grep -e ical -e " e_"; then \
	    echo "$$i should not depend on EDS, libical or libbluetooth"; \
	   exit 1; \
	  fi; \
	  if ldd $$i | grep -e libecal -e libebook -e libedata -e libical -e libbluetooth; then \
	    echo "$$i should not be linked against EDS, libical or libbluetooth"; \
	    exit 1; \
	  fi; \
	done
endif

<<<<<<< HEAD
# patch README.rst properties on-the-fly
README.patched.rst: README.rst src/syncevolution
	$(AM_V_GEN)perl -e '$$syncfound=0; $$sourcefound=0; $$res=0;' \
	                -e 'sub run { $$cmd = shift; $$buffer = `$$cmd`; die if $$?; return $$buffer; }' \
=======
# Be strict about running 'syncevolution' only when not doing
# cross-compilation: in that case, if running 'syncevolution' fails,
# abort the build process. Otherwise proceed with the fallback below,
# which is to keep the "see --sync/source-property ?" placeholders in
# the README.
if COND_CROSS_COMPILING
RUN_SYNCEVOLUTION_CHECK=if ($$?) { return ""; } else { return $$buffer; }
else
RUN_SYNCEVOLUTION_CHECK=die if $$?; return $$buffer;
endif

# patch README.rst properties on-the-fly
README.patched.rst: README.rst src/syncevolution
	perl -e '$$syncfound=0; $$sourcefound=0; $$res=0;' \
	                -e 'sub run { $$cmd = shift; $$buffer = `env LD_LIBRARY_PATH=src/syncevo/.libs:src/gdbus/.libs:src/gdbusxx/.libs:src/build-synthesis/src/.libs:$$ENV{LD_LIBRARY_PATH} $$cmd`; $(RUN_SYNCEVOLUTION_CHECK) }' \
>>>>>>> 09ce2bb5
	                -e 'while (<>) {' \
	                -e 's/^:Version: .*/:Version: $(VERSION)/;' \
	                -e 's/:Date: .*/":Date: " . `date +%Y-%m-%d`/e;' \
	                -e 'if (s;(<< see "syncevolution --sync-property ." >>\n);run("src/syncevolution --daemon=no --sync-property ?") || $$1;e) { $$syncfound=1; }' \
	                -e 'if (s;(<< see "syncevolution --source-property ." >>\n);run("src/syncevolution --daemon=no --source-property ?") || $$1;e) { $$sourcefound=1; }' \
	                -e 'print;' \
	                -e '}' \
	                -e 'die "<<sync-property>> tag not in README.rst?!" unless $$syncfound;' \
	                -e 'die "<<source-property>> tag not in README.rst?!" unless $$sourcefound;' \
	                -e 'exit $$res;' \
	                $< >$@
CLEANFILES += README.patched.rst

# produce man pages
syncevolution.1: README.patched.rst
	$(AM_V_GEN)$(RST2MAN) --exit-status=3 $< >$@
CLEANFILES += syncevolution.1

# README is the traditional name in the distribution,
# continue using it instead of README.rst.
# TODO: replace some of the RST syntax
README: README.patched.rst
	$(AM_V_GEN)cp $< $@
CLEANFILES += README

# The README.html is also used on syncevolution.org as "Usage" page,
# therefore we must use <h3> headers and lower to fit into the page.
README.html: README.patched.rst
	$(AM_V_GEN)$(RST2HTML) --initial-header-level=3 --exit-status=3 $< >$@
CLEANFILES += README.html

.PHONY: $(all_phonies) ;

installcheck-local: $(all_local_installchecks) ;

dist-hook: $(all_dist_hooks)

# Force sequential installation. This is a workaround for relinking failures
# during concurrent distcheck (a backed was relinked against not yet installed
# libsyncevolution.la).
install-am: all-am
	@$(MAKE) $(AM_MAKEFLAGS) install-exec-am
	@$(MAKE) $(AM_MAKEFLAGS) install-data-am

.DELETE_ON_ERROR:<|MERGE_RESOLUTION|>--- conflicted
+++ resolved
@@ -238,12 +238,6 @@
 	done
 endif
 
-<<<<<<< HEAD
-# patch README.rst properties on-the-fly
-README.patched.rst: README.rst src/syncevolution
-	$(AM_V_GEN)perl -e '$$syncfound=0; $$sourcefound=0; $$res=0;' \
-	                -e 'sub run { $$cmd = shift; $$buffer = `$$cmd`; die if $$?; return $$buffer; }' \
-=======
 # Be strict about running 'syncevolution' only when not doing
 # cross-compilation: in that case, if running 'syncevolution' fails,
 # abort the build process. Otherwise proceed with the fallback below,
@@ -257,9 +251,8 @@
 
 # patch README.rst properties on-the-fly
 README.patched.rst: README.rst src/syncevolution
-	perl -e '$$syncfound=0; $$sourcefound=0; $$res=0;' \
+	$(AM_V_GEN)perl -e '$$syncfound=0; $$sourcefound=0; $$res=0;' \
 	                -e 'sub run { $$cmd = shift; $$buffer = `env LD_LIBRARY_PATH=src/syncevo/.libs:src/gdbus/.libs:src/gdbusxx/.libs:src/build-synthesis/src/.libs:$$ENV{LD_LIBRARY_PATH} $$cmd`; $(RUN_SYNCEVOLUTION_CHECK) }' \
->>>>>>> 09ce2bb5
 	                -e 'while (<>) {' \
 	                -e 's/^:Version: .*/:Version: $(VERSION)/;' \
 	                -e 's/:Date: .*/":Date: " . `date +%Y-%m-%d`/e;' \
