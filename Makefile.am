include $(top_srcdir)/setup-variables.am
include $(top_srcdir)/autotroll.am
include $(top_srcdir)/build/build.am

AUTOMAKE_OPTIONS = subdir-objects

## Process this file with automake to produce Makefile.in

ACLOCAL_AMFLAGS = -I m4 -I m4-repo ${ACLOCAL_FLAGS}

if COND_CORE
SUBDIRS += $(SYNTHESIS_SUBDIR)
else
SUBDIRS += $(SYNTHESIS_SUBDIR_INCLUDES)
endif

SUBDIRS += .

disted_docs =
distbin_docs =

man_MANS =
include src/src.am
if COND_CORE
include test/test.am
SUBDIRS += po
disted_docs += README NEWS COPYING $(TEST_README_FILES) test/syncevo-http-server-logging.conf
distbin_docs += $(disted_docs)
dist_doc_DATA += $(disted_docs)
if COND_HTML_README
distbin_docs += README.html
# do not distribute in tarball.
doc_DATA += README.html
endif
if COND_MAN_PAGES
man_MANS += syncevolution.1
endif
endif
DIST_SUBDIRS += po

dist_noinst_DATA += \
  HACKING \
  LICENSE.txt \
  LICENSE.LGPL-21 \
  README.rst \
  description \
  autogen.sh \
  Doxyfile \
  po/LINGUAS.README

MAINTAINERCLEANFILES += Makefile.in config.h.in config.guess config.sub configure depcomp install-sh ltmain.sh missing mkinstalldirs

TEST_README_FILES = $(wildcard $(top_srcdir)/test/README.*)

DEV_FILE_PATTERN = $(1)$(2)/etc $(1)$(2)/include $(1)$(2)/lib/*.so $(1)$(2)/lib/*.a $(1)$(2)/lib/*.la $(1)$(2)/lib/*/*.la $(1)$(2)/lib/pkgconfig

# binary distribution as .tar.gz
if COND_DBUS
# when building with D-Bus, we have no choice: the service has to go into /usr
# in order to be found
distbin : $(distbin_docs) INSTALL-tar-gz all
	@ [ "$(BINSUFFIX)" ] || (echo "please invoke with e.g. 'make distbin BINSUFFIX=debian-3.1'"; exit 1 )
	@ [ "$(prefix)" = "/usr" ] || (echo "please reconfigure with --prefix=/usr"; exit 1 )
	rm -rf $(distdir)
	$(MAKE) DESTDIR=`pwd`/$(distdir) install
	$(MAKE) DESTDIR=`pwd`/$(distdir) installcheck
	rm -rf $(call DEV_FILE_PATTERN,$(distdir),/usr)
	for i in `find $(distdir) -type d | sort -r`; do rmdir $$i 2>/dev/null || true; done
	mkdir -p $(distdir)/usr/share/doc/syncevolution
	cp $(srcdir)/INSTALL-tar-gz $(distdir)/INSTALL
	cp $(filter-out all, $+) $(distdir)/usr/share/doc/syncevolution
	tar zcf $(distdir)-$(BINSUFFIX).tar.gz $(distdir)
	rm -rf $(distdir)
else
# without D-Bus, we can simply create an archive with a bin directory
# and everything works
distbin : $(distbin_docs) all
	@ [ "$(BINSUFFIX)" ] || (echo "please invoke with e.g. 'make distbin BINSUFFIX=debian-3.1'"; exit 1 ) 
	rm -rf $(distdir)
	$(MAKE) prefix=`pwd`/$(distdir) install
	@echo removing developer files and empty directories
	rm -rf $(call DEV_FILE_PATTERN,$(distdir),/)
	for i in `find $(distdir) -type d | sort -r`; do rmdir $$i 2>/dev/null || true; done
	cp $(filter-out all, $+) $(distdir)
	tar zcf $(distdir)-$(BINSUFFIX).tar.gz $(distdir)
	rm -rf $(distdir)
endif

iphone : SyncEvolution.plist

IPHONE_FILENAME = syncevolution-$(VERSION)-iphone.zip

SyncEvolution.plist : SyncEvolution.plist.in $(IPHONE_FILENAME)
	$(AM_V_GEN)sed -e 's/__FILENAME__/$(IPHONE_FILENAME)/' \
	               -e 's/__VERSION__/$(VERSION)/' \
	               -e 's/__SIZE__/$(shell ls -l $(IPHONE_FILENAME) | sed -e 's/  */ /g' | cut -d ' ' -f 5)/' \
	               $< >$@

$(IPHONE_FILENAME) : all
	rm -rf syncevolution-iphone $@
	$(MAKE) DESTDIR=`pwd`/syncevolution-iphone install
	rm -rf `ls -1 -d syncevolution-iphone/usr/share/doc/syncevolution/*/spds/sources/* | grep -v addressbook`
	perl -pi -e 's;SyncEvolution test #1;;;' \
	         -e 's;^type = text/(x-)?vcard;type = addressbook;m;' \
                 syncevolution-iphone/usr/share/doc/syncevolution/*/spds/sources/addressbook/config.txt
	cd syncevolution-iphone && zip -r ../$(IPHONE_FILENAME) .

TYPE_deb = -D
TYPE_rpm = -R
# Dependency calculation is intentionally incomplete:
# - don't force dependency on specific EDS libs via backends, their versions change too much (handled via --enable-evolution-compatibility and dynamic loading of the backends)
# - ignore client-test dependencies (because users typically don't run it)
REQUIRES_deb = --requires="'$(shell set -x; cd dist; LD_LIBRARY_PATH=$(distdir)/usr/lib:$(distdir)/usr/lib/syncevolution dpkg-shlibdeps -L$(srcdir)/src/shlibs.local --ignore-missing-info -O $$(for i in $$(find $(distdir) -type f -perm /u+x | grep -v -e client-test -e lib/syncevolution/sync); do if file $$i | grep ELF >/dev/null; then echo $$i; fi; done) | sed -e 's/[^=]*=//')$(REQUIRES_deb_neon)'"
if NEON_COMPATIBILITY
# --enable-neon-compatibility in src/backends/webdav:
# replace dependencies from linking with hard-coded dlopen() dependencies
REQUIRES_deb_neon = , libneon27 (>= 0.29.0) | libneon27-gnutls (>= 0.29.0)
else
REQUIRES_deb_neon =
endif
VERSION_deb = 1:$(STABLE_VERSION)$(VERSION)
VERSION_rpm = `echo $(VERSION) | sed -e s/-/_/g`
RELEASE = 2

# The package name: BINSUFFIX is used to distinguish binaries
# for different Evolution releases.
PKGNAME=syncevolution$(patsubst %,-%,$(BINSUFFIX))

# This is a list of packages (potentially) provided on estamos.de.
# The current package conflicts with any of them, but not itself.
PKGS = $(addprefix syncevolution-evolution-, 2.6 2.8 2.12)

# When calling checkinstall we cannot install into /tmp
# because any file created there will be excluded: that makes
# sense, because "make install" might create temporary files
# there. The current directory might be in /tmp, so use $HOME.
#
# --replaces is necessary for migrating from syncevolution-evolution-<evover>
# to syncevolution-evolution (as per http://wiki.debian.org/Renaming_a_Package)
#
# When we build shared objects, then conflict with the corresponding
# system libs. The assumption is that the system library is named
# after the lib and its major version, which holds for libsmltk and
# libsynthesis in Debian.
deb rpm : dist/$(distdir) dist/debian/control description-pak
	conflicts=`ls -1 dist/$(distdir)/usr/lib/*.so.[0123456789] | sed -e 's;.*/;;' -e 's/\.so\.//' -e 's/$$/, /'` && \
	tmpdir=`mktemp -d $$HOME/syncevolution.XXXXXXXXXX` && \
	trap "rm -rf $$tmpdir" EXIT && \
	fakeroot checkinstall </dev/null \
		$(TYPE_$@) \
		$(REQUIRES_$@) \
		--fstrans=yes \
		--strip=no \
		--pkgversion=$(VERSION_$@) \
		--pkgrelease=$(RELEASE) \
		--pkgname=$(PKGNAME) \
		--pkgarch=$(PKGARCH) \
		--provides=syncevolution \
	        --replaces="'syncevolution, `echo $(filter-out $(PKGNAME), $(PKGS)) | sed -e 's/  */ (<< 1:0.8.1-2), /g'` (<< 1:0.8.1-2)'" \
		--conflicts="'$${conflicts}syncevolution, `echo $(filter-out $(PKGNAME), $(PKGS)) | sed -e 's/  */ (<< 1:0.8.1-2), /g'` (<< 1:0.8.1-2)'" \
		--maintainer="'Patrick Ohly <patrick.ohly@gmx.de>'" \
		--pkgsource='http://sourceforge.net/project/showfiles.php?group_id=146288' \
		--pkgaltsource='http://www.estamos.de/projects/SyncML/' \
		--pkggroup='gnome' \
		cp -r `pwd`/$</usr/* /usr
	if [ $@ = "rpm" ]; then cp /usr/src/rpm/RPMS/*/${PKGNAME}-${VERSION}-2.*.rpm .; fi

all_phonies += dist/$(distdir) clean_dist
dist/$(distdir): all
	rm -rf $@
	$(MAKE) install DESTDIR=`pwd`/$@
	$(MAKE) installcheck DESTDIR=`pwd`/$@
	rm -rf $(call DEV_FILE_PATTERN, $@)
clean-local: clean_dist
clean_dist:
	rm -rf dist description-pak

# required by dpkg-shlibdeps
dist/debian/control:
	mkdir -p ${dir $@}
	touch $@

# for checkinstall
description-pak : description
	cp $< $@

# Build "html" inside the build dir, using source files
# from the SyncEvolution source directory and (if built)
# the installed client-api.build directory.
all_phonies += doc clean-html
doc:
	rm -rf html
	export VERSION="SyncEvolution $(VERSION)"; \
	export OUTPUT_DIRECTORY="`pwd`"; \
	export PREDEFINED="@BACKEND_DEFINES@ ENABLE_UNIT_TESTS ENABLE_INTEGRATION_TESTS"; \
	export CLIENT_LIBRARY="@FUNAMBOL_SUBDIR@/test @FUNAMBOL_SUBDIR@/include "; \
	export STRIP_FROM_PATH="$(srcdir) `dirname @FUNAMBOL_SUBDIR@`"; \
	cd $(srcdir); doxygen
clean-local: clean-html
clean-html:
	rm -rf html

all_dist_hooks += dot_dist_hook
dot_dist_hook:
	@if test -d "$(srcdir)/.git"; \
	then \
	  printf '%s' 'Creating ChangeLog...' && \
	  ( cd "$(top_srcdir)" && \
	    printf '%s\n\n' '# Generated by configure.  Do not edit.'; \
	    $(top_srcdir)/missing --run perl $(top_srcdir)/build/gen-changelog.pl ) > ChangeLog.tmp && \
	  ( mv -f ChangeLog.tmp $(top_distdir)/ChangeLog && \
	    printf '%s\n' ' done.' ) || \
	  ( rm -f ChangeLog.tmp ; \
	    printf '%s\n' ' failed.'; \
	    echo Failed to generate ChangeLog >&2 ); \
	else \
	  echo 'A git checkout is required to generate a ChangeLog.' >&2; \
	fi

if ENABLE_EVOLUTION_COMPATIBILITY
# check .so (relevant for modular builds) and main syncevolution binary
# (relevant in that case and for static builds) for dependencies on
# problematic libraries and symbols
#
# ical_strdup is an exception because it is in SyncEvolution.
all_local_installchecks += toplevel_so_check
toplevel_so_check:
	for i in `find $(DESTDIR)/$(libdir)/syncevolution $(DESTDIR)/$(libdir)/libsyncevo* $(DESTDIR)/$(libdir)/libsynthesis* -name *.so` $(DESTDIR)/$(bindir)/syncevolution; \
	do \
	  if objdump -T -C $$i | grep -v :: | grep '\*UND\*' | sort | grep -v -w ical_strdup | grep -e ical -e " e_"; then \
	    echo "$$i should not depend on EDS, libical or libbluetooth"; \
	   exit 1; \
	  fi; \
	  if ldd $$i | grep -e libecal -e libebook -e libedata -e libical -e libbluetooth; then \
	    echo "$$i should not be linked against EDS, libical or libbluetooth"; \
	    exit 1; \
	  fi; \
	done
endif


# patch README.rst properties on-the-fly
README.patched.rst: README.rst src/syncevolution
	perl -e '$$syncfound=0; $$sourcefound=0; $$res=0;' \
	                -e 'sub run { $$cmd = shift; $$buffer = `$$cmd`; die if $$?; return $$buffer; }' \
	                -e 'while (<>) {' \
	                -e 's/^:Version: .*/:Version: $(VERSION)/;' \
	                -e 's/:Date: .*/":Date: " . `date +%Y-%m-%d`/e;' \
	                -e 'if (s;<<insert sync-property>>\n;run("src/syncevolution --daemon=no --sync-property ?");e) { $$syncfound=1; }' \
	                -e 'if (s;<<insert source-property>>\n;run("src/syncevolution --daemon=no --source-property ?");e) { $$sourcefound=1; }' \
	                -e 'print;' \
	                -e '}' \
	                -e 'die "<<insert sync-property>> not in README.rst?!" unless $$syncfound;' \
	                -e 'die "<<insert source-property>> not in README.rst?!" unless $$sourcefound;' \
	                -e 'exit $$res;' \
	                $< >$@
CLEANFILES += README.patched.rst

# produce man pages
<<<<<<< HEAD
syncevolution.1: README.rst
	$(AM_V_GEN)sed $(PATCH_README) $< | $(RST2MAN) --exit-status=3 - >$@
=======
syncevolution.1: README.patched.rst
	$(RST2MAN) --exit-status=3 $< >$@
>>>>>>> 774a9f26
CLEANFILES += syncevolution.1

# README is the traditional name in the distribution,
# continue using it instead of README.rst.
<<<<<<< HEAD
README: README.rst
	$(AM_V_GEN)sed $(PATCH_README) $< >$@
=======
README: README.patched.rst
	cp $< $@
>>>>>>> 774a9f26
CLEANFILES += README

# The README.html is also used on syncevolution.org as "Usage" page,
# therefore we must use <h3> headers and lower to fit into the page.
<<<<<<< HEAD
README.html: README.rst
	$(AM_V_GEN)sed $(PATCH_README) $< | $(RST2HTML) --initial-header-level=3 --exit-status=3 - >$@
CLEANFILES += README.html

.PHONY: $(all_phonies) ;

installcheck-local: $(all_local_installchecks) ;

dist-hook: $(all_dist_hooks)

# Force sequential installation. This is a workaround for relinking failures
# during concurrent distcheck (a backed was relinked against not yet installed
# libsyncevolution.la).
install-am: all-am
	@$(MAKE) $(AM_MAKEFLAGS) install-exec-am
	@$(MAKE) $(AM_MAKEFLAGS) install-data-am

.DELETE_ON_ERROR:
=======
README.html: README.patched.rst
	$(RST2HTML) --initial-header-level=3 --exit-status=3 $< >$@
CLEANFILES += README.html
>>>>>>> 774a9f26
<|MERGE_RESOLUTION|>--- conflicted
+++ resolved
@@ -238,10 +238,9 @@
 	done
 endif
 
-
 # patch README.rst properties on-the-fly
 README.patched.rst: README.rst src/syncevolution
-	perl -e '$$syncfound=0; $$sourcefound=0; $$res=0;' \
+	$(AM_V_GEN)perl -e '$$syncfound=0; $$sourcefound=0; $$res=0;' \
 	                -e 'sub run { $$cmd = shift; $$buffer = `$$cmd`; die if $$?; return $$buffer; }' \
 	                -e 'while (<>) {' \
 	                -e 's/^:Version: .*/:Version: $(VERSION)/;' \
@@ -257,31 +256,21 @@
 CLEANFILES += README.patched.rst
 
 # produce man pages
-<<<<<<< HEAD
-syncevolution.1: README.rst
-	$(AM_V_GEN)sed $(PATCH_README) $< | $(RST2MAN) --exit-status=3 - >$@
-=======
 syncevolution.1: README.patched.rst
-	$(RST2MAN) --exit-status=3 $< >$@
->>>>>>> 774a9f26
+	$(AM_V_GEN)$(RST2MAN) --exit-status=3 $< >$@
 CLEANFILES += syncevolution.1
 
 # README is the traditional name in the distribution,
 # continue using it instead of README.rst.
-<<<<<<< HEAD
-README: README.rst
-	$(AM_V_GEN)sed $(PATCH_README) $< >$@
-=======
+# TODO: replace some of the RST syntax
 README: README.patched.rst
-	cp $< $@
->>>>>>> 774a9f26
+	$(AM_V_GEN)cp $< $@
 CLEANFILES += README
 
 # The README.html is also used on syncevolution.org as "Usage" page,
 # therefore we must use <h3> headers and lower to fit into the page.
-<<<<<<< HEAD
-README.html: README.rst
-	$(AM_V_GEN)sed $(PATCH_README) $< | $(RST2HTML) --initial-header-level=3 --exit-status=3 - >$@
+README.html: README.patched.rst
+	$(AM_V_GEN)$(RST2HTML) --initial-header-level=3 --exit-status=3 $< >$@
 CLEANFILES += README.html
 
 .PHONY: $(all_phonies) ;
@@ -297,9 +286,4 @@
 	@$(MAKE) $(AM_MAKEFLAGS) install-exec-am
 	@$(MAKE) $(AM_MAKEFLAGS) install-data-am
 
-.DELETE_ON_ERROR:
-=======
-README.html: README.patched.rst
-	$(RST2HTML) --initial-header-level=3 --exit-status=3 $< >$@
-CLEANFILES += README.html
->>>>>>> 774a9f26
+.DELETE_ON_ERROR: